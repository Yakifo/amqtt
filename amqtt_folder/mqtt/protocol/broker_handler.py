# Copyright (c) 2015 Nicolas JOUANIN
#
# See the file license.txt for copying permission.
from asyncio import futures, Queue
from amqtt_folder.mqtt.protocol.handler import ProtocolHandler
from amqtt_folder.mqtt.connack import (
    CONNECTION_ACCEPTED,
    UNACCEPTABLE_PROTOCOL_VERSION,
    IDENTIFIER_REJECTED,
    BAD_USERNAME_PASSWORD,
    NOT_AUTHORIZED,
    ConnackPacket,
)
from amqtt_folder.mqtt.connect import ConnectPacket
from amqtt_folder.mqtt.pingreq import PingReqPacket
from amqtt_folder.mqtt.pingresp import PingRespPacket
from amqtt_folder.mqtt.subscribe import SubscribePacket
from amqtt_folder.mqtt.publish import PublishPacket
from amqtt_folder.mqtt.suback import SubackPacket
from amqtt_folder.mqtt.unsubscribe import UnsubscribePacket
from amqtt_folder.mqtt.unsuback import UnsubackPacket
from amqtt_folder.utils import format_client_message
from amqtt_folder.session import Session
from amqtt_folder.plugins.manager import PluginManager
from amqtt_folder.adapters import ReaderAdapter, WriterAdapter
from amqtt_folder.errors import MQTTException
from .handler import EVENT_MQTT_PACKET_RECEIVED, EVENT_MQTT_PACKET_SENT
from diffiehellman import DiffieHellman

from amqtt_folder.clientconnection import pushRowToDatabase, updateRowFromDatabase

"""START:29MART2023 - Burcu"""
from amqtt_folder.codecs import (
    encode_string,
    bytes_to_hex_str, 
    decode_string, encode_data_with_length
)

"""STOP:29MART2023 - Burcu"""
from diffiehellman import DiffieHellman
class BrokerProtocolHandler(ProtocolHandler):
    def __init__(
        self, plugins_manager: PluginManager, session: Session = None, loop=None
    ):
        super().__init__(plugins_manager, session, loop)
        self._disconnect_waiter = None
        self._pending_subscriptions = Queue()
        self._pending_unsubscriptions = Queue()

    async def start(self):
        await super().start()
        if self._disconnect_waiter is None:
            self._disconnect_waiter = futures.Future()

    async def stop(self):
        await super().stop()
        if self._disconnect_waiter is not None and not self._disconnect_waiter.done():
            self._disconnect_waiter.set_result(None)

    async def wait_disconnect(self):
        return await self._disconnect_waiter

    def handle_write_timeout(self):
        pass

    def handle_read_timeout(self):
        if self._disconnect_waiter is not None and not self._disconnect_waiter.done():
            self._disconnect_waiter.set_result(None)

    async def handle_disconnect(self, disconnect):
        self.logger.debug("Client disconnecting")
        if self._disconnect_waiter and not self._disconnect_waiter.done():
            self.logger.debug("Setting waiter result to %r" % disconnect)
            self._disconnect_waiter.set_result(disconnect)

    async def handle_connection_closed(self):
        await self.handle_disconnect(None)

    async def handle_connect(self, connect: ConnectPacket):
        # Broker handler shouldn't received CONNECT message during messages handling
        # as CONNECT messages are managed by the broker on client connection
        self.logger.error(
            "%s [MQTT-3.1.0-2] %s : CONNECT message received during messages handling"
            % (self.session.client_id, format_client_message(self.session))
        )
        if self._disconnect_waiter is not None and not self._disconnect_waiter.done():
            self._disconnect_waiter.set_result(None)

    async def handle_pingreq(self, pingreq: PingReqPacket):
        await self._send_packet(PingRespPacket.build())
    
    async def handle_subscribe(self, subscribe: SubscribePacket):
        self.logger.debug("#######session client ID %s", self.session.client_id) #Burcu
        subscription = {
            "packet_id": subscribe.variable_header.packet_id,
            "topics": subscribe.payload.topics,
        }
        self.logger.debug("#######Inside hande_subscribe in broker_handler.py" )
        await self._pending_subscriptions.put(subscription)
    
    """ Burcu: START 29mart2023 te eklendi """    
    async def broker_df_publish (self, topicname, data):
        self.logger.debug("#######102 topic name, %s", topicname )
        if (topicname == self.session.client_id):
            try:
                dh1 = DiffieHellman(group=14, key_bits=540)
                dh1_public = dh1.get_public_key()
                dh1_public_hex = bytes_to_hex_str(dh1_public)
                self.logger.debug("#######107 broker public key %s", dh1_public)
                self.session.session_info.dh = dh1
            except Exception as e:
                self.logger.warning("YYYYYYYYYYY %r", e.args)
            try:
                await self.mqtt_publish(topicname, data = encode_data_with_length(dh1_public), qos=2, retain= False )
                self.session.session_info.key_establishment_state = 4
                
                self.logger.debug("#######108 self.session.session_info.key_establishment_state, %s", self.session.session_info.key_establishment_state )
            except Exception as e2:
                self.logger.warning("XXXXXXXXXXXX %r ", e2.args)
   
            self.logger.debug("#######session state %s", self.session.session_info.key_establishment_state)

<<<<<<< HEAD
        try:
=======
        elif (topicname == "AuthenticationTopic"):
            self.logger.debug("#######127 client public key %s", data)
            dh1 = self.session.session_info.dh
            dh1_shared = dh1.generate_shared_key(data)
            self.logger.debug("#######129 shared key %s", dh1_shared)
>>>>>>> 71f20c52

            dh1 = DiffieHellman(group=14, key_bits=2048)
            dh1_public = dh1.get_public_key()

            

<<<<<<< HEAD
            dh1_hex = bytes_to_hex_str(dh1.get_private_key())
            dh1_public_hex = bytes_to_hex_str(dh1_public)

            self.session.session_info.client_spec_priv_key = encode_string(dh1_hex).decode("utf-8")
            self.session.session_info.client_spec_pub_key = encode_string(dh1_public_hex).decode("utf-8")

            '''
            is_updated = updateRowFromDatabase(self.session.session_info.client_id, self.session.session_info.key_establishment_state, 
                                  self.session.session_info.client_spec_pub_key, self.session.session_info.client_spec_priv_key,
                                  self.session.session_info.session_key, 1, self.session.session_info.n1, self.session.session_info.n2, 
                                  self.session.session_info.n3)
            if not is_updated:
                self.logger.debug("update issue")
            '''
            
            try:
                await self.mqtt_publish(topicname, data = encode_string(dh1_public_hex), qos=2, retain= False )
            except Exception as e2:
                self.logger.warning(" exception inner %r", e2.args)
            

        except Exception as e:
            self.logger.warning("exception outer %r", e.args)
=======
        """

    async def broker_shared_generated (self, dh1_public, dh1):

        try:
            dh1_shared = dh1.generate_shared_key(dh1_public)
        except Exception as e:
            self.logger.warning("YYYYYYYYYYY %r", e.args)   
>>>>>>> 71f20c52
        
        self.logger.debug("#######Inside broker_shared_generated in broker_handler.py" )
        self.logger.debug("#######session state %s", self.session.session_info.key_establishment_state)
        self.logger.debug("#######dh1_shared %s", dh1_shared)
"""
   
    """ Burcu: START 29mart2023 te eklendi """    

    async def handle_unsubscribe(self, unsubscribe: UnsubscribePacket):
        unsubscription = {
            "packet_id": unsubscribe.variable_header.packet_id,
            "topics": unsubscribe.payload.topics,
        }
        await self._pending_unsubscriptions.put(unsubscription)

    async def get_next_pending_subscription(self):
        subscription = await self._pending_subscriptions.get()
        return subscription

    async def get_next_pending_unsubscription(self):
        unsubscription = await self._pending_unsubscriptions.get()
        return unsubscription

    async def mqtt_acknowledge_subscription(self, packet_id, return_codes):
        suback = SubackPacket.build(packet_id, return_codes)
        await self._send_packet(suback)

    async def mqtt_acknowledge_unsubscription(self, packet_id):
        unsuback = UnsubackPacket.build(packet_id)
        await self._send_packet(unsuback)

    async def mqtt_connack_authorize(self, authorize: bool):
        if authorize:
            connack = ConnackPacket.build(self.session.parent, CONNECTION_ACCEPTED)
        else:
            connack = ConnackPacket.build(self.session.parent, NOT_AUTHORIZED)
        await self._send_packet(connack)

    @classmethod
    async def init_from_connect(
        cls, reader: ReaderAdapter, writer: WriterAdapter, plugins_manager, loop=None
    ):
        """

        :param reader:
        :param writer:
        :param plugins_manager:
        :param loop:
        :return:
        """
        remote_address, remote_port = writer.get_peer_info()
        connect = await ConnectPacket.from_stream(reader)
        await plugins_manager.fire_event(EVENT_MQTT_PACKET_RECEIVED, packet=connect)
        # this shouldn't be required anymore since broker generates for each client a random client_id if not provided
        # [MQTT-3.1.3-6]
        if connect.payload.client_id is None:
            raise MQTTException("[[MQTT-3.1.3-3]] : Client identifier must be present")

        if connect.variable_header.will_flag:
            if (
                connect.payload.will_topic is None
                or connect.payload.will_message is None
            ):
                raise MQTTException(
                    "will flag set, but will topic/message not present in payload"
                )

        if connect.variable_header.reserved_flag:
            raise MQTTException("[MQTT-3.1.2-3] CONNECT reserved flag must be set to 0")
        if connect.proto_name != "MQTT":
            raise MQTTException(
                '[MQTT-3.1.2-1] Incorrect protocol name: "%s"' % connect.proto_name
            )

        connack = None
        error_msg = None
        if connect.proto_level != 4:
            # only MQTT 3.1.1 supported
            error_msg = "Invalid protocol from %s: %d" % (
                format_client_message(address=remote_address, port=remote_port),
                connect.proto_level,
            )
            connack = ConnackPacket.build(
                0, UNACCEPTABLE_PROTOCOL_VERSION
            )  # [MQTT-3.2.2-4] session_parent=0
        elif not connect.username_flag and connect.password_flag:
            connack = ConnackPacket.build(0, BAD_USERNAME_PASSWORD)  # [MQTT-3.1.2-22]
        elif connect.username_flag and connect.username is None:
            error_msg = "Invalid username from %s" % (
                format_client_message(address=remote_address, port=remote_port)
            )
            connack = ConnackPacket.build(
                0, BAD_USERNAME_PASSWORD
            )  # [MQTT-3.2.2-4] session_parent=0
        elif connect.password_flag and connect.password is None:
            error_msg = "Invalid password %s" % (
                format_client_message(address=remote_address, port=remote_port)
            )
            connack = ConnackPacket.build(
                0, BAD_USERNAME_PASSWORD
            )  # [MQTT-3.2.2-4] session_parent=0
        elif connect.clean_session_flag is False and (
            connect.payload.client_id_is_random
        ):
            error_msg = (
                "[MQTT-3.1.3-8] [MQTT-3.1.3-9] %s: No client Id provided (cleansession=0)"
                % (format_client_message(address=remote_address, port=remote_port))
            )
            connack = ConnackPacket.build(0, IDENTIFIER_REJECTED)
        if connack is not None:
            await plugins_manager.fire_event(EVENT_MQTT_PACKET_SENT, packet=connack)
            await connack.to_stream(writer)
            await writer.close()
            raise MQTTException(error_msg)

        incoming_session = Session()
        incoming_session.client_id = connect.client_id
        incoming_session.clean_session = connect.clean_session_flag
        incoming_session.will_flag = connect.will_flag
        incoming_session.will_retain = connect.will_retain_flag
        incoming_session.will_qos = connect.will_qos
        incoming_session.will_topic = connect.will_topic
        incoming_session.will_message = connect.will_message
        incoming_session.username = connect.username
        incoming_session.password = connect.password

        #modification --> client info added, ke state is currently equal to 0, other fields are none right now.
        incoming_session.session_info.client_id = connect.client_id
         #Burcu-29Mart

        #call push to database from clientconnection.py to create the record of this session with the related key pairs, session states and created session keys
        pushRowToDatabase(incoming_session.session_info.client_id, incoming_session.session_info.key_establishment_state, 
                          incoming_session.session_info.client_spec_pub_key, incoming_session.session_info.client_spec_priv_key, 
                          incoming_session.session_info.session_key)
        

        if connect.keep_alive > 0:
            incoming_session.keep_alive = connect.keep_alive
        else:
            incoming_session.keep_alive = 0

        handler = cls(plugins_manager, loop=loop)
        return handler, incoming_session<|MERGE_RESOLUTION|>--- conflicted
+++ resolved
@@ -120,46 +120,15 @@
    
             self.logger.debug("#######session state %s", self.session.session_info.key_establishment_state)
 
-<<<<<<< HEAD
-        try:
-=======
         elif (topicname == "AuthenticationTopic"):
             self.logger.debug("#######127 client public key %s", data)
             dh1 = self.session.session_info.dh
             dh1_shared = dh1.generate_shared_key(data)
             self.logger.debug("#######129 shared key %s", dh1_shared)
->>>>>>> 71f20c52
-
-            dh1 = DiffieHellman(group=14, key_bits=2048)
-            dh1_public = dh1.get_public_key()
+
 
             
 
-<<<<<<< HEAD
-            dh1_hex = bytes_to_hex_str(dh1.get_private_key())
-            dh1_public_hex = bytes_to_hex_str(dh1_public)
-
-            self.session.session_info.client_spec_priv_key = encode_string(dh1_hex).decode("utf-8")
-            self.session.session_info.client_spec_pub_key = encode_string(dh1_public_hex).decode("utf-8")
-
-            '''
-            is_updated = updateRowFromDatabase(self.session.session_info.client_id, self.session.session_info.key_establishment_state, 
-                                  self.session.session_info.client_spec_pub_key, self.session.session_info.client_spec_priv_key,
-                                  self.session.session_info.session_key, 1, self.session.session_info.n1, self.session.session_info.n2, 
-                                  self.session.session_info.n3)
-            if not is_updated:
-                self.logger.debug("update issue")
-            '''
-            
-            try:
-                await self.mqtt_publish(topicname, data = encode_string(dh1_public_hex), qos=2, retain= False )
-            except Exception as e2:
-                self.logger.warning(" exception inner %r", e2.args)
-            
-
-        except Exception as e:
-            self.logger.warning("exception outer %r", e.args)
-=======
         """
 
     async def broker_shared_generated (self, dh1_public, dh1):
@@ -168,7 +137,6 @@
             dh1_shared = dh1.generate_shared_key(dh1_public)
         except Exception as e:
             self.logger.warning("YYYYYYYYYYY %r", e.args)   
->>>>>>> 71f20c52
         
         self.logger.debug("#######Inside broker_shared_generated in broker_handler.py" )
         self.logger.debug("#######session state %s", self.session.session_info.key_establishment_state)
