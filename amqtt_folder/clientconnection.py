--- conflicted
+++ resolved
@@ -15,13 +15,10 @@
         self.client_spec_pub_key: str = None
         self.session_key: str = None
         self.key_establishment_state: int = 0 #start from zero as default
-<<<<<<< HEAD
         self.n1: int = 0
         self.n2: int = 0
         self.n3: int = 0
-=======
         self.dh: DiffieHellman(group=14, key_bits=540)
->>>>>>> 71f20c52
 
 
     @property
