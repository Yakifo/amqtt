import asyncio
import logging
from importlib.metadata import EntryPoint
from unittest.mock import patch

import pytest

from amqtt.broker import Broker
from amqtt.client import MQTTClient
from amqtt.errors import ClientError, ConnectError
from amqtt.mqtt.constants import QOS_0, QOS_1, QOS_2

formatter = "[%(asctime)s] %(name)s {%(filename)s:%(lineno)d} %(levelname)s - %(message)s"
logging.basicConfig(level=logging.ERROR, format=formatter)
log = logging.getLogger(__name__)


# @pytest.mark.asyncio
# async def test_connect_tcp():
#     client = MQTTClient()
#     await client.connect("mqtt://test.mosquitto.org:1883/")
#     assert client.session is not None
#     await client.disconnect()


# @pytest.mark.asyncio
# async def test_connect_tcp_secure(ca_file_fixture):
#     client = MQTTClient(config={"check_hostname": False})
#     await client.connect("mqtts://test.mosquitto.org:8883/", cafile=ca_file_fixture)
#     assert client.session is not None
#     await client.disconnect()


@pytest.mark.asyncio
async def test_connect_tcp_failure():
    config = {"auto_reconnect": False}
    client = MQTTClient(config=config)
    with pytest.raises(ConnectError):
        await client.connect("mqtt://127.0.0.1/")


@pytest.mark.asyncio
async def test_connect_ws(broker_fixture):
    client = MQTTClient()
    await client.connect("ws://127.0.0.1:8080/")
    assert client.session is not None
    await client.disconnect()


@pytest.mark.asyncio
async def test_reconnect_ws_retain_username_password(broker_fixture):
    client = MQTTClient()
    await client.connect("ws://fred:password@127.0.0.1:8080/")
    assert client.session is not None
    await client.disconnect()
    await client.reconnect()

    assert client.session.username is not None
    assert client.session.password is not None


@pytest.mark.asyncio
async def test_connect_ws_secure(ca_file_fixture, broker_fixture):
    client = MQTTClient()
    await client.connect("ws://127.0.0.1:8081/", cafile=ca_file_fixture)
    assert client.session is not None
    await client.disconnect()


@pytest.mark.asyncio
async def test_connect_username_without_password(broker_fixture):
    client = MQTTClient()
    await client.connect("mqtt://alice@127.0.0.1/")
    assert client.session is not None
    await client.disconnect()


@pytest.mark.asyncio
async def test_ping(broker_fixture):
    client = MQTTClient()
    await client.connect("mqtt://127.0.0.1/")
    assert client.session is not None
    await client.ping()
    await client.disconnect()


@pytest.mark.asyncio
async def test_subscribe(broker_fixture):
    client = MQTTClient()
    await client.connect("mqtt://127.0.0.1/")
    assert client.session is not None
    ret = await client.subscribe(
        [
            ("$SYS/broker/uptime", QOS_0),
            ("$SYS/broker/uptime", QOS_1),
            ("$SYS/broker/uptime", QOS_2),
        ],
    )
    assert ret[0] == QOS_0
    assert ret[1] == QOS_1
    assert ret[2] == QOS_2
    await client.disconnect()


@pytest.mark.asyncio
async def test_unsubscribe(broker_fixture):
    client = MQTTClient()
    await client.connect("mqtt://127.0.0.1/")
    assert client.session is not None
    ret = await client.subscribe(
        [
            ("$SYS/broker/uptime", QOS_0),
        ],
    )
    assert ret[0] == QOS_0
    await client.unsubscribe(["$SYS/broker/uptime"])
    await client.disconnect()


@pytest.mark.asyncio
async def test_deliver(broker_fixture):
    data = b"data"
    client = MQTTClient()
    await client.connect("mqtt://127.0.0.1/")
    assert client.session is not None
    ret = await client.subscribe(
        [
            ("test_topic", QOS_0),
        ],
    )
    assert ret[0] == QOS_0
    client_pub = MQTTClient()
    await client_pub.connect("mqtt://127.0.0.1/")
    await client_pub.publish("test_topic", data, QOS_0)
    await client_pub.disconnect()
    message = await client.deliver_message()
    assert message is not None
    assert message.publish_packet is not None
    assert message.data == data
    await client.unsubscribe(["$SYS/broker/uptime"])
    await client.disconnect()


@pytest.mark.asyncio
async def test_deliver_timeout(broker_fixture):
    client = MQTTClient()
    await client.connect("mqtt://127.0.0.1/")
    assert client.session is not None
    ret = await client.subscribe(
        [
            ("test_topic", QOS_0),
        ],
    )
    assert ret[0] == QOS_0
    with pytest.raises(asyncio.TimeoutError):
        await client.deliver_message(timeout_duration=2)
    await client.unsubscribe(["$SYS/broker/uptime"])
    await client.disconnect()


@pytest.mark.asyncio
async def test_cancel_publish_qos1(broker_fixture):
    """Tests that timeouts on published messages will clean up in-flight messages."""
    data = b"data"
    client_pub = MQTTClient()
    await client_pub.connect("mqtt://127.0.0.1/")

    assert client_pub.session is not None
    assert client_pub._handler is not None

    assert client_pub.session.inflight_out_count == 0
    fut = asyncio.create_task(client_pub.publish("test_topic", data, QOS_1))
    assert len(client_pub._handler._puback_waiters) == 0
    while len(client_pub._handler._puback_waiters) == 0 and not fut.done():
        await asyncio.sleep(0)
    assert len(client_pub._handler._puback_waiters) == 1
    assert client_pub.session.inflight_out_count == 1
    fut.cancel()
    await asyncio.wait([fut])
    assert len(client_pub._handler._puback_waiters) == 0
    assert client_pub.session.inflight_out_count == 0

    await asyncio.sleep(0.1)
    await client_pub.disconnect()


@pytest.mark.asyncio
async def test_cancel_publish_qos2_pubrec(broker_fixture):
    """Tests that timeouts on published messages will clean up in-flight messages."""
    data = b"data"
    client_pub = MQTTClient()
    await client_pub.connect("mqtt://127.0.0.1/")

    assert client_pub.session is not None
    assert client_pub._handler is not None

    assert client_pub.session.inflight_out_count == 0
    fut = asyncio.create_task(client_pub.publish("test_topic", data, QOS_2))
    assert len(client_pub._handler._pubrec_waiters) == 0
    while len(client_pub._handler._pubrec_waiters) == 0 or fut.done() or fut.cancelled():
        await asyncio.sleep(0)
    assert len(client_pub._handler._pubrec_waiters) == 1
    assert client_pub.session.inflight_out_count == 1
    fut.cancel()
    await asyncio.sleep(1)
    await asyncio.wait([fut])
    assert len(client_pub._handler._pubrec_waiters) == 0
    assert client_pub.session.inflight_out_count == 0

    await asyncio.sleep(0.1)
    await client_pub.disconnect()


@pytest.mark.asyncio
async def test_cancel_publish_qos2_pubcomp(broker_fixture):
    """Tests that timeouts on published messages will clean up in-flight messages."""
    data = b"data"
    client_pub = MQTTClient()
    await client_pub.connect("mqtt://127.0.0.1/")

    assert client_pub.session is not None
    assert client_pub._handler is not None

    assert client_pub.session.inflight_out_count == 0
    fut = asyncio.create_task(client_pub.publish("test_topic", data, QOS_2))
    assert len(client_pub._handler._pubcomp_waiters) == 0
    while len(client_pub._handler._pubcomp_waiters) == 0 and not fut.done():
        await asyncio.sleep(0)
    assert len(client_pub._handler._pubcomp_waiters) == 1
    fut.cancel()
    await asyncio.wait([fut])
    assert len(client_pub._handler._pubcomp_waiters) == 0
    assert client_pub.session.inflight_out_count == 0

    await asyncio.sleep(0.1)
    await client_pub.disconnect()


@pytest.fixture
def client_config():
    return {
        "default_retain": False,
        "topics": {
                "test": {
                    "qos": 0
                },
                "some_topic": {
                    "retain": True,
                    "qos": 2
                }
        },
        "keep_alive": 10,
        "broker": {
            "uri": "mqtt://localhost:1884"
        },
        "reconnect_max_interval": 5,
        "will": {
            "topic": "test/will/topic",
            "retain": True,
            "message": "client ABC has disconnected",
            "qos": 1
        },
        "ping_delay": 1,
        "default_qos": 0,
        "auto_reconnect": True,
        "reconnect_retries": 10
    }


@pytest.mark.asyncio
async def test_client_will_with_clean_disconnect(broker_fixture):
    config = {
        "will": {
            "topic": "test/will/topic",
            "retain": False,
            "message": "client ABC has disconnected",
            "qos": 1
        },
    }

    client1 = MQTTClient(client_id="client1", config=config)
    await client1.connect("mqtt://localhost:1883")

    client2 = MQTTClient(client_id="client2")
    await client2.connect("mqtt://localhost:1883")
    await client2.subscribe(
        [
            ("test/will/topic", QOS_0),
        ]
    )

    await client1.disconnect()
    await asyncio.sleep(1)

    with pytest.raises(asyncio.TimeoutError):
        message = await client2.deliver_message(timeout_duration=2)
        # if we do get a message, make sure it's not a will message
        assert message.topic != "test/will/topic"

    await client2.disconnect()


@pytest.mark.asyncio
async def test_client_will_with_abrupt_disconnect(broker_fixture):
    config = {
        "will": {
            "topic": "test/will/topic",
            "retain": False,
            "message": "client ABC has disconnected",
            "qos": 1
        },
    }

    client1 = MQTTClient(client_id="client1", config=config)
    await client1.connect("mqtt://localhost:1883")

    client2 = MQTTClient(client_id="client2")
    await client2.connect("mqtt://localhost:1883")
    await client2.subscribe(
        [
            ("test/will/topic", QOS_0),
        ]
    )

    # instead of client.disconnect, call the necessary closing but without sending the disconnect packet
    await client1.cancel_tasks()
    if client1._disconnect_task and not client1._disconnect_task.done():
        client1._disconnect_task.cancel()
    client1._connected_state.clear()
    await client1._handler.stop()
    client1.session.transitions.disconnect()

    await asyncio.sleep(1)


    message = await client2.deliver_message(timeout_duration=1)
    # make sure we receive the will message
    assert message.topic == "test/will/topic"
    assert message.data == b'client ABC has disconnected'

    await client2.disconnect()


@pytest.mark.asyncio
async def test_client_retained_will_with_abrupt_disconnect(broker_fixture):

    # verifying client functionality of retained will topic/message

    config = {
        "will": {
            "topic": "test/will/topic",
            "retain": True,
            "message": "client ABC has disconnected",
            "qos": 1
        },
    }

    # first client, connect with retained will message
    client1 = MQTTClient(client_id="client1", config=config)
    await client1.connect('mqtt://localhost:1883')

    client2 = MQTTClient(client_id="client2")
    await client2.connect('mqtt://localhost:1883')
    await  client2.subscribe([
        ("test/will/topic", QOS_0)
        ])


    # let's abruptly disconnect client1
    await client1.cancel_tasks()
    if client1._disconnect_task and not client1._disconnect_task.done():
        client1._disconnect_task.cancel()
    client1._connected_state.clear()
    await client1._handler.stop()
    client1.session.transitions.disconnect()

    await asyncio.sleep(0.5)

    # make sure the client which is still connected that we get the 'will' message
    message = await client2.deliver_message(timeout_duration=1)
    assert message.topic == 'test/will/topic'
    assert message.data == b'client ABC has disconnected'
    await client2.disconnect()

    # make sure a client which is connected after client1 disconnected still receives the 'will' message from
    client3 = MQTTClient(client_id="client3")
    await client3.connect('mqtt://localhost:1883')
    await client3.subscribe([
        ("test/will/topic", QOS_0)
    ])
    message3 = await client3.deliver_message(timeout_duration=1)
    assert message3.topic == 'test/will/topic'
    assert message3.data == b'client ABC has disconnected'
    await client3.disconnect()


@pytest.mark.asyncio
<<<<<<< HEAD
async def test_client_abruptly_disconnecting_with_empty_will_message(broker_fixture):

    config = {
        "will": {
            "topic": "test/will/topic",
            "retain": True,
            "message": "",
            "qos": 1
        },
    }
    client1 = MQTTClient(client_id="client1", config=config)
    await client1.connect('mqtt://localhost:1883')

    client2 = MQTTClient(client_id="client2")
    await client2.connect('mqtt://localhost:1883')
    await client2.subscribe([
        ("test/will/topic", QOS_0)
    ])

    # let's abruptly disconnect client1
    await client1.cancel_tasks()
    if client1._disconnect_task and not client1._disconnect_task.done():
        client1._disconnect_task.cancel()
    client1._connected_state.clear()
    await client1._handler.stop()
    client1.session.transitions.disconnect()

    await asyncio.sleep(0.5)

    message = await client2.deliver_message(timeout_duration=1)
    assert message.topic == 'test/will/topic'
    assert message.data == b''

    await client2.disconnect()
=======
async def test_connect_broken_uri():
    config = {"auto_reconnect": False}
    client = MQTTClient(config=config)
    with pytest.raises(ClientError):
        await client.connect('"mqtt://someplace')


@pytest.mark.asyncio
async def test_connect_incorrect_scheme():
    config = {"auto_reconnect": False}
    client = MQTTClient(config=config)
    with pytest.raises(ClientError):
        await client.connect('"mq://someplace')


async def test_client_no_auth():


    class MockEntryPoints:

        def select(self, group) -> list[EntryPoint]:
            match group:
                case 'tests.mock_plugins':
                    return [
                            EntryPoint(name='auth_plugin', group='tests.mock_plugins', value='tests.plugins.mocks:NoAuthPlugin'),
                        ]
                case _:
                    return list()


    with patch("amqtt.plugins.manager.entry_points", side_effect=MockEntryPoints) as mocked_mqtt_publish:

        config = {
            "listeners": {
                "default": {"type": "tcp", "bind": "127.0.0.1:1883", "max_connections": 10},
            },
            'sys_interval': 1,
            'auth': {
                'plugins': ['auth_plugin', ]
            }
        }

        client = MQTTClient(client_id="client1", config={'auto_reconnect': False})

        broker = Broker(plugin_namespace='tests.mock_plugins', config=config)
        await broker.start()

        with pytest.raises(ConnectError):
            await client.connect("mqtt://127.0.0.1:1883/")

        await broker.shutdown()
>>>>>>> 67fd2970
<|MERGE_RESOLUTION|>--- conflicted
+++ resolved
@@ -395,7 +395,6 @@
 
 
 @pytest.mark.asyncio
-<<<<<<< HEAD
 async def test_client_abruptly_disconnecting_with_empty_will_message(broker_fixture):
 
     config = {
@@ -430,7 +429,8 @@
     assert message.data == b''
 
     await client2.disconnect()
-=======
+
+
 async def test_connect_broken_uri():
     config = {"auto_reconnect": False}
     client = MQTTClient(config=config)
@@ -481,5 +481,4 @@
         with pytest.raises(ConnectError):
             await client.connect("mqtt://127.0.0.1:1883/")
 
-        await broker.shutdown()
->>>>>>> 67fd2970
+        await broker.shutdown()