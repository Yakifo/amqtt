--- conflicted
+++ resolved
@@ -230,7 +230,6 @@
         stdout=asyncio.subprocess.PIPE,
         stderr=asyncio.subprocess.PIPE
     )
-<<<<<<< HEAD
 
     stdout, stderr = await process.communicate()
 
@@ -240,17 +239,6 @@
     assert "Exception" not in stderr.decode("utf-8")
 
     await broker.shutdown()
-=======
->>>>>>> 6b606f04
-
-    stdout, stderr = await process.communicate()
-
-    assert "ERROR" not in stdout.decode("utf-8")
-    assert "Exception" not in stdout.decode("utf-8")
-    assert "ERROR" not in stderr.decode("utf-8")
-    assert "Exception" not in stderr.decode("utf-8")
-
-    await broker.shutdown()
 
 @pytest.mark.asyncio
 async def test_client_subscribe_plugin_acl():
