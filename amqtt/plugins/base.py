--- conflicted
+++ resolved
@@ -1,18 +1,9 @@
-from dataclasses import dataclass
-from typing import TYPE_CHECKING, Any, Generic, Optional, TypeVar
+from typing import Any, Generic, TypeVar
 
-<<<<<<< HEAD
-from amqtt.plugins.contexts import BaseContext
-=======
-from amqtt.broker import Action
-from amqtt.plugins.manager import BaseContext
->>>>>>> 12765037
+from amqtt.contexts import Action, BaseContext
 from amqtt.session import Session
 
 C = TypeVar("C", bound=BaseContext)
-
-if TYPE_CHECKING:
-    from amqtt.broker import Action
 
 
 class BasePlugin(Generic[C]):
@@ -35,42 +26,13 @@
     async def close(self) -> None:
         """Override if plugin needs to clean up resources upon shutdown."""
 
-<<<<<<< HEAD
-    @dataclass
-    class Config:
-        """Override to define the configuration and defaults for plugin."""
-
-
-class BaseAuthPlugin(BasePlugin[BaseContext]):
-    """Base class for authentication plugins."""
-=======
 
 class BaseTopicPlugin(BasePlugin[BaseContext]):
     """Base class for topic plugins."""
->>>>>>> 12765037
 
     def __init__(self, context: BaseContext) -> None:
         super().__init__(context)
 
-<<<<<<< HEAD
-        self.auth_config: dict[str, Any] | None = self._get_config_section("auth")
-
-    async def authenticate(self, *, session: Session) -> bool | None:
-        """Logic for session authentication.
-
-        Args:
-            session: amqtt.session.Session
-
-        Returns:
-            - `True` if user is authentication succeed, `False` if user authentication fails
-            - `None` if authentication can't be achieved (then plugin result is then ignored)
-
-        """
-        return bool(self.auth_config)
-
-class BaseTopicPlugin(BasePlugin[BaseContext]):
-    """Base class for topic plugins."""
-=======
         self.topic_config: dict[str, Any] | None = self._get_config_section("topic-check")
         if self.topic_config is None:
             self.context.logger.warning("'topic-check' section not found in context configuration")
@@ -98,30 +60,10 @@
 
 class BaseAuthPlugin(BasePlugin[BaseContext]):
     """Base class for authentication plugins."""
->>>>>>> 12765037
 
     def __init__(self, context: BaseContext) -> None:
         super().__init__(context)
 
-<<<<<<< HEAD
-        self.topic_config: dict[str, Any] | None = self._get_config_section("topic-check")
-
-    async def topic_filtering(
-        self, *, session: Session | None = None, topic: str | None = None, action: Optional["Action"]  = None
-    ) -> bool:
-        """Logic for filtering out topics.
-
-        Args:
-            session: amqtt.session.Session
-            topic: str
-            action: amqtt.broker.Action
-
-        Returns:
-            bool: `True` if topic is allowed, `False` otherwise
-
-        """
-        return bool(self.topic_config)
-=======
         self.auth_config: dict[str, Any] | None = self._get_config_section("auth")
         if not self.auth_config:
             self.context.logger.warning("'auth' section not found in context configuration")
@@ -141,5 +83,4 @@
             # auth config section not found
             self.context.logger.warning("'auth' section not found in context configuration")
             return False
-        return True
->>>>>>> 12765037
+        return True