--- conflicted
+++ resolved
@@ -1,12 +1,5 @@
 __all__ = ["BaseContext", "PluginManager", "get_plugin_manager"]
 
-<<<<<<< HEAD
-=======
-__all__ = ["get_plugin_manager", "BaseContext", "PluginManager"]
-
-from importlib.metadata import EntryPoint, entry_points
-import logging
->>>>>>> 440e8ff9
 import asyncio
 from collections.abc import Awaitable, Callable
 import contextlib
@@ -69,7 +62,6 @@
     def app_context(self) -> BaseContext:
         return self.context
 
-<<<<<<< HEAD
     def _load_plugins(self, namespace: str) -> None:
         self.logger.debug(f"Loading plugins for namespace {namespace}")
         ep: EntryPoints | list[EntryPoint] = []
@@ -90,41 +82,17 @@
             plugin = ep.load()
             self.logger.debug(f" Initializing plugin {ep!s}")
 
-=======
-    def _load_plugins(self, namespace):
-        self.logger.debug("Loading plugins for namespace %s" % namespace)
-        if hasattr(entry_points(), "select"):
-            ep = entry_points().select(group=namespace)
-        elif namespace in entry_points():
-            ep = entry_points()[namespace]
-        else:
-            ep = []
-
-        for item in ep:
-            plugin = self._load_plugin(item)
-            self._plugins.append(plugin)
-            self.logger.debug(" Plugin %s ready" % item.name)
-
-    def _load_plugin(self, ep: EntryPoint):
-        try:
-            self.logger.debug(" Loading plugin %s" % str(ep))
-            plugin = ep.load()
-            self.logger.debug(" Initializing plugin %s" % str(ep))
->>>>>>> 440e8ff9
             plugin_context = copy.copy(self.app_context)
             plugin_context.logger = self.logger.getChild(ep.name)
             obj = plugin(plugin_context)
             return Plugin(ep.name, ep, obj)
         except ImportError as ie:
             self.logger.warning(f"Plugin {ep!r} import failed: {ie}")
-<<<<<<< HEAD
-            return None
+
+        return None
 
     def get_plugin(self, name: str) -> Plugin | None:
         """Get a plugin by its name from the plugins loaded for the current namespace.
-=======
->>>>>>> 440e8ff9
-
         :param name:
         :return:
         """
