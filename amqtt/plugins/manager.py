__all__ = ["BaseContext", "PluginManager", "get_plugin_manager"]

import asyncio
from collections import defaultdict
from collections.abc import Awaitable, Callable, Coroutine
import contextlib
import copy
from dataclasses import dataclass
from importlib.metadata import EntryPoint, EntryPoints, entry_points
from inspect import iscoroutinefunction
import logging
from typing import TYPE_CHECKING, Any, Generic, NamedTuple, Optional, TypeAlias, TypeVar

<<<<<<< HEAD
from dacite import DaciteError, from_dict

from amqtt.errors import PluginLoadError
=======
from amqtt.errors import PluginImportError, PluginInitError
from amqtt.events import BrokerEvents, Events, MQTTEvents
>>>>>>> 352678c8
from amqtt.session import Session

_LOGGER = logging.getLogger(__name__)

if TYPE_CHECKING:
    from amqtt.broker import Action
    from amqtt.plugins.authentication import BaseAuthPlugin
    from amqtt.plugins.base import BasePlugin
    from amqtt.plugins.topic_checking import BaseTopicPlugin

class Plugin(NamedTuple):
    name: str
    ep: EntryPoint
    object: Any


plugins_manager: dict[str, "PluginManager[Any]"] = {}


def get_plugin_manager(namespace: str) -> "PluginManager[Any] | None":
    """Get the plugin manager for a given namespace.

    :param namespace: The namespace of the plugin manager to retrieve.
    :return: The plugin manager for the given namespace, or None if it doesn't exist.
    """
    return plugins_manager.get(namespace)


class BaseContext:
    def __init__(self) -> None:
        self.loop: asyncio.AbstractEventLoop | None = None
        self.logger: logging.Logger = _LOGGER
        self.config: dict[str, Any] | None = None


AsyncFunc: TypeAlias = Callable[..., Coroutine[Any, Any, None]]
C = TypeVar("C", bound=BaseContext)

class PluginManager(Generic[C]):
    """Wraps contextlib Entry point mechanism to provide a basic plugin system.

    Plugins are loaded for a given namespace (group). This plugin manager uses coroutines to
    run plugin calls asynchronously in an event queue.
    """

    def __init__(self, namespace: str, context: C | None, loop: asyncio.AbstractEventLoop | None = None) -> None:
        try:
            self._loop = loop if loop is not None else asyncio.get_running_loop()
        except RuntimeError:
            self._loop = asyncio.new_event_loop()
            asyncio.set_event_loop(self._loop)

        self.logger = logging.getLogger(namespace)
        self.context = context if context is not None else BaseContext()
        self.context.loop = self._loop
        self._plugins: list[BasePlugin[C]] = []
        self._auth_plugins: list[BaseAuthPlugin] = []
        self._topic_plugins: list[BaseTopicPlugin] = []
        self._event_plugin_callbacks: dict[str, list[AsyncFunc]] = defaultdict(list)
        self._load_plugins(namespace)
        self._fired_events: list[asyncio.Future[Any]] = []
        plugins_manager[namespace] = self

    @property
    def app_context(self) -> BaseContext:
        return self.context

    def _load_plugins(self, namespace: str | None = None) -> None:
        if self.app_context.config and "plugins" in self.app_context.config:
            self._load_str_plugins(self.app_context.config.get("plugins"))
        else:
            if not namespace:
                msg = "Namespace needs to be provided for EntryPoint plugin definitions"
                raise PluginLoadError(msg)
            self._load_ep_plugins(namespace)

    def _load_ep_plugins(self, namespace:str) -> None:

        self.logger.debug(f"Loading plugins for namespace {namespace}")
        auth_filter_list = []
        topic_filter_list = []
        if self.app_context.config and "auth" in self.app_context.config:
            auth_filter_list = self.app_context.config["auth"].get("plugins", [])
        if self.app_context.config and "topic" in self.app_context.config:
            topic_filter_list = self.app_context.config["topic"].get("plugins", [])

        ep: EntryPoints | list[EntryPoint] = []
        if hasattr(entry_points(), "select"):
            ep = entry_points().select(group=namespace)
        elif namespace in entry_points():
            ep = [entry_points()[namespace]]

        for item in ep:
            ep_plugin = self._load_ep_plugin(item)
            if ep_plugin is not None:
                self._plugins.append(ep_plugin.object)
                if ((not auth_filter_list or ep_plugin.name in auth_filter_list)
                        and hasattr(ep_plugin.object, "authenticate")):
                    self._auth_plugins.append(ep_plugin.object)
                if ((not topic_filter_list or ep_plugin.name in topic_filter_list)
                        and hasattr(ep_plugin.object, "topic_filtering")):
                    self._topic_plugins.append(ep_plugin.object)
                self.logger.debug(f" Plugin {item.name} ready")

        for plugin in self._plugins:
            for event in list(BrokerEvents) + list(MQTTEvents):
                if awaitable := getattr(plugin, f"on_{event}", None):
                    if not iscoroutinefunction(awaitable):
                        msg = f"'on_{event}' for '{plugin.__class__.__name__}' is not a coroutine'"
                        raise PluginImportError(msg)
                    self.logger.debug(f"'{event}' handler found for '{plugin.__class__.__name__}'")
                    self._event_plugin_callbacks[event].append(awaitable)

    def _load_ep_plugin(self, ep: EntryPoint) -> Plugin | None:
        try:
            self.logger.debug(f" Loading plugin {ep!s}")
            plugin = ep.load()

        except ImportError as e:
            self.logger.debug(f"Plugin import failed: {ep!r}", exc_info=True)
            raise PluginImportError(ep) from e

        self.logger.debug(f" Initializing plugin {ep!s}")

        plugin_context = copy.copy(self.app_context)
        plugin_context.logger = self.logger.getChild(ep.name)
        try:
            obj = plugin(plugin_context)
            return Plugin(ep.name, ep, obj)
        except Exception as e:
            self.logger.debug(f"Plugin init failed: {ep!r}", exc_info=True)
            raise PluginInitError(ep) from e

    def _load_str_plugins(self, plugin_list: list[str|dict]) -> None:

        self.logger.info("Loading plugins from config file")

        for plugin_info in plugin_list:

            if isinstance(plugin_info, dict):
                assert len(plugin_info.keys()) == 1
                plugin_path = list(plugin_info.keys())[0]
                plugin_cfg = plugin_info[plugin_path]
                plugin = self._load_str_plugin(plugin_path, plugin_cfg)
            elif isinstance(plugin_info, str):
                plugin = self._load_str_plugin(plugin_info, {})
            else:
                msg = "Unexpected entry in plugins config"
                raise PluginLoadError(msg)

            self._plugins.append(plugin)
            if isinstance(plugin, BaseAuthPlugin):
                self._auth_plugins.append(plugin)
            if isinstance(plugin, BaseTopicPlugin):
                self._topic_plugins.append(plugin)

    def _load_str_plugin(self, plugin_path: str, plugin_cfg: dict[str, Any] | None = None) -> "BasePlugin":
        from amqtt.plugins.base import BasePlugin

        try:
            plugin_class =  import_string(plugin_path)
        except ModuleNotFoundError as ep:
            self.logger.error(f"Plugin import failed: {plugin_path}")
            raise MQTTError() from ep

        if not issubclass(plugin_class, BasePlugin):
            msg = f"Plugin {plugin_path} is not a subclass of 'BasePlugin'"
            raise PluginLoadError(msg)

        plugin_context = copy.copy(self.app_context)
        plugin_context.logger = self.logger.getChild(plugin_class.__name__)
        try:
            plugin_context.config = from_dict(data_class=plugin_class.Config, data=plugin_cfg or {}, config=Config(strict=True))
        except DaciteError as e:
            raise PluginLoadError from e

        try:
            return plugin_class(plugin_context)
        except ImportError as e:
            raise PluginLoadError from e

    def get_plugin(self, name: str) -> Optional["BasePlugin[C]"]:
        """Get a plugin by its name from the plugins loaded for the current namespace.

        :param name:
        :return:
        """
        for p in self._plugins:
            if p.__class__.__name__ == name:
                return p
        return None

    async def close(self) -> None:
        """Free PluginManager resources and cancel pending event methods."""
        await self.map_plugin_close()
        for task in self._fired_events:
            task.cancel()
        self._fired_events.clear()

    @property
    def plugins(self) -> list["BasePlugin[C]"]:
        """Get the loaded plugins list.

        :return:
        """
        return self._plugins

    def _schedule_coro(self, coro: Awaitable[str | bool | None]) -> asyncio.Future[str | bool | None]:
        return asyncio.ensure_future(coro)

    async def fire_event(self, event_name: Events, *, wait: bool = False, **method_kwargs: Any) -> None:
        """Fire an event to plugins.

        PluginManager schedules async calls for each plugin on method called "on_" + event_name.
        For example, on_connect will be called on event 'connect'.
        Method calls are scheduled in the async loop. wait parameter must be set to true
        to wait until all methods are completed.
        :param event_name:
        :param method_kwargs:
        :param wait: indicates if fire_event should wait for plugin calls completion (True), or not
        :return:
        """
        tasks: list[asyncio.Future[Any]] = []

        # check if any plugin has defined a callback for this event, skip if none
        if event_name not in self._event_plugin_callbacks:
            return

        for event_awaitable in self._event_plugin_callbacks[event_name]:

            async def call_method(method: AsyncFunc, kwargs: dict[str, Any]) -> Any:
                return await method(**kwargs)

            coro_instance: Awaitable[Any] = call_method(event_awaitable, method_kwargs)
            tasks.append(asyncio.ensure_future(coro_instance))

            def clean_fired_events(future: asyncio.Future[Any]) -> None:
                with contextlib.suppress(KeyError, ValueError):
                    self._fired_events.remove(future)

            tasks[-1].add_done_callback(clean_fired_events)

        self._fired_events.extend(tasks)
        if wait and tasks:
            await asyncio.wait(tasks)
        self.logger.debug(f"Plugins len(_fired_events)={len(self._fired_events)}")

    @staticmethod
    async def _map_plugin_method(
        plugins: list["BasePlugin[C]"],
        method_name: str,
        method_kwargs: dict[str, Any],
    ) -> dict["BasePlugin[C]", str | bool | None]:
        """Call plugin coroutines.

        :param plugins: List of plugins to execute the method on
        :param method_name: Name of the method to call on each plugin
        :param method_kwargs: Keyword arguments to pass to the method
        :return: dict containing return from coro call for each plugin.
        """
        tasks: list[asyncio.Future[Any]] = []

        for plugin in plugins:
            if not hasattr(plugin, method_name):
                continue

            async def call_method(p: "BasePlugin[C]", kwargs: dict[str, Any]) -> Any:
                method = getattr(p, method_name)
                return await method(**kwargs)

            coro_instance: Awaitable[Any] = call_method(plugin, method_kwargs)
            tasks.append(asyncio.ensure_future(coro_instance))

        ret_dict: dict[BasePlugin[C], str | bool | None] = {}
        if tasks:
            ret_list = await asyncio.gather(*tasks)
            ret_dict = dict(zip(plugins, ret_list, strict=False))

        return ret_dict

    async def map_plugin_auth(self, *, session: Session) -> dict["BasePlugin[C]", str | bool | None]:
        """Schedule a coroutine for plugin 'authenticate' calls.

        :param session: the client session associated with the authentication check
        :return: dict containing return from coro call for each plugin.
        """
<<<<<<< HEAD
        return await self._map_plugin_method(self._auth_plugins, "authenticate", {"session": session })
=======
        return await self._map_plugin_method(
            self._auth_plugins, "authenticate", {"session": session })  # type: ignore[arg-type]
>>>>>>> 352678c8

    async def map_plugin_topic(
        self, *, session: Session, topic: str, action: "Action"
    ) -> dict["BasePlugin[C]", str | bool | None]:
        """Schedule a coroutine for plugin 'topic_filtering' calls.

        :param session: the client session associated with the topic_filtering check
        :param topic: the topic that needs to be filtered
        :param action: the action being executed
        :return: dict containing return from coro call for each plugin.
        """
        return await self._map_plugin_method(
<<<<<<< HEAD
            self._topic_plugins, "topic_filtering", {"session": session, "topic": topic, "action": action}
=======
            self._topic_plugins, "topic_filtering",   # type: ignore[arg-type]
            {"session": session, "topic": topic, "action": action}
>>>>>>> 352678c8
        )

    async def map_plugin_close(self) -> None:
        """Schedule a coroutine for plugin 'close' calls.

        :return: dict containing return from coro call for each plugin.
        """
        await self._map_plugin_method(self._plugins, "close", {})<|MERGE_RESOLUTION|>--- conflicted
+++ resolved
@@ -5,21 +5,17 @@
 from collections.abc import Awaitable, Callable, Coroutine
 import contextlib
 import copy
-from dataclasses import dataclass
 from importlib.metadata import EntryPoint, EntryPoints, entry_points
 from inspect import iscoroutinefunction
 import logging
 from typing import TYPE_CHECKING, Any, Generic, NamedTuple, Optional, TypeAlias, TypeVar
 
-<<<<<<< HEAD
-from dacite import DaciteError, from_dict
-
-from amqtt.errors import PluginLoadError
-=======
-from amqtt.errors import PluginImportError, PluginInitError
+from dacite import DaciteError, from_dict, Config as DaciteConfig
+
+from amqtt.errors import PluginLoadError, PluginImportError, PluginInitError
 from amqtt.events import BrokerEvents, Events, MQTTEvents
->>>>>>> 352678c8
 from amqtt.session import Session
+from amqtt.utils import import_string
 
 _LOGGER = logging.getLogger(__name__)
 
@@ -182,7 +178,7 @@
             plugin_class =  import_string(plugin_path)
         except ModuleNotFoundError as ep:
             self.logger.error(f"Plugin import failed: {plugin_path}")
-            raise MQTTError() from ep
+            raise PluginImportError from ep
 
         if not issubclass(plugin_class, BasePlugin):
             msg = f"Plugin {plugin_path} is not a subclass of 'BasePlugin'"
@@ -191,7 +187,9 @@
         plugin_context = copy.copy(self.app_context)
         plugin_context.logger = self.logger.getChild(plugin_class.__name__)
         try:
-            plugin_context.config = from_dict(data_class=plugin_class.Config, data=plugin_cfg or {}, config=Config(strict=True))
+            plugin_context.config = from_dict(data_class=plugin_class.Config,
+                                              data=plugin_cfg or {},
+                                              config=DaciteConfig(strict=True))
         except DaciteError as e:
             raise PluginLoadError from e
 
@@ -305,12 +303,9 @@
         :param session: the client session associated with the authentication check
         :return: dict containing return from coro call for each plugin.
         """
-<<<<<<< HEAD
-        return await self._map_plugin_method(self._auth_plugins, "authenticate", {"session": session })
-=======
+
         return await self._map_plugin_method(
             self._auth_plugins, "authenticate", {"session": session })  # type: ignore[arg-type]
->>>>>>> 352678c8
 
     async def map_plugin_topic(
         self, *, session: Session, topic: str, action: "Action"
@@ -323,12 +318,8 @@
         :return: dict containing return from coro call for each plugin.
         """
         return await self._map_plugin_method(
-<<<<<<< HEAD
-            self._topic_plugins, "topic_filtering", {"session": session, "topic": topic, "action": action}
-=======
             self._topic_plugins, "topic_filtering",   # type: ignore[arg-type]
             {"session": session, "topic": topic, "action": action}
->>>>>>> 352678c8
         )
 
     async def map_plugin_close(self) -> None:
