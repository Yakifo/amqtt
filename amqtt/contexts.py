from dataclasses import dataclass, field, fields, replace
import logging

try:
    from enum import Enum, StrEnum
except ImportError:
    # support for python 3.10
    from enum import Enum
    class StrEnum(str, Enum):  #type: ignore[no-redef]
        pass

from collections.abc import Iterator
from pathlib import Path
from typing import TYPE_CHECKING, Any, Literal

from dacite import Config as DaciteConfig, from_dict as dict_to_dataclass

from amqtt.mqtt.constants import QOS_0, QOS_2

if TYPE_CHECKING:
    import asyncio

logger = logging.getLogger(__name__)


class BaseContext:
    def __init__(self) -> None:
        self.loop: asyncio.AbstractEventLoop | None = None
        self.logger: logging.Logger = logging.getLogger(__name__)
        # cleanup with a `Generic` type
        self.config: ClientConfig | BrokerConfig | dict[str, Any] | None = None


class Action(StrEnum):
    """Actions issued by the broker."""

    SUBSCRIBE = "subscribe"
    PUBLISH = "publish"
    RECEIVE = "receive"


class ListenerType(StrEnum):
    """Types of mqtt listeners."""

    TCP = "tcp"
    WS = "ws"

    def __repr__(self) -> str:
        """Display the string value, instead of the enum member."""
        return f'"{self.value!s}"'

class Dictable:
    """Add dictionary methods to a dataclass."""

    def __getitem__(self, key:str) -> Any:
        """Allow dict-style `[]` access to a dataclass."""
        return self.get(key)

    def get(self, name:str, default:Any=None) -> Any:
        """Allow dict-style access to a dataclass."""
        name = name.replace("-", "_")
        if hasattr(self, name):
            return getattr(self, name)
        if default is not None:
            return default
        msg = f"'{name}' is not defined"
        raise ValueError(msg)

    def __contains__(self, name: str) -> bool:
        """Provide dict-style 'in' check."""
        return getattr(self, name.replace("-", "_"), None) is not None

    def __iter__(self) -> Iterator[Any]:
        """Provide dict-style iteration."""
        for f in fields(self):   # type: ignore[arg-type]
            yield getattr(self, f.name)

    def copy(self) -> dataclass:  # type: ignore[valid-type]
        """Return a copy of the dataclass."""
        return replace(self)  # type: ignore[type-var]

    @staticmethod
    def _coerce_lists(value: list[Any] | dict[str, Any] | Any) -> list[dict[str, Any]]:
        if isinstance(value, list):
            return value  # It's already a list of dicts
        if isinstance(value, dict):
            return [value]  # Promote single dict to a list
        msg = "Could not convert 'list' to 'list[dict[str, Any]]'"
        raise ValueError(msg)


@dataclass
class ListenerConfig(Dictable):
    """Structured configuration for a broker's listeners."""

    type: ListenerType = ListenerType.TCP
    """Type of listener: `tcp` for 'mqtt' or `ws` for 'websocket' when specified in dictionary or yaml.'"""
    bind: str | None = "0.0.0.0:1883"
    """address and port for the listener to bind to"""
    max_connections: int = 0
    """max number of connections allowed for this listener"""
    ssl: bool = False
    """secured by ssl"""
    cafile: str | Path | None = None
    """Path to a file of concatenated CA certificates in PEM format. See
    [Certificates](https://docs.python.org/3/library/ssl.html#ssl-certificates) for more info."""
    capath: str | Path | None = None
    """Path to a directory containing one or more CA certificates in PEM format, following the
     [OpenSSL-specific layout](https://docs.openssl.org/master/man3/SSL_CTX_load_verify_locations/)."""
    cadata: str | Path | None = None
    """Either an ASCII string of one or more PEM-encoded certificates or a bytes-like object of DER-encoded certificates."""
    certfile: str | Path | None = None
    """Full path to file in PEM format containing the server's certificate (as well as any number of CA
    certificates needed to establish the certificate's authenticity.)"""
    keyfile: str | Path | None = None
    """Full path to file in PEM format containing the server's private key."""

    def __post_init__(self) -> None:
        """Check config for errors and transform fields for easier use."""
        if (self.certfile is None) ^ (self.keyfile is None):
            msg = "If specifying the 'certfile' or 'keyfile', both are required."
            raise ValueError(msg)

        for fn in ("cafile", "capath", "certfile", "keyfile"):
            if isinstance(getattr(self, fn), str):
                setattr(self, fn, Path(getattr(self, fn)))

    def apply(self, other: "ListenerConfig") -> None:
        """Apply the field from 'other', if 'self' field is default."""
        for f in fields(self):
            if getattr(self, f.name) == f.default:
                setattr(self, f.name, other[f.name])

def default_listeners() -> dict[str, Any]:
    """Create defaults for BrokerConfig.listeners."""
    return {
        "default": ListenerConfig()
    }

def default_broker_plugins() -> dict[str, Any]:
    """Create defaults for BrokerConfig.plugins."""
    return {
        "amqtt.plugins.logging_amqtt.EventLoggerPlugin":{},
        "amqtt.plugins.logging_amqtt.PacketLoggerPlugin":{},
        "amqtt.plugins.authentication.AnonymousAuthPlugin":{"allow_anonymous":True},
        "amqtt.plugins.sys.broker.BrokerSysPlugin":{"sys_interval":20}
    }


@dataclass
class BrokerConfig(Dictable):
    """Structured configuration for a broker. Can be passed directly to `amqtt.broker.Broker` or created from a dictionary."""

    listeners: dict[Literal["default"] | str, ListenerConfig] = field(default_factory=default_listeners) # noqa: PYI051
    """Network of listeners used by the services. a 'default' named listener is required; if another listener
     does not set a value, the 'default' settings are applied. See
     [ListenerConfig](#amqtt.contexts.ListenerConfig) for more information."""
    sys_interval: int | None = None
    """*Deprecated field to configure the `BrokerSysPlugin`. See [`BrokerSysPlugin`](#sys-topics)
    for recommended configuration.*"""
    timeout_disconnect_delay: int | None = 0
    """Client disconnect timeout without a keep-alive."""
    session_expiry_interval: int | None = None
    """Seconds for an inactive session to be retained."""
    auth: dict[str, Any] | None = None
    """*Deprecated field used to config EntryPoint-loaded plugins. See
    [`AnonymousAuthPlugin`](#anonymous-auth-plugin) and
    [`FileAuthPlugin`](#password-file-auth-plugin) for recommended configuration.*"""
    topic_check: dict[str, Any] | None = None
    """*Deprecated field used to config EntryPoint-loaded plugins. See
    [`TopicTabooPlugin`](#taboo-topic-plugin) and
    [`TopicACLPlugin`](#acl-topic-plugin) for recommended configuration method.*"""
    plugins: dict[str, Any] | list[str | dict[str,Any]] | None = field(default_factory=default_broker_plugins)
    """The dictionary has a key of the dotted-module path of a class derived from `BasePlugin`, `BaseAuthPlugin`
     or `BaseTopicPlugin`; the value is a dictionary of configuration options for that plugin. See
     [Plugins](http://localhost:8000/custom_plugins/) for more information. `list[str | dict[str,Any]]` is not
     recommended but available to support legacy use cases."""

    def __post_init__(self) -> None:
        """Check config for errors and transform fields for easier use."""
        if self.sys_interval is not None:
            logger.warning("sys_interval is deprecated, use 'plugins' to define configuration")

        if self.auth is not None or self.topic_check is not None:
            logger.warning("'auth' and 'topic-check' are deprecated, use 'plugins' to define configuration")

        default_listener = self.listeners["default"]
        for listener_name, listener in self.listeners.items():
            if listener_name == "default":
                continue
            listener.apply(default_listener)

        if isinstance(self.plugins, list):
            _plugins: dict[str, Any] = {}
            for plugin in self.plugins:
                # in case a plugin in a yaml file is listed without config map
                if isinstance(plugin, str):
                    _plugins |= {plugin:{}}
                    continue
                _plugins |= plugin
            self.plugins = _plugins

    @classmethod
    def from_dict(cls, d: dict[str, Any] | None) -> "BrokerConfig":
        """Create a broker config from a dictionary."""
        if d is None:
            return BrokerConfig()

        # patch the incoming dictionary so it can be loaded correctly
        if "topic-check" in d:
            d["topic_check"] = d["topic-check"]
            del d["topic-check"]

        # identify EntryPoint plugin loading and prevent 'plugins' from getting defaults
        if ("auth" in d or "topic-check" in d) and "plugins" not in d:
            d["plugins"] = None

        return dict_to_dataclass(data_class=BrokerConfig,
                                 data=d,
                                 config=DaciteConfig(
                                     cast=[StrEnum, ListenerType],
                                     strict=True,
                                     type_hooks={list[dict[str, Any]]: cls._coerce_lists}
                                 ))


@dataclass
class ConnectionConfig(Dictable):
    """Properties for connecting to the broker."""

    uri: str | None = "mqtt://127.0.0.1:1883"
    """URI of the broker"""
    cafile: str | Path | None = None
    """Path to a file of concatenated CA certificates in PEM format to verify broker's authenticity. See
    [Certificates](https://docs.python.org/3/library/ssl.html#ssl-certificates) for more info."""
    capath: str | Path | None = None
    """Path to a directory containing one or more CA certificates in PEM format, following the
     [OpenSSL-specific layout](https://docs.openssl.org/master/man3/SSL_CTX_load_verify_locations/)."""
    cadata: str | None = None
    """The certificate to verify the broker's authenticity in an ASCII string format of one or more PEM-encoded
    certificates or a bytes-like object of DER-encoded certificates."""
    certfile: str | Path | None = None
    """Full path to file in PEM format containing the client's certificate (as well as any number of CA
        certificates needed to establish the certificate's authenticity.)"""
    keyfile: str | Path | None = None
    """Full path to file in PEM format containing the client's private key associated with the certfile."""

    def __post__init__(self) -> None:
        """Check config for errors and transform fields for easier use."""
        if (self.certfile is None) ^ (self.keyfile is None):
            msg = "If specifying the 'certfile' or 'keyfile', both are required."
            raise ValueError(msg)

        for fn in ("cafile", "capath", "certfile", "keyfile"):
            if isinstance(getattr(self, fn), str):
                setattr(self, fn, Path(getattr(self, fn)))

@dataclass
class TopicConfig(Dictable):
    """Configuration of how messages to specific topics are published.

    The topic name is specified as the key in the dictionary of the `ClientConfig.topics.
    """

    qos: int = 0
    """The quality of service associated with the publishing to this topic."""
    retain: bool = False
    """Determines if the message should be retained by the topic it was published."""

    def __post__init__(self) -> None:
        """Check config for errors and transform fields for easier use."""
        if self.qos is not None and (self.qos < QOS_0 or self.qos > QOS_2):
            msg = "Topic config: default QoS must be 0, 1 or 2."
            raise ValueError(msg)


@dataclass
class WillConfig(Dictable):
    """Configuration of the 'last will & testament' of the client upon improper disconnection."""

    topic: str
    """The will message will be published to this topic."""
    message: str
    """The contents of the message to be published."""
    qos: int | None = QOS_0
    """The quality of service associated with sending this message."""
    retain: bool | None = False
    """Determines if the message should be retained by the topic it was published."""

    def __post__init__(self) -> None:
        """Check config for errors and transform fields for easier use."""
        if self.qos is not None and (self.qos < QOS_0 or self.qos > QOS_2):
            msg = "Will config: default QoS must be 0, 1 or 2."
            raise ValueError(msg)


def default_client_plugins() -> dict[str, Any]:
    """Create defaults for `ClientConfig.plugins`."""
    return {
        "amqtt.plugins.logging_amqtt.PacketLoggerPlugin":{}
    }


@dataclass
class ClientConfig(Dictable):
    """Structured configuration for a broker. Can be passed directly to `amqtt.broker.Broker` or created from a dictionary."""

    keep_alive: int | None = 10
    """Keep-alive timeout sent to the broker."""
    ping_delay: int | None = 1
    """Auto-ping delay before keep-alive timeout. Setting to 0 will disable which may lead to broker disconnection."""
    default_qos: int | None = QOS_0
    """Default QoS for messages published."""
    default_retain: bool | None = False
    """Default retain value to messages published."""
    auto_reconnect: bool | None = True
    """Enable or disable auto-reconnect if connection with the broker is interrupted."""
    connection_timeout: int | None = 60
    """The number of seconds before a connection times out"""
    reconnect_retries: int | None = 2
    """Number of reconnection retry attempts. Negative value will cause client to reconnect indefinitely."""
    reconnect_max_interval: int | None = 10
    """Maximum seconds to wait before retrying a connection."""
    cleansession: bool | None = True
    """Upon reconnect, should subscriptions be cleared. Can be overridden by `MQTTClient.connect`"""
    topics: dict[str, TopicConfig] | None = field(default_factory=dict)
    """Specify the topics and what flags should be set for messages published to them."""
    broker: ConnectionConfig | None = field(default_factory=ConnectionConfig)
    """*Deprecated* Configuration for connecting to the broker. Use `connection` field instead."""
    connection: ConnectionConfig = field(default_factory=ConnectionConfig)
    """Configuration for connecting to the broker. See
<<<<<<< HEAD
         [ConnectionConfig](./#amqtt.contexts.ConnectionConfig) for more information."""
=======
     [ConnectionConfig](#amqtt.contexts.ConnectionConfig) for more information."""
>>>>>>> cdcee7cb
    plugins: dict[str, Any] | list[dict[str, Any]] | None = field(default_factory=default_client_plugins)
    """The dictionary has a key of the dotted-module path of a class derived from `BasePlugin`; the value is
     a dictionary of configuration options for that plugin. See [Plugins](http://localhost:8000/custom_plugins/)
     for more information."""
    check_hostname: bool | None = True
    """If establishing a secure connection, should the hostname of the certificate be verified."""
    will: WillConfig | None = None
    """Message, topic and flags that should be sent to if the client disconnects. See
    [WillConfig](#amqtt.contexts.WillConfig)"""

    def __post_init__(self) -> None:
        """Check config for errors and transform fields for easier use."""
        if self.default_qos is not None and (self.default_qos < QOS_0 or self.default_qos > QOS_2):
            msg = "Client config: default QoS must be 0, 1 or 2."
            raise ValueError(msg)

        if self.broker is not None:
            self.connection = self.broker

        if bool(not self.connection.keyfile) ^ bool(not self.connection.certfile):
            msg = "Connection key and certificate files are _both_ required."
            raise ValueError(msg)

    @classmethod
    def from_dict(cls, d: dict[str, Any] | None) -> "ClientConfig":
        """Create a client config from a dictionary."""
        if d is None:
            return ClientConfig()

        return dict_to_dataclass(data_class=ClientConfig,
                                 data=d,
                                 config=DaciteConfig(
                                     cast=[StrEnum],
                                     strict=True)
                                 )<|MERGE_RESOLUTION|>--- conflicted
+++ resolved
@@ -329,11 +329,7 @@
     """*Deprecated* Configuration for connecting to the broker. Use `connection` field instead."""
     connection: ConnectionConfig = field(default_factory=ConnectionConfig)
     """Configuration for connecting to the broker. See
-<<<<<<< HEAD
-         [ConnectionConfig](./#amqtt.contexts.ConnectionConfig) for more information."""
-=======
      [ConnectionConfig](#amqtt.contexts.ConnectionConfig) for more information."""
->>>>>>> cdcee7cb
     plugins: dict[str, Any] | list[dict[str, Any]] | None = field(default_factory=default_client_plugins)
     """The dictionary has a key of the dotted-module path of a class derived from `BasePlugin`; the value is
      a dictionary of configuration options for that plugin. See [Plugins](http://localhost:8000/custom_plugins/)
