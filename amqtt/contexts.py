<<<<<<< HEAD
=======
from dataclasses import dataclass, field, fields, replace

try:
    from enum import Enum, StrEnum
except ImportError:
    # support for python 3.10
    from enum import Enum
    class StrEnum(str, Enum):  #type: ignore[no-redef]
        pass

from collections.abc import Iterator
>>>>>>> b7fd9e1a
import logging
from pathlib import Path
from typing import TYPE_CHECKING, Any, Literal

<<<<<<< HEAD
try:
    from enum import StrEnum
except ImportError:
    # support for python 3.10
    from enum import Enum
    class StrEnum(str, Enum):  #type: ignore[no-redef]
        pass

_LOGGER = logging.getLogger(__name__)
=======
from dacite import Config as DaciteConfig, from_dict as dict_to_dataclass

from amqtt.mqtt.constants import QOS_0, QOS_2
>>>>>>> b7fd9e1a

if TYPE_CHECKING:
    import asyncio

logger = logging.getLogger(__name__)


class BaseContext:
    def __init__(self) -> None:
        self.loop: asyncio.AbstractEventLoop | None = None
        self.logger: logging.Logger = logging.getLogger(__name__)
        # cleanup with a `Generic` type
        self.config: ClientConfig | BrokerConfig | dict[str, Any] | None = None


class Action(StrEnum):
    """Actions issued by the broker."""

    SUBSCRIBE = "subscribe"
    PUBLISH = "publish"
    RECEIVE = "receive"


class ListenerType(StrEnum):
    """Types of mqtt listeners."""

    TCP = "tcp"
    WS = "ws"

    def __repr__(self) -> str:
        """Display the string value, instead of the enum member."""
        return f'"{self.value!s}"'

class Dictable:
    """Add dictionary methods to a dataclass."""

    def __getitem__(self, key:str) -> Any:
        """Allow dict-style `[]` access to a dataclass."""
        return self.get(key)

    def get(self, name:str, default:Any=None) -> Any:
        """Allow dict-style access to a dataclass."""
        name = name.replace("-", "_")
        if hasattr(self, name):
            return getattr(self, name)
        if default is not None:
            return default
        msg = f"'{name}' is not defined"
        raise ValueError(msg)

    def __contains__(self, name: str) -> bool:
        """Provide dict-style 'in' check."""
        return getattr(self, name.replace("-", "_"), None) is not None

    def __iter__(self) -> Iterator[Any]:
        """Provide dict-style iteration."""
        for f in fields(self):   # type: ignore[arg-type]
            yield getattr(self, f.name)

    def copy(self) -> dataclass:  # type: ignore[valid-type]
        """Return a copy of the dataclass."""
        return replace(self)  # type: ignore[type-var]

    @staticmethod
    def _coerce_lists(value: list[Any] | dict[str, Any] | Any) -> list[dict[str, Any]]:
        if isinstance(value, list):
            return value  # It's already a list of dicts
        if isinstance(value, dict):
            return [value]  # Promote single dict to a list
        msg = "Could not convert 'list' to 'list[dict[str, Any]]'"
        raise ValueError(msg)


@dataclass
class ListenerConfig(Dictable):
    """Structured configuration for a broker's listeners."""

    type: ListenerType = ListenerType.TCP
    """Type of listener: `tcp` for 'mqtt' or `ws` for 'websocket' when specified in dictionary or yaml.'"""
    bind: str | None = "0.0.0.0:1883"
    """address and port for the listener to bind to"""
    max_connections: int = 0
    """max number of connections allowed for this listener"""
    ssl: bool = False
    """secured by ssl"""
    cafile: str | Path | None = None
    """Path to a file of concatenated CA certificates in PEM format. See
    [Certificates](https://docs.python.org/3/library/ssl.html#ssl-certificates) for more info."""
    capath: str | Path | None = None
    """Path to a directory containing one or more CA certificates in PEM format, following the
     [OpenSSL-specific layout](https://docs.openssl.org/master/man3/SSL_CTX_load_verify_locations/)."""
    cadata: str | Path | None = None
    """Either an ASCII string of one or more PEM-encoded certificates or a bytes-like object of DER-encoded certificates."""
    certfile: str | Path | None = None
    """Full path to file in PEM format containing the server's certificate (as well as any number of CA
    certificates needed to establish the certificate's authenticity.)"""
    keyfile: str | Path | None = None
    """Full path to file in PEM format containing the server's private key."""

    def __post_init__(self) -> None:
        """Check config for errors and transform fields for easier use."""
        if (self.certfile is None) ^ (self.keyfile is None):
            msg = "If specifying the 'certfile' or 'keyfile', both are required."
            raise ValueError(msg)

        for fn in ("cafile", "capath", "certfile", "keyfile"):
            if isinstance(getattr(self, fn), str):
                setattr(self, fn, Path(getattr(self, fn)))

    def apply(self, other: "ListenerConfig") -> None:
        """Apply the field from 'other', if 'self' field is default."""
        for f in fields(self):
            if getattr(self, f.name) == f.default:
                setattr(self, f.name, other[f.name])

def default_listeners() -> dict[str, Any]:
    """Create defaults for BrokerConfig.listeners."""
    return {
        "default": ListenerConfig()
    }

def default_broker_plugins() -> dict[str, Any]:
    """Create defaults for BrokerConfig.plugins."""
    return {
        "amqtt.plugins.logging_amqtt.EventLoggerPlugin":{},
        "amqtt.plugins.logging_amqtt.PacketLoggerPlugin":{},
        "amqtt.plugins.authentication.AnonymousAuthPlugin":{"allow_anonymous":True},
        "amqtt.plugins.sys.broker.BrokerSysPlugin":{"sys_interval":20}
    }


@dataclass
class BrokerConfig(Dictable):
    """Structured configuration for a broker. Can be passed directly to `amqtt.broker.Broker` or created from a dictionary."""

    listeners: dict[Literal["default"] | str, ListenerConfig] = field(default_factory=default_listeners) # noqa: PYI051
    """Network of listeners used by the services. a 'default' named listener is required; if another listener
     does not set a value, the 'default' settings are applied. See
     [ListenerConfig](./#amqtt.contexts.ListenerConfig) for more information."""
    sys_interval: int | None = None
    """*Deprecated field to configure the `BrokerSysPlugin`. See [`BrokerSysPlugin`](../packaged_plugins.md/#sys-topics)
    for recommended configuration.*"""
    timeout_disconnect_delay: int | None = 0
    """Client disconnect timeout without a keep-alive."""
    auth: dict[str, Any] | None = None
    """*Deprecated field used to config EntryPoint-loaded plugins. See
    [`AnonymousAuthPlugin`](./#anonymous-auth-plugin) and
    [`FileAuthPlugin`](/packaged_plugins/#password-file-auth-plugin) for recommended configuration.*"""
    topic_check: dict[str, Any] | None = None
    """*Deprecated field used to config EntryPoint-loaded plugins. See
    [`TopicTabooPlugin`](#taboo-topic-plugin) and
    [`TopicACLPlugin`](#acl-topic-plugin) for recommended configuration method.*"""
    plugins: dict[str, Any] | list[str | dict[str,Any]] | None = field(default_factory=default_broker_plugins)
    """The dictionary has a key of the dotted-module path of a class derived from `BasePlugin`, `BaseAuthPlugin`
     or `BaseTopicPlugin`; the value is a dictionary of configuration options for that plugin. See
     [Plugins](http://localhost:8000/custom_plugins/) for more information. `list[str | dict[str,Any]]` is not
     recommended but available to support legacy use cases."""

    def __post_init__(self) -> None:
        """Check config for errors and transform fields for easier use."""
        if self.sys_interval is not None:
            logger.warning("sys_interval is deprecated, use 'plugins' to define configuration")

        if self.auth is not None or self.topic_check is not None:
            logger.warning("'auth' and 'topic-check' are deprecated, use 'plugins' to define configuration")

        default_listener = self.listeners["default"]
        for listener_name, listener in self.listeners.items():
            if listener_name == "default":
                continue
            listener.apply(default_listener)

        if isinstance(self.plugins, list):
            _plugins: dict[str, Any] = {}
            for plugin in self.plugins:
                # in case a plugin in a yaml file is listed without config map
                if isinstance(plugin, str):
                    _plugins |= {plugin:{}}
                    continue
                _plugins |= plugin
            self.plugins = _plugins

    @classmethod
    def from_dict(cls, d: dict[str, Any] | None) -> "BrokerConfig":
        """Create a broker config from a dictionary."""
        if d is None:
            return BrokerConfig()

        # patch the incoming dictionary so it can be loaded correctly
        if "topic-check" in d:
            d["topic_check"] = d["topic-check"]
            del d["topic-check"]

        # identify EntryPoint plugin loading and prevent 'plugins' from getting defaults
        if ("auth" in d or "topic-check" in d) and "plugins" not in d:
            d["plugins"] = None

        return dict_to_dataclass(data_class=BrokerConfig,
                                 data=d,
                                 config=DaciteConfig(
                                     cast=[StrEnum, ListenerType],
                                     strict=True,
                                     type_hooks={list[dict[str, Any]]: cls._coerce_lists}
                                 ))


@dataclass
class ConnectionConfig(Dictable):
    """Properties for connecting to the broker."""

    uri: str | None = "mqtt://127.0.0.1:1883"
    """URI of the broker"""
    cafile: str | Path | None = None
    """Path to a file of concatenated CA certificates in PEM format to verify broker's authenticity. See
    [Certificates](https://docs.python.org/3/library/ssl.html#ssl-certificates) for more info."""
    capath: str | Path | None = None
    """Path to a directory containing one or more CA certificates in PEM format, following the
     [OpenSSL-specific layout](https://docs.openssl.org/master/man3/SSL_CTX_load_verify_locations/)."""
    cadata: str | None = None
    """The certificate to verify the broker's authenticity in an ASCII string format of one or more PEM-encoded
    certificates or a bytes-like object of DER-encoded certificates."""
    certfile: str | Path | None = None
    """Full path to file in PEM format containing the client's certificate (as well as any number of CA
        certificates needed to establish the certificate's authenticity.)"""
    keyfile: str | Path | None = None
    """Full path to file in PEM format containing the client's private key associated with the certfile."""

    def __post__init__(self) -> None:
        """Check config for errors and transform fields for easier use."""
        if (self.certfile is None) ^ (self.keyfile is None):
            msg = "If specifying the 'certfile' or 'keyfile', both are required."
            raise ValueError(msg)

        for fn in ("cafile", "capath", "certfile", "keyfile"):
            if isinstance(getattr(self, fn), str):
                setattr(self, fn, Path(getattr(self, fn)))

@dataclass
class TopicConfig(Dictable):
    """Configuration of how messages to specific topics are published.

    The topic name is specified as the key in the dictionary of the `ClientConfig.topics.
    """

    qos: int = 0
    """The quality of service associated with the publishing to this topic."""
    retain: bool = False
    """Determines if the message should be retained by the topic it was published."""

    def __post__init__(self) -> None:
        """Check config for errors and transform fields for easier use."""
        if self.qos is not None and (self.qos < QOS_0 or self.qos > QOS_2):
            msg = "Topic config: default QoS must be 0, 1 or 2."
            raise ValueError(msg)


@dataclass
class WillConfig(Dictable):
    """Configuration of the 'last will & testament' of the client upon improper disconnection."""

    topic: str
    """The will message will be published to this topic."""
    message: str
    """The contents of the message to be published."""
    qos: int | None = QOS_0
    """The quality of service associated with sending this message."""
    retain: bool | None = False
    """Determines if the message should be retained by the topic it was published."""

    def __post__init__(self) -> None:
        """Check config for errors and transform fields for easier use."""
        if self.qos is not None and (self.qos < QOS_0 or self.qos > QOS_2):
            msg = "Will config: default QoS must be 0, 1 or 2."
            raise ValueError(msg)


def default_client_plugins() -> dict[str, Any]:
    """Create defaults for `ClientConfig.plugins`."""
    return {
        "amqtt.plugins.logging_amqtt.PacketLoggerPlugin":{}
    }


@dataclass
class ClientConfig(Dictable):
    """Structured configuration for a broker. Can be passed directly to `amqtt.broker.Broker` or created from a dictionary."""

    keep_alive: int | None = 10
    """Keep-alive timeout sent to the broker."""
    ping_delay: int | None = 1
    """Auto-ping delay before keep-alive timeout. Setting to 0 will disable which may lead to broker disconnection."""
    default_qos: int | None = QOS_0
    """Default QoS for messages published."""
    default_retain: bool | None = False
    """Default retain value to messages published."""
    auto_reconnect: bool | None = True
    """Enable or disable auto-reconnect if connection with the broker is interrupted."""
    connection_timeout: int | None = 60
    """The number of seconds before a connection times out"""
    reconnect_retries: int | None = 2
    """Number of reconnection retry attempts. Negative value will cause client to reconnect indefinitely."""
    reconnect_max_interval: int | None = 10
    """Maximum seconds to wait before retrying a connection."""
    cleansession: bool | None = True
    """Upon reconnect, should subscriptions be cleared. Can be overridden by `MQTTClient.connect`"""
    topics: dict[str, TopicConfig] | None = field(default_factory=dict)
    """Specify the topics and what flags should be set for messages published to them."""
    broker: ConnectionConfig | None = field(default_factory=ConnectionConfig)
    """Configuration for connecting to the broker. See
     [ConnectionConfig](./#amqtt.contexts.ConnectionConfig) for more information."""
    plugins: dict[str, Any] | list[dict[str, Any]] | None = field(default_factory=default_client_plugins)
    """The dictionary has a key of the dotted-module path of a class derived from `BasePlugin`; the value is
     a dictionary of configuration options for that plugin. See [Plugins](http://localhost:8000/custom_plugins/)
     for more information."""
    check_hostname: bool | None = True
    """If establishing a secure connection, should the hostname of the certificate be verified."""
    will: WillConfig | None = None
    """Message, topic and flags that should be sent to if the client disconnects. See
    [WillConfig](./#amqtt.contexts.WillConfig)"""

    def __post__init__(self) -> None:
        """Check config for errors and transform fields for easier use."""
        if self.default_qos is not None and (self.default_qos < QOS_0 or self.default_qos > QOS_2):
            msg = "Client config: default QoS must be 0, 1 or 2."
            raise ValueError(msg)

    @classmethod
    def from_dict(cls, d: dict[str, Any] | None) -> "ClientConfig":
        """Create a client config from a dictionary."""
        if d is None:
            return ClientConfig()

        return dict_to_dataclass(data_class=ClientConfig,
                                 data=d,
                                 config=DaciteConfig(
                                     cast=[StrEnum],
                                     strict=True)
                                 )<|MERGE_RESOLUTION|>--- conflicted
+++ resolved
@@ -1,5 +1,4 @@
-<<<<<<< HEAD
-=======
+import logging
 from dataclasses import dataclass, field, fields, replace
 
 try:
@@ -10,27 +9,14 @@
     class StrEnum(str, Enum):  #type: ignore[no-redef]
         pass
 
+from pathlib import Path
 from collections.abc import Iterator
->>>>>>> b7fd9e1a
-import logging
-from pathlib import Path
 from typing import TYPE_CHECKING, Any, Literal
 
-<<<<<<< HEAD
-try:
-    from enum import StrEnum
-except ImportError:
-    # support for python 3.10
-    from enum import Enum
-    class StrEnum(str, Enum):  #type: ignore[no-redef]
-        pass
-
-_LOGGER = logging.getLogger(__name__)
-=======
 from dacite import Config as DaciteConfig, from_dict as dict_to_dataclass
 
 from amqtt.mqtt.constants import QOS_0, QOS_2
->>>>>>> b7fd9e1a
+
 
 if TYPE_CHECKING:
     import asyncio
