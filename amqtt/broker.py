import asyncio
from asyncio import CancelledError, futures
from collections import deque
from collections.abc import Generator
from functools import partial
import logging
<<<<<<< HEAD
from math import floor
=======
>>>>>>> b7fd9e1a
import re
import ssl
import time
from typing import Any, ClassVar, TypeAlias

from transitions import Machine, MachineError
import websockets.asyncio.server
from websockets.asyncio.server import ServerConnection

from amqtt.adapters import (
    ReaderAdapter,
    StreamReaderAdapter,
    StreamWriterAdapter,
    WebSocketsReader,
    WebSocketsWriter,
    WriterAdapter,
)
from amqtt.contexts import Action, BaseContext, BrokerConfig, ListenerConfig
from amqtt.errors import AMQTTError, BrokerError, MQTTError, NoDataError
from amqtt.mqtt.protocol.broker_handler import BrokerProtocolHandler
from amqtt.session import ApplicationMessage, OutgoingApplicationMessage, Session
from amqtt.utils import format_client_message, gen_client_id

from .events import BrokerEvents
from .mqtt.constants import QOS_0, QOS_1, QOS_2
from .mqtt.disconnect import DisconnectPacket
from .plugins.manager import PluginManager

_BROADCAST: TypeAlias = dict[str, Session | str | bytes | bytearray | int | None]

# Default port numbers
DEFAULT_PORTS = {"tcp": 1883, "ws": 8883}
AMQTT_MAGIC_VALUE_RET_SUBSCRIBED = 0x80


class RetainedApplicationMessage(ApplicationMessage):
    __slots__ = ("data", "qos", "source_session", "topic")

    def __init__(self, source_session: Session | None, topic: str, data: bytes | bytearray, qos: int | None = None) -> None:
        super().__init__(None, topic, qos, data, retain=True)
        self.source_session = source_session
        self.topic = topic
        self.data = data
        self.qos = qos


class Server:
    def __init__(
        self,
        listener_name: str,
        server_instance: asyncio.Server | websockets.asyncio.server.Server,
        max_connections: int = -1,
    ) -> None:
        self.logger = logging.getLogger(__name__)
        self.instance = server_instance
        self.conn_count = 0
        self.listener_name = listener_name
        self.max_connections = max_connections
        self.semaphore = asyncio.Semaphore(max_connections) if max_connections > 0 else None

    async def acquire_connection(self) -> None:
        if self.semaphore:
            await self.semaphore.acquire()
        self.conn_count += 1
        self.logger.info(
            f"Listener '{self.listener_name}': {self.conn_count}/"
            f"{self.max_connections if self.max_connections > 0 else '∞'} connections acquired",
        )

    def release_connection(self) -> None:
        if self.semaphore:
            self.semaphore.release()
        self.conn_count -= 1
        self.logger.info(
            f"Listener '{self.listener_name}': {self.conn_count}/"
            f"{self.max_connections if self.max_connections > 0 else '∞'} connections acquired",
        )

    async def close_instance(self) -> None:
        if self.instance:
            self.instance.close()
            await self.instance.wait_closed()


class BrokerContext(BaseContext):
    """BrokerContext is used as the context passed to plugins interacting with the broker.

    It act as an adapter to broker services from plugins developed for HBMQTT broker.
    """

    def __init__(self, broker: "Broker") -> None:
        super().__init__()
        self.config: BrokerConfig | None = None
        self._broker_instance = broker

    async def broadcast_message(self, topic: str, data: bytes, qos: int | None = None) -> None:
        await self._broker_instance.internal_message_broadcast(topic, data, qos)

    def retain_message(self, topic_name: str, data: bytes | bytearray, qos: int | None = None) -> None:
        self._broker_instance.retain_message(None, topic_name, data, qos)

    @property
    def sessions(self) -> Generator[Session]:
        for session in self._broker_instance.sessions.values():
            yield session[0]

    @property
    def retained_messages(self) -> dict[str, RetainedApplicationMessage]:
        return self._broker_instance.retained_messages

    @property
    def subscriptions(self) -> dict[str, list[tuple[Session, int]]]:
        return self._broker_instance.subscriptions


class Broker:
    """MQTT 3.1.1 compliant broker implementation.

    Args:
        config: dictionary of configuration options (see [broker configuration](broker_config.md)).
        loop: asyncio loop. defaults to `asyncio.new_event_loop()`.
        plugin_namespace: plugin namespace to use when loading plugin entry_points. defaults to `amqtt.broker.plugins`.

    Raises:
        BrokerError, ParserError, PluginError

    """

    states: ClassVar[list[str]] = [
        "new",
        "starting",
        "started",
        "not_started",
        "stopping",
        "stopped",
        "not_stopped",
    ]

    def __init__(
        self,
        config: BrokerConfig | dict[str, Any] | None = None,
        loop: asyncio.AbstractEventLoop | None = None,
        plugin_namespace: str | None = None,
    ) -> None:
        """Initialize the broker."""
        self.logger = logging.getLogger(__name__)

        if isinstance(config, dict):
            self.config = BrokerConfig.from_dict(config)
        else:
            self.config = config or BrokerConfig()

        # listeners are populated from default within BrokerConfig
        self.listeners_config = self.config.listeners

        self._loop = loop or asyncio.get_running_loop()
        self._servers: dict[str, Server] = {}
        self._init_states()
        self._sessions: dict[str, tuple[Session, BrokerProtocolHandler]] = {}
        self._subscriptions: dict[str, list[tuple[Session, int]]] = {}
        self._retained_messages: dict[str, RetainedApplicationMessage] = {}

        self._topic_filter_matchers: dict[str, re.Pattern[str]] = {}

        # Broadcast queue for outgoing messages
        self._broadcast_queue: asyncio.Queue[dict[str, Any]] = asyncio.Queue()
        self._broadcast_task: asyncio.Task[Any] | None = None
        self._broadcast_shutdown_waiter: asyncio.Future[Any] = futures.Future()

        # Tasks queue for managing broadcasting tasks
        self._tasks_queue: deque[asyncio.Task[OutgoingApplicationMessage]] = deque()

        # Task for session monitor
        self._session_monitor_task: asyncio.Task[Any] | None = None

        # Initialize plugins manager

        context = BrokerContext(self)
        context.config = self.config
        namespace = plugin_namespace or "amqtt.broker.plugins"
        self.plugins_manager = PluginManager(namespace, context, self._loop)

    def _init_states(self) -> None:
        self.transitions = Machine(states=Broker.states, initial="new")
        self.transitions.add_transition(trigger="start", source="new", dest="starting", before=self._log_state_change)
        self.transitions.add_transition(trigger="starting_fail", source="starting", dest="not_started")
        self.transitions.add_transition(trigger="starting_success", source="starting", dest="started")
        self.transitions.add_transition(trigger="shutdown", source="started", dest="stopping")
        self.transitions.add_transition(trigger="stopping_success", source="stopping", dest="stopped")
        self.transitions.add_transition(trigger="stopping_failure", source="stopping", dest="not_stopped")
        self.transitions.add_transition(trigger="start", source="stopped", dest="starting")

    def _log_state_change(self) -> None:
        self.logger.debug(f"State transition: {self.transitions.state}")

    async def start(self) -> None:
        """Start the broker to serve with the given configuration.

        Start method opens network sockets and will start listening for incoming connections.
        """
        try:
            self._sessions.clear()
            self._subscriptions.clear()
            self._retained_messages.clear()
            self.transitions.start()
            self.logger.debug("Broker starting")
        except (MachineError, ValueError) as exc:
            # Backwards compat: MachineError is raised by transitions < 0.5.0.
            self.logger.warning(f"[WARN-0001] Invalid method call at this moment: {exc}")
            msg = f"Broker instance can't be started: {exc}"
            raise BrokerError(msg) from exc

        await self.plugins_manager.fire_event(BrokerEvents.PRE_START)
        try:
            await self._start_listeners()
            self.transitions.starting_success()
            await self.plugins_manager.fire_event(BrokerEvents.POST_START)
            self._broadcast_task = asyncio.ensure_future(self._broadcast_loop())
            self._session_monitor_task = asyncio.create_task(self._session_monitor())
            self.logger.debug("Broker started")
        except Exception as e:
            self.logger.exception("Broker startup failed")
            self.transitions.starting_fail()
            msg = f"Broker instance can't be started: {e}"
            raise BrokerError(msg) from e

    async def _start_listeners(self) -> None:
        """Start network listeners based on the configuration."""
        for listener_name, listener in self.listeners_config.items():
            if "bind" not in listener:
                self.logger.debug(f"Listener configuration '{listener_name}' is not bound")
                continue

            max_connections = listener.get("max_connections", -1)
            ssl_context = self._create_ssl_context(listener) if listener.get("ssl", False) else None

            try:
                address, port = self._split_bindaddr_port(listener["bind"], DEFAULT_PORTS[listener["type"]])
            except ValueError as e:
                msg = f"Invalid port value in bind value: {listener['bind']}"
                raise BrokerError(msg) from e

            instance = await self._create_server_instance(listener_name, listener["type"], address, port, ssl_context)
            self._servers[listener_name] = Server(listener_name, instance, max_connections)

            self.logger.info(f"Listener '{listener_name}' bind to {listener['bind']} (max_connections={max_connections})")

    @staticmethod
    def _create_ssl_context(listener: ListenerConfig) -> ssl.SSLContext:
        """Create an SSL context for a listener."""
        try:
            ssl_context = ssl.create_default_context(
                ssl.Purpose.CLIENT_AUTH,
                cafile=listener.get("cafile"),
                capath=listener.get("capath"),
                cadata=listener.get("cadata"),
            )
            ssl_context.load_cert_chain(listener["certfile"], listener["keyfile"])
            ssl_context.verify_mode = ssl.CERT_OPTIONAL
        except KeyError as ke:
            msg = f"'certfile' or 'keyfile' configuration parameter missing: {ke}"
            raise BrokerError(msg) from ke
        except FileNotFoundError as fnfe:
            msg = f"Can't read cert files '{listener['certfile']}' or '{listener['keyfile']}' : {fnfe}"
            raise BrokerError(msg) from fnfe
        return ssl_context

    async def _create_server_instance(
        self,
        listener_name: str,
        listener_type: str,
        address: str | None,
        port: int,
        ssl_context: ssl.SSLContext | None,
    ) -> asyncio.Server | websockets.asyncio.server.Server:
        """Create a server instance for a listener."""
        if listener_type == "tcp":
            return await asyncio.start_server(
                partial(self.stream_connected, listener_name=listener_name),
                address,
                port,
                reuse_address=True,
                ssl=ssl_context,
            )
        if listener_type == "ws":
            return await websockets.serve(
                partial(self.ws_connected, listener_name=listener_name),
                address,
                port,
                ssl=ssl_context,
                subprotocols=[websockets.Subprotocol("mqtt")],
            )
        msg = f"Unsupported listener type: {listener_type}"
        raise BrokerError(msg)

    async def _session_monitor(self) -> None:

        self.logger.info("Starting session monitor.")

        while True:

            session_count_before = len(self._sessions)

            # clean or anonymous sessions don't retain messages (or subscriptions); the session can be filtered out
            sessions_to_remove = [ client_id for client_id, (session, _) in self._sessions.items()
                if session.transitions.state == "disconnected" and (session.is_anonymous or session.clean_session) ]

            # if session expiration is enabled, check to see if any of the sessions are disconnected and past expiration
            if self.config.session_expiry_interval is not None:
                retain_after = floor(time.time() - self.config.session_expiry_interval)
                sessions_to_remove += [ client_id for client_id, (session, _) in self._sessions.items()
                                        if session.transitions.state == "disconnected" and
                                        session.last_disconnect_time and
                                        session.last_disconnect_time < retain_after ]

            for client_id in sessions_to_remove:
                await self._cleanup_session(client_id)

            if session_count_before > (session_count_after := len(self._sessions)):
                self.logger.debug(f"Expired {session_count_before - session_count_after} sessions")

            await asyncio.sleep(1)

    async def shutdown(self) -> None:
        """Stop broker instance."""
        self.logger.info("Shutting down broker...")
        # Fire broker_shutdown event to plugins
        await self.plugins_manager.fire_event(BrokerEvents.PRE_SHUTDOWN)

        # Cleanup all sessions
        for client_id in list(self._sessions.keys()):
            await self._cleanup_session(client_id)

        # Clear retained messages
        self.logger.debug(f"Clearing {len(self._retained_messages)} retained messages")
        self._retained_messages.clear()

        self.transitions.shutdown()

        await self._shutdown_broadcast_loop()
        if self._session_monitor_task:
            self._session_monitor_task.cancel()

        for server in self._servers.values():
            await server.close_instance()

        if not self._broadcast_queue.empty():
            self.logger.warning(f"{self._broadcast_queue.qsize()} messages not broadcasted")
            # Clear the broadcast queue
            while not self._broadcast_queue.empty():
                self._broadcast_queue.get_nowait()

        self.logger.info("Broker closed")
        await self.plugins_manager.fire_event(BrokerEvents.POST_SHUTDOWN)
        self.transitions.stopping_success()

    async def _cleanup_session(self, client_id: str) -> None:
        """Centralized cleanup logic for a session."""
        session, handler = self._sessions.pop(client_id, (None, None))

        if handler:
            self.logger.debug(f"Stopping handler for session {client_id}")
            await self._stop_handler(handler)
        if session:
            self.logger.debug(f"Clearing all subscriptions for session {client_id}")
            await self._del_all_subscriptions(session)
            session.clear_queues()

    async def internal_message_broadcast(self, topic: str, data: bytes, qos: int | None = None) -> None:
        return await self._broadcast_message(None, topic, data, qos)

    async def ws_connected(self, websocket: ServerConnection, listener_name: str) -> None:
        await self._client_connected(listener_name, WebSocketsReader(websocket), WebSocketsWriter(websocket))

    async def stream_connected(self, reader: asyncio.StreamReader, writer: asyncio.StreamWriter, listener_name: str) -> None:
        await self._client_connected(listener_name, StreamReaderAdapter(reader), StreamWriterAdapter(writer))

    async def _client_connected(self, listener_name: str, reader: ReaderAdapter, writer: WriterAdapter) -> None:
        """Handle a new client connection."""
        server = self._servers.get(listener_name)
        if not server:
            msg = f"Invalid listener name '{listener_name}'"
            raise BrokerError(msg)

        await server.acquire_connection()
        remote_info = writer.get_peer_info()
        if remote_info is None:
            self.logger.warning("Remote info could not be retrieved from peer info")
            return

        remote_address, remote_port = remote_info
        self.logger.info(f"Connection from {remote_address}:{remote_port} on listener '{listener_name}'")

        try:
            handler, client_session = await self._initialize_client_session(reader, writer, remote_address, remote_port)
        except (AMQTTError, MQTTError, NoDataError) as exc:
            self.logger.warning(f"Failed to initialize client session: {exc}")
            server.release_connection()
            return

        try:
            await self._handle_client_session(reader, writer, client_session, handler, server, listener_name)
        except (AMQTTError, MQTTError, NoDataError) as exc:
            self.logger.warning(f"Error while handling client session: {exc}")
        finally:
            self.logger.debug(f"{client_session.client_id} Client disconnected")
            server.release_connection()

    async def _initialize_client_session(
        self,
        reader: ReaderAdapter,
        writer: WriterAdapter,
        remote_address: str,
        remote_port: int,
    ) -> tuple[BrokerProtocolHandler, Session]:
        """Initialize a client session and protocol handler."""
        # Wait for first packet and expect a CONNECT
        try:
            handler, client_session = await BrokerProtocolHandler.init_from_connect(reader, writer, self.plugins_manager)
        except AMQTTError as exc:
            self.logger.warning(
                f"[MQTT-3.1.0-1] {format_client_message(address=remote_address, port=remote_port)}:"
                f" Can't read first packet as CONNECT: {exc}",
            )
            raise AMQTTError(exc) from exc
        except MQTTError as exc:
            self.logger.exception(
                f"Invalid connection from {format_client_message(address=remote_address, port=remote_port)}",
            )
            await writer.close()
            raise MQTTError(exc) from exc
        except NoDataError as exc:
            self.logger.error(  # noqa: TRY400
                f"No data from {format_client_message(address=remote_address, port=remote_port)} : {exc}",
            )
            raise AMQTTError(exc) from exc

        if client_session.clean_session:
            # Delete existing session and create a new one
            if client_session.client_id is not None and client_session.client_id != "":
                await self._delete_session(client_session.client_id)
            else:
                client_session.client_id = gen_client_id()

            client_session.parent = 0
        # Get session from cache
        elif client_session.client_id in self._sessions:
            self.logger.debug(f"Found old session {self._sessions[client_session.client_id]!r}")
            client_session, _ = self._sessions[client_session.client_id]
            client_session.parent = 1
        else:
            client_session.parent = 0

        timeout_disconnect_delay = self.config.get("timeout-disconnect-delay", 0)
        if client_session.keep_alive > 0 and isinstance(timeout_disconnect_delay, int):
            client_session.keep_alive += timeout_disconnect_delay

        self.logger.debug(f"Keep-alive timeout={client_session.keep_alive}")
        return handler, client_session

    async def _handle_client_session(
        self,
        reader: ReaderAdapter,
        writer: WriterAdapter,
        client_session: Session,
        handler: BrokerProtocolHandler,
        server: Server,
        listener_name: str,
    ) -> None:
        """Handle the lifecycle of a client session."""
        authenticated = await self._authenticate(client_session, self.listeners_config[listener_name])
        if not authenticated:
            await writer.close()
            return

        if client_session.client_id is None:
            msg = "Client ID was not correctly created/set."
            raise BrokerError(msg)

        while True:
            try:
                client_session.transitions.connect()
                break
            except (MachineError, ValueError):
                if client_session.transitions.is_connected():
                    self.logger.warning(f"Client {client_session.client_id} is already connected, performing take-over.")
                    old_session = self._sessions[client_session.client_id]
                    await old_session[1].handle_connection_closed()
                    await old_session[1].stop()
                    break
                self.logger.warning(f"Client {client_session.client_id} is reconnecting too quickly, make it wait")
                await asyncio.sleep(1)

        handler.attach(client_session, reader, writer)
        self._sessions[client_session.client_id] = (client_session, handler)

        await handler.mqtt_connack_authorize(authenticated)
        await self.plugins_manager.fire_event(BrokerEvents.CLIENT_CONNECTED,
                                              client_id=client_session.client_id,
                                              client_session=client_session)

        self.logger.debug(f"{client_session.client_id} Start messages handling")
        await handler.start()

        # publish messages that were retained because the client session was disconnected
        self.logger.debug(f"Retained messages queue size: {client_session.retained_messages.qsize()}")
        await self._publish_session_retained_messages(client_session)

        # if this is not a new session, there are subscriptions associated with them; publish any topic retained messages
        self.logger.debug("Publish retained messages to a pre-existing session's subscriptions.")
        for topic in self._subscriptions:
            await self._publish_retained_messages_for_subscription( (topic, QOS_0), client_session)



        await self._client_message_loop(client_session, handler)

    async def _client_message_loop(self, client_session: Session, handler: BrokerProtocolHandler) -> None:
        """Run the main loop to handle client messages."""
        # Init and start loop for handling client messages (publish, subscribe/unsubscribe, disconnect)
        disconnect_waiter = asyncio.ensure_future(handler.wait_disconnect())
        subscribe_waiter = asyncio.ensure_future(handler.get_next_pending_subscription())
        unsubscribe_waiter = asyncio.ensure_future(handler.get_next_pending_unsubscription())
        wait_deliver = asyncio.ensure_future(handler.mqtt_deliver_next_message())
        connected = True

        while connected:
            try:
                done, _ = await asyncio.wait(
                    [
                        disconnect_waiter,
                        subscribe_waiter,
                        unsubscribe_waiter,
                        wait_deliver,
                    ],
                    return_when=asyncio.FIRST_COMPLETED,
                )

                if disconnect_waiter in done:
                    # handle the disconnection: normal or abnormal result, either way, the client is no longer connected
                    await self._handle_disconnect(client_session, handler, disconnect_waiter)
                    connected = False

                    # no need to reschedule the `disconnect_waiter` since we're exiting the message loop


                if subscribe_waiter in done:
                    await self._handle_subscription(client_session, handler, subscribe_waiter)
                    subscribe_waiter = asyncio.ensure_future(handler.get_next_pending_subscription())
                    self.logger.debug(repr(self._subscriptions))

                if unsubscribe_waiter in done:
                    await self._handle_unsubscription(client_session, handler, unsubscribe_waiter)
                    unsubscribe_waiter = asyncio.ensure_future(handler.get_next_pending_unsubscription())

                if wait_deliver in done:
                    if not await self._handle_message_delivery(client_session, handler, wait_deliver):
                        break
                    wait_deliver = asyncio.ensure_future(handler.mqtt_deliver_next_message())

            except asyncio.CancelledError:
                self.logger.debug("Client loop cancelled")
                break

        disconnect_waiter.cancel()
        subscribe_waiter.cancel()
        unsubscribe_waiter.cancel()
        wait_deliver.cancel()

    async def _handle_disconnect(
        self,
        client_session: Session,
        handler: BrokerProtocolHandler,
        disconnect_waiter: asyncio.Future[Any],
    ) -> None:
        """Handle client disconnection.

        Args:
            client_session (Session): client session
            handler (BrokerProtocolHandler): broker protocol handler
            disconnect_waiter (asyncio.Future[Any]): future to wait for disconnection

        """
        # check the disconnected waiter result
        result = disconnect_waiter.result()
        self.logger.debug(f"{client_session.client_id} Result from wait_disconnect: {result}")
        # if the client disconnects abruptly by sending no message or the message isn't a disconnect packet
        if result is None or not isinstance(result, DisconnectPacket):
            self.logger.debug(f"Will flag: {client_session.will_flag}")
            if client_session.will_flag:
                self.logger.debug(
                    f"Client {format_client_message(client_session)} disconnected abnormally, sending will message",
                )
                await self._broadcast_message(
                    client_session,
                    client_session.will_topic,
                    client_session.will_message,
                    client_session.will_qos,
                )
                if client_session.will_retain:
                    self.retain_message(
                        client_session,
                        client_session.will_topic,
                        client_session.will_message,
                        client_session.will_qos,
                    )

        # normal or not, let's end the client's session
        self.logger.debug(f"{client_session.client_id} Disconnecting session")
        await self._stop_handler(handler)
        client_session.transitions.disconnect()
        await self.plugins_manager.fire_event(BrokerEvents.CLIENT_DISCONNECTED,
                                              client_id=client_session.client_id,
                                              client_session=client_session)


    async def _handle_subscription(
        self,
        client_session: Session,
        handler: BrokerProtocolHandler,
        subscribe_waiter: asyncio.Future[Any],
    ) -> None:
        """Handle client subscription."""
        self.logger.debug(f"{client_session.client_id} handling subscription")
        subscriptions = subscribe_waiter.result()
        return_codes = [await self._add_subscription(subscription, client_session) for subscription in subscriptions.topics]
        await handler.mqtt_acknowledge_subscription(subscriptions.packet_id, return_codes)
        for index, subscription in enumerate(subscriptions.topics):
            if return_codes[index] != AMQTT_MAGIC_VALUE_RET_SUBSCRIBED:
                await self.plugins_manager.fire_event(
                    BrokerEvents.CLIENT_SUBSCRIBED,
                    client_id=client_session.client_id,
                    topic=subscription[0],
                    qos=subscription[1],
                )
                await self._publish_retained_messages_for_subscription(subscription, client_session)

    async def _handle_unsubscription(
        self,
        client_session: Session,
        handler: BrokerProtocolHandler,
        unsubscribe_waiter: asyncio.Future[Any],
    ) -> None:
        """Handle client unsubscription."""
        self.logger.debug(f"{client_session.client_id} handling unsubscription")
        unsubscription = unsubscribe_waiter.result()
        for topic in unsubscription.topics:
            self._del_subscription(topic, client_session)
            await self.plugins_manager.fire_event(
                BrokerEvents.CLIENT_UNSUBSCRIBED,
                client_id=client_session.client_id,
                topic=topic,
            )
        await handler.mqtt_acknowledge_unsubscription(unsubscription.packet_id)

    async def _handle_message_delivery(
        self,
        client_session: Session,
        handler: BrokerProtocolHandler,
        wait_deliver: asyncio.Future[Any],
    ) -> bool:
        """Handle message delivery to the client."""
        self.logger.debug(f"{client_session.client_id} handling message delivery")
        app_message = wait_deliver.result()

        if app_message is None:
            self.logger.debug("app_message was empty!")
            return True
        if not app_message.topic:
            self.logger.warning(
                f"[MQTT-4.7.3-1] - {client_session.client_id} invalid TOPIC sent in PUBLISH message, closing connection",
            )
            return False
        if "#" in app_message.topic or "+" in app_message.topic:
            self.logger.warning(
                f"[MQTT-3.3.2-2] - {client_session.client_id} invalid TOPIC sent in PUBLISH message, closing connection",
            )
            return False
        if app_message.topic.startswith("$"):
            self.logger.warning(
                f"[MQTT-4.7.2-1] - {client_session.client_id} cannot use a topic with a leading $ character."
            )
            return False

        permitted = await self._topic_filtering(client_session, topic=app_message.topic, action=Action.PUBLISH)
        if not permitted:
            self.logger.info(f"{client_session.client_id} not allowed to publish to TOPIC {app_message.topic}.")
        else:
            await self.plugins_manager.fire_event(
                BrokerEvents.MESSAGE_RECEIVED,
                client_id=client_session.client_id,
                message=app_message,
            )
            await self._broadcast_message(client_session, app_message.topic, app_message.data)
            if app_message.publish_packet and app_message.publish_packet.retain_flag:
                self.retain_message(client_session, app_message.topic, app_message.data, app_message.qos)
        return True

    async def _init_handler(self, session: Session, reader: ReaderAdapter, writer: WriterAdapter) -> BrokerProtocolHandler:
        """Create a BrokerProtocolHandler and attach to a session."""
        handler = BrokerProtocolHandler(self.plugins_manager, loop=self._loop)
        handler.attach(session, reader, writer)
        return handler

    async def _stop_handler(self, handler: BrokerProtocolHandler) -> None:
        """Stop a running handler and detach if from the session."""
        try:
            await handler.stop()
        except Exception:
            self.logger.exception("Failed to stop handler")

    async def _authenticate(self, session: Session, _: ListenerConfig) -> bool:
        """Call the authenticate method on registered plugins to test user authentication.

        User is considered authenticated if all plugins called returns True.
        Plugins authenticate() method are supposed to return :
         - True if user is authentication succeed
         - False if user authentication fails
         - None if authentication can't be achieved (then plugin result is then ignored)
        :param session:
        :return:
        """
        returns = await self.plugins_manager.map_plugin_auth(session=session)

        results = [ result for _, result in returns.items() if result is not None] if returns else []
        if len(results) < 1:
            self.logger.debug("Authentication failed: no plugin responded with a boolean")
            return False

        if all(results):
            self.logger.debug("Authentication succeeded")
            return True

        for plugin, result in returns.items():
            self.logger.debug(f"Authentication '{plugin.__class__.__name__}' result: {result}")

        return False

    def retain_message(
        self,
        source_session: Session | None,
        topic_name: str | None,
        data: bytes | bytearray | None,
        qos: int | None = None,
    ) -> None:
        if data and topic_name is not None:
            # If retained flag set, store the message for further subscriptions
            self.logger.debug(f"Retaining message on topic {topic_name}")
            self._retained_messages[topic_name] = RetainedApplicationMessage(source_session, topic_name, data, qos)
        # [MQTT-3.3.1-10]
        elif topic_name in self._retained_messages:
            self.logger.debug(f"Clearing retained messages for topic '{topic_name}'")
            del self._retained_messages[topic_name]

    async def _add_subscription(self, subscription: tuple[str, int], session: Session) -> int:
        topic_filter, qos = subscription
        if "#" in topic_filter and not topic_filter.endswith("#"):
            # [MQTT-4.7.1-2] Wildcard character '#' is only allowed as last character in filter
            return 0x80
        if topic_filter != "+" and "+" in topic_filter and ("/+" not in topic_filter and "+/" not in topic_filter):
            # [MQTT-4.7.1-3] + wildcard character must occupy entire level
            return 0x80
        # Check if the client is authorised to connect to the topic
        if not await self._topic_filtering(session, topic_filter, Action.SUBSCRIBE):
            return 0x80

        # Ensure "max-qos" is an integer before using it
        max_qos = self.config.get("max-qos", qos)
        if not isinstance(max_qos, int):
            max_qos = qos

        qos = min(qos, max_qos)
        if topic_filter not in self._subscriptions:
            self._subscriptions[topic_filter] = []
        if all(s.client_id != session.client_id for s, _ in self._subscriptions[topic_filter]):
            self._subscriptions[topic_filter].append((session, qos))
        else:
            self.logger.debug(f"Client {format_client_message(session=session)} has already subscribed to {topic_filter}")
        return qos

    async def _topic_filtering(self, session: Session, topic: str, action: Action) -> bool:
        """Call the topic_filtering method on registered plugins to check that the subscription is allowed.

        User is considered allowed if all plugins called return True.
        Plugins topic_filtering() method are supposed to return :
         - True if MQTT client can be subscribed to the topic
         - False if MQTT client is not allowed to subscribe to the topic
         - None if topic filtering can't be achieved (then plugin result is then ignored)
        :param session:
        :param topic: Topic in which the client wants to subscribe / publish
        :param action: What is being done with the topic?  subscribe or publish
        :return:
        """
        if not self.plugins_manager.is_topic_filtering_enabled():
            return True

        results = await self.plugins_manager.map_plugin_topic(session=session, topic=topic, action=action)
        return all(result for result in results.values())

    async def _delete_session(self, client_id: str) -> None:
        """Delete an existing session data, for example due to clean session set in CONNECT."""
        session = self._sessions.pop(client_id, (None, None))[0]

        if session is None:
            self.logger.debug(f"Delete session : session {client_id} doesn't exist")
            return
        self.logger.debug(f"Deleted existing session {session!r}")

        # Delete subscriptions
        self.logger.debug(f"Deleting session {session!r} subscriptions")
        await self._del_all_subscriptions(session)
        session.clear_queues()

    async def _del_all_subscriptions(self, session: Session) -> None:
        """Delete all topic subscriptions for a given session."""
        filter_queue: deque[str] = deque()
        for topic in self._subscriptions:
            if self._del_subscription(topic, session):
                filter_queue.append(topic)
        for topic in filter_queue:
            if not self._subscriptions[topic]:
                del self._subscriptions[topic]

    def _del_subscription(self, a_filter: str, session: Session) -> int:
        """Delete a session subscription on a given topic.

        :param a_filter: The topic filter for the subscription.
        :param session: The session to be unsubscribed.
        :return: The number of deleted subscriptions (0 or 1).
        """
        deleted = 0
        try:
            subscriptions = self._subscriptions[a_filter]
            for index, (sub_session, _qos) in enumerate(subscriptions):
                if sub_session.client_id == session.client_id:
                    self.logger.debug(
                        f"Removing subscription on topic '{a_filter}' for client {format_client_message(session=session)}",
                    )
                    subscriptions.pop(index)
                    deleted += 1
                    break
        except KeyError:
            self.logger.debug(f"Unsubscription on topic '{a_filter}' for client {format_client_message(session=session)}")

        return deleted

    async def _broadcast_loop(self) -> None:
        """Run the main loop to broadcast messages."""
        running_tasks: deque[asyncio.Task[OutgoingApplicationMessage]] = self._tasks_queue

        try:
            while True:
                while running_tasks and running_tasks[0].done():
                    task = running_tasks.popleft()
                    try:
                        task.result()
                    except CancelledError:
                        self.logger.info(f"Task has been cancelled: {task}")
                    except Exception:
                        self.logger.exception(f"Task failed and will be skipped: {task}")

                run_broadcast_task = asyncio.ensure_future(self._run_broadcast(running_tasks))

                completed, _ = await asyncio.wait(
                    [run_broadcast_task, self._broadcast_shutdown_waiter],
                    return_when=asyncio.FIRST_COMPLETED,
                )

                # Shutdown has been triggered by the broker, so stop the loop execution
                if self._broadcast_shutdown_waiter in completed:
                    run_broadcast_task.cancel()
                    break

        except BaseException:
            self.logger.exception("Broadcast loop stopped by exception")
            raise
        finally:
            # Wait until current broadcasting tasks end
            if running_tasks:
                await asyncio.gather(*running_tasks)

    async def _run_broadcast(self, running_tasks: deque[asyncio.Task[OutgoingApplicationMessage]]) -> None:
        """Process a single broadcast message."""
        broadcast = await self._broadcast_queue.get()

        self.logger.debug(f"Processing broadcast message: {broadcast}")

        for k_filter, subscriptions in self._subscriptions.items():

            # Skip all subscriptions which do not match the topic
            if not self._matches(broadcast["topic"], k_filter):
                self.logger.debug(f"Topic '{broadcast['topic']}' does not match filter '{k_filter}'")
                continue

            for target_session, sub_qos in subscriptions:
                qos = broadcast.get("qos", sub_qos)

                sendable = await self._topic_filtering(target_session, topic=broadcast["topic"], action=Action.RECEIVE)
                if not sendable:
                    self.logger.info(
                        f"{target_session.client_id} not allowed to receive messages from TOPIC {broadcast['topic']}.")
                    continue

                # Retain all messages which cannot be broadcasted, due to the session not being connected
                #  but only when clean session is false and qos is 1 or 2 [MQTT 3.1.2.4]
                #  and, if a client used anonymous authentication, there is no expectation that messages should be retained
                if (target_session.transitions.state != "connected"
                        and not target_session.clean_session
                        and qos in (QOS_1, QOS_2)
                        and not target_session.is_anonymous):
                    self.logger.debug(f"Session {target_session.client_id} is not connected, retaining message.")
                    await self._retain_broadcast_message(broadcast, qos, target_session)
                    continue

                # Only broadcast the message to connected clients
                if target_session.transitions.state != "connected":
                    continue

                self.logger.debug(
                    f"Broadcasting message from {format_client_message(session=broadcast['session'])}"
                    f" on topic '{broadcast['topic']}' to {format_client_message(session=target_session)}",
                )

                handler = self._get_handler(target_session)
                if handler:
                    task = asyncio.ensure_future(
                        handler.mqtt_publish(
                            broadcast["topic"],
                            broadcast["data"],
                            qos,
                            retain=False,
                        ),
                    )
                    running_tasks.append(task)

    async def _retain_broadcast_message(self, broadcast: dict[str, Any], qos: int, target_session: Session) -> None:
        if self.logger.isEnabledFor(logging.DEBUG):
            self.logger.debug(
                f"retaining application message from {format_client_message(session=broadcast['session'])}"
                f" on topic '{broadcast['topic']}' to client '{format_client_message(session=target_session)}'",
            )

        retained_message = RetainedApplicationMessage(broadcast["session"], broadcast["topic"], broadcast["data"], qos)
        await target_session.retained_messages.put(retained_message)

        if self.logger.isEnabledFor(logging.DEBUG):
            self.logger.debug(f"target_session.retained_messages={target_session.retained_messages.qsize()}")

    async def _shutdown_broadcast_loop(self) -> None:
        if self._broadcast_task and not self._broadcast_shutdown_waiter.done():
            self._broadcast_shutdown_waiter.set_result(True)
            try:
                await asyncio.wait_for(self._broadcast_task, timeout=30)
            except TimeoutError as e:
                self.logger.warning(f"Failed to cleanly shutdown broadcast loop: {e}")

        if not self._broadcast_queue.empty():
            self.logger.warning(f"{self._broadcast_queue.qsize()} messages not broadcasted")

        self._broadcast_shutdown_waiter = asyncio.Future()

    async def _broadcast_message(
        self,
        session: Session | None,
        topic: str | None,
        data: bytes | bytearray | None,
        force_qos: int | None = None,
    ) -> None:
        broadcast: _BROADCAST = {"session": session, "topic": topic, "data": data}
        if force_qos is not None:
            broadcast["qos"] = force_qos
        await self._broadcast_queue.put(broadcast)

    async def _publish_session_retained_messages(self, session: Session) -> None:
        self.logger.debug(
            f"Publishing {session.retained_messages.qsize()}"
            f" messages retained for session {format_client_message(session=session)}",
        )
        publish_tasks = []
        handler = self._get_handler(session)
        if handler:
            while not session.retained_messages.empty():
                retained = await session.retained_messages.get()
                publish_tasks.append(
                    asyncio.ensure_future(
                        handler.mqtt_publish(retained.topic, retained.data, retained.qos, retain=True),
                    ),
                )
        if publish_tasks:
            await asyncio.wait(publish_tasks)

    async def _publish_retained_messages_for_subscription(self, subscription: tuple[str, int], session: Session) -> None:
        self.logger.debug(
            f"Begin broadcasting messages retained due to subscription on '{subscription[0]}'"
            f" from {format_client_message(session=session)}",
        )
        publish_tasks = []

        topic_filter, qos = subscription
        for topic, retained in self._retained_messages.items():
            self.logger.debug(f"matching : {topic} {topic_filter}")
            if self._matches(topic, topic_filter):
                self.logger.debug(f"{topic} and {topic_filter} match")
                handler = self._get_handler(session)
                if handler:
                    publish_tasks.append(
                        asyncio.Task(
                            handler.mqtt_publish(retained.topic, retained.data, min(qos, retained.qos or qos), retain=True),
                        ),
                    )
        if publish_tasks:
            await asyncio.wait(publish_tasks)
        self.logger.debug(
            f"End broadcasting messages retained due to subscription on '{subscription[0]}'"
            f" from {format_client_message(session=session)}",
        )

    def _matches(self, topic: str, a_filter: str) -> bool:
        if topic.startswith("$") and (a_filter.startswith(("+", "#"))):
            self.logger.debug("[MQTT-4.7.2-1] - ignoring broadcasting $ topic to subscriptions starting with + or #")
            return False

        if "#" not in a_filter and "+" not in a_filter:
            # if filter doesn't contain wildcard, return exact match
            return a_filter == topic

        # else use regex (re.compile is an expensive operation, store the matcher for future use)
        if a_filter not in self._topic_filter_matchers:
            self._topic_filter_matchers[a_filter] = re.compile(re.escape(a_filter)
                                                               .replace("\\#", "?.*")
                                                               .replace("\\+", "[^/]*")
                                                               .lstrip("?"))
        match_pattern = self._topic_filter_matchers[a_filter]
        return bool(match_pattern.fullmatch(topic))

    def _get_handler(self, session: Session) -> BrokerProtocolHandler | None:
        client_id = session.client_id
        if client_id:
            return self._sessions.get(client_id, (None, None))[1]
        return None

    @classmethod
    def _split_bindaddr_port(cls, port_str: str, default_port: int) -> tuple[str | None, int]:
        """Split an address:port pair into separate IP address and port. with IPv6 special-case handling.

        - Address can be specified using one of the following methods:
        - empty string      - all interfaces default port
        - 1883              - Port number only (listen all interfaces)
        - :1883             - Port number only (listen all interfaces)
        - 0.0.0.0:1883      - IPv4 address
        - [::]:1883         - IPv6 address
        """

        def _parse_port(port_str: str) -> int:
            port_str = port_str.removeprefix(":")

            if not port_str:
                return default_port

            return int(port_str)

        if port_str.startswith("["):  # IPv6 literal
            try:
                addr_end = port_str.index("]")
            except ValueError as e:
                msg = "Expecting '[' to be followed by ']'"
                raise ValueError(msg) from e

            return (port_str[0 : addr_end + 1], _parse_port(port_str[addr_end + 1 :]))

        if ":" in port_str:
            address, port_str = port_str.rsplit(":", 1)
            return (address or None, _parse_port(port_str))

        try:
            return (None, _parse_port(port_str))
        except ValueError:
            return (port_str, default_port)

    @property
    def subscriptions(self) -> dict[str, list[tuple[Session, int]]]:
        return self._subscriptions

    @property
    def retained_messages(self) -> dict[str, RetainedApplicationMessage]:
        return self._retained_messages

    @property
    def sessions(self) -> dict[str, tuple[Session, BrokerProtocolHandler]]:
        return self._sessions<|MERGE_RESOLUTION|>--- conflicted
+++ resolved
@@ -4,10 +4,7 @@
 from collections.abc import Generator
 from functools import partial
 import logging
-<<<<<<< HEAD
 from math import floor
-=======
->>>>>>> b7fd9e1a
 import re
 import ssl
 import time
