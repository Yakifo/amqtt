--- conflicted
+++ resolved
@@ -185,12 +185,6 @@
 
         # Initialize plugins manager
 
-<<<<<<< HEAD
-=======
-        self._tasks_queue = deque()
-
-        # Init plugins manager
->>>>>>> 440e8ff9
         context = BrokerContext(self)
         context.config = self.config
         namespace = plugin_namespace or "amqtt.broker.plugins"
@@ -829,31 +823,13 @@
                     break
         except KeyError:
             self.logger.debug(f"Unsubscription on topic '{a_filter}' for client {format_client_message(session=session)}")
+
         return deleted
 
     async def _broadcast_loop(self) -> None:
         """Run the main loop to broadcast messages."""
         running_tasks: deque[asyncio.Task[OutgoingApplicationMessage]] = self._tasks_queue
 
-<<<<<<< HEAD
-=======
-    def matches(self, topic, a_filter):
-        if "#" not in a_filter and "+" not in a_filter:
-            # if filter doesn't contain wildcard, return exact match
-            return a_filter == topic
-        else:
-            # else use regex
-            match_pattern = re.compile(
-                re.escape(a_filter)
-                .replace("\\#", "?.*")
-                .replace("\\+", "[^/]*")
-                .lstrip("?")
-            )
-            return match_pattern.fullmatch(topic)
-
-    async def _broadcast_loop(self):
-        running_tasks = self._tasks_queue
->>>>>>> 440e8ff9
         try:
             while True:
                 while running_tasks and running_tasks[0].done():
