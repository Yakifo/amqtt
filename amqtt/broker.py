--- conflicted
+++ resolved
@@ -91,29 +91,24 @@
             await self.instance.wait_closed()
 
 
-<<<<<<< HEAD
+class ExternalServer(Server):
+    """For external listeners, the connection lifecycle is handled by that implementation so these are no-ops."""
+
+    def __init__(self) -> None:
+        super().__init__("aiohttp", None)  # type: ignore[arg-type]
+
+    async def acquire_connection(self) -> None:
+        pass
+
+    def release_connection(self) -> None:
+        pass
+
+    async def close_instance(self) -> None:
+        pass
+
+
 class BrokerContext(BaseContext):
     """Used to provide the server's context as well as public methods for accessing internal state."""
-=======
-class ExternalServer(Server):
-    """For external listeners, the connection lifecycle is handled by that implementation so these are no-ops."""
-
-    def __init__(self) -> None:
-        super().__init__("aiohttp", None)  # type: ignore[arg-type]
-
-    async def acquire_connection(self) -> None:
-        pass
-
-    def release_connection(self) -> None:
-        pass
-
-    async def close_instance(self) -> None:
-        pass
-
-
-class BrokerContext(BaseContext):
-    """BrokerContext is used as the context passed to plugins interacting with the broker."""
->>>>>>> 2a7aa115
 
     def __init__(self, broker: "Broker") -> None:
         super().__init__()
