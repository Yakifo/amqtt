--- conflicted
+++ resolved
@@ -44,6 +44,7 @@
   "greenlet>=3.2.3",
   "hatch>=1.14.1",
   "hypothesis>=6.130.8",
+  "mypy>=1.15.0",
   "paho-mqtt>=2.1.0",
   "poethepoet>=0.34.0",
   "pre-commit>=4.2.0", # https://pypi.org/project/pre-commit
@@ -84,15 +85,11 @@
 [project.optional-dependencies]
 ci = ["coveralls==4.0.1"]
 contrib = [
-<<<<<<< HEAD
     "aiosqlite>=0.21.0",
     "greenlet>=3.2.3",
     "sqlalchemy[asyncio]>=2.0.41",
-=======
-    "sqlalchemy>=2.0.41",
     "argon2-cffi>=25.1.0",
     "aiohttp>=3.12.13",
->>>>>>> c518b9b6
 ]
 
 [project.scripts]
