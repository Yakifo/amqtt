--- conflicted
+++ resolved
@@ -94,16 +94,11 @@
     "sqlalchemy[asyncio]>=2.0.41",
     "argon2-cffi>=25.1.0",
     "aiohttp>=3.12.13",
-<<<<<<< HEAD
     "pyjwt>=2.10.1",
-    "mergedeep>=1.3.4",
-    "jsonschema>=4.25.0"
-=======
     "python-ldap>=3.4.4",
     "mergedeep>=1.3.4",
     "jsonschema>=4.25.0",
     "pyopenssl>=25.1.0"
->>>>>>> beb86721
 ]
 
 
