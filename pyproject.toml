[build-system]
requires = ["hatchling", "hatch-vcs", "uv-dynamic-versioning"]

build-backend = "hatchling.build"

[project]
name = "amqtt"
description = "MQTT client/broker using Python asyncio"
classifiers = [
  "Development Status :: 3 - Alpha",
  "Intended Audience :: Developers",
  "Operating System :: POSIX",
  "Operating System :: MacOS",
  "Operating System :: Microsoft :: Windows",
  "Topic :: Communications",
  "Topic :: Internet",
]

version = "0.11.0-rc1"
requires-python = ">=3.10.0"
readme = "README.md"
license = { text = "MIT" }

authors = [{ name = "aMQTT Contributors" }]

dependencies = [
  "transitions==0.9.2", # https://pypi.org/project/transitions
  "websockets==15.0.1", # https://pypi.org/project/websockets
  "passlib==1.7.4", # https://pypi.org/project/passlib
  "PyYAML==6.0.2", # https://pypi.org/project/PyYAML
  "typer==0.15.4"
]

[dependency-groups]
dev = [
  "hatch>=1.14.1",
  "hypothesis>=6.130.8",
<<<<<<< HEAD
  "mypy<1.15.0",
  "paho-mqtt>=2.1.0",
=======
  "mypy>=1.15.0",
>>>>>>> 0f632f99
  "poethepoet>=0.34.0",
  "pre-commit>=4.2.0", # https://pypi.org/project/pre-commit
  "psutil>=7.0.0", # https://pypi.org/project/psutil
  "pylint>=3.3.6", # https://pypi.org/project/pylint
  "pytest-asyncio>=0.26.0", # https://pypi.org/project/pytest-asyncio
  "pytest-cov>=6.1.0", # https://pypi.org/project/pytest-cov
  "pytest-logdog>=0.1.0", # https://pypi.org/project/pytest-logdog
  "pytest-timeout>=2.3.1", # https://pypi.org/project/pytest-timeout
  "pytest>=8.3.5", # https://pypi.org/project/pytest
  "ruff>=0.11.3", # https://pypi.org/project/ruff
  "setuptools>=78.1.0",
  "types-mock>=5.2.0.20250306", # https://pypi.org/project/types-mock
  "types-PyYAML>=6.0.12.20250402", # https://pypi.org/project/types-PyYAML
  "types-setuptools>=78.1.0.20250329", # https://pypi.org/project/types-setuptools
]

docs = [
    "markdown-callouts>=0.4",
    "markdown-exec>=1.8",
    "mkdocs>=1.6",
    "mkdocs-coverage>=1.0",
    "mkdocs-git-revision-date-localized-plugin>=1.2",
    "mkdocs-llmstxt>=0.1",
    "mkdocs-material>=9.5",
    "mkdocs-minify-plugin>=0.8",
    "mkdocs-redirects>=1.2.1",
    "mkdocs-section-index>=0.3",
    "mkdocstrings-python>=1.16.2",
    # YORE: EOL 3.10: Remove line.
    "tomli>=2.0; python_version < '3.11'",
    "mkdocs-typer2>=0.1.4"
]

[project.optional-dependencies]
ci = ["coveralls==4.0.1"]



[project.scripts]
amqtt = "amqtt.scripts.broker_script:main"
amqtt_pub = "amqtt.scripts.pub_script:main"
amqtt_sub = "amqtt.scripts.sub_script:main"

[tool.hatch.build.targets.sdist]
include = ["/amqtt"]

[tool.hatch.version]
source = "vcs"

[tool.poe.tasks]
rtd = "mkdocs serve -f mkdocs.rtd.yml"
test = "pytest"
docs = "mkdocs build"

# ___________________________________ PLUGINS __________________________________
[project.entry-points."amqtt.test.plugins"]
test_plugin = "tests.plugins.test_manager:EmptyTestPlugin"
event_plugin = "tests.plugins.test_manager:EventTestPlugin"
packet_logger_plugin = "amqtt.plugins.logging_amqtt:PacketLoggerPlugin"

# --8<-- [start:included]
[project.entry-points."amqtt.broker.plugins"]
event_logger_plugin = "amqtt.plugins.logging_amqtt:EventLoggerPlugin"
packet_logger_plugin = "amqtt.plugins.logging_amqtt:PacketLoggerPlugin"
auth_anonymous = "amqtt.plugins.authentication:AnonymousAuthPlugin"
auth_file = "amqtt.plugins.authentication:FileAuthPlugin"
topic_taboo = "amqtt.plugins.topic_checking:TopicTabooPlugin"
topic_acl = "amqtt.plugins.topic_checking:TopicAccessControlListPlugin"
broker_sys = "amqtt.plugins.sys.broker:BrokerSysPlugin"
# --8<-- [end:included]


[project.entry-points."amqtt.client.plugins"]
packet_logger_plugin = "amqtt.plugins.logging_amqtt:PacketLoggerPlugin"

# ____________________________________ RUFF ____________________________________
# https://docs.astral.sh/ruff/settings/
[tool.ruff]
line-length = 130
fix = true
extend-exclude = ["docs/", "samples/"]


[tool.ruff.format]
indent-style = "space"
docstring-code-format = true

[tool.ruff.lint]
select = ["ALL"]

extend-select = [
  "UP", # pyupgrade
  "D",  # pydocstyle
]

ignore = [
  "FBT001", # Checks for the use of boolean positional arguments in function definitions.
  "FBT002", # Checks for the use of boolean positional arguments in function definitions.
  "G004",   # Logging statement uses f-string
  "D100",   # Missing docstring in public module
  "D101",   # Missing docstring in public class
  "D102",   # Missing docstring in public method
  "D107",   # Missing docstring in `__init__`
  "D203",   # Incorrect blank line before class (mutually exclusive D211)
  "D213",   # Multi-line summary second line (mutually exclusive D212)
  "FIX002", # Checks for "TODO" comments.
  "TD002",  # TODO Missing author.
  "TD003",  # TODO Missing issue link for this TODO.
  "ANN401", # Dynamically typed expressions (typing.Any) are disallowed
  "ARG002", # Unused method argument
  "PERF203",# try-except penalty within loops (3.10 only),
  "COM812"  # rule causes conflicts when used with the formatter
]

[tool.ruff.lint.per-file-ignores]
"tests/**" = ["ALL"]
"amqtt/scripts/*_script.py" = ["FBT003", "E501"]

[tool.ruff.lint.flake8-pytest-style]
fixture-parentheses = false

[tool.ruff.lint.flake8-quotes]
docstring-quotes = "double"

[tool.ruff.lint.isort]
combine-as-imports = true
force-sort-within-sections = true
case-sensitive = true
extra-standard-library = ["typing_extensions"]

[tool.ruff.lint.mccabe]
max-complexity = 42

[tool.ruff.lint.pylint]
max-args = 12
max-branches = 42
max-statements = 143
max-returns = 10

# ----------------------------------- PYTEST -----------------------------------
[tool.pytest.ini_options]
addopts = ["--cov=amqtt", "--cov-report=term-missing", "--cov-report=html"]
testpaths = ["tests"]
asyncio_mode = "auto"
timeout = 10
asyncio_default_fixture_loop_scope = "function"
#addopts = ["--tb=short", "--capture=tee-sys"]
#log_cli = true
#log_level = "DEBUG"

# ------------------------------------ MYPY ------------------------------------
[tool.mypy]
exclude = ["^tests/.*", "^docs/.*", "^samples/.*"]
follow_imports = "silent"
show_error_codes = true
ignore_missing_imports = true
strict_equality = true
warn_incomplete_stub = true
warn_redundant_casts = true
warn_unused_configs = true
warn_unused_ignores = true
check_untyped_defs = true
disallow_incomplete_defs = true
disallow_subclassing_any = true
disallow_untyped_calls = true
disallow_untyped_decorators = true
disallow_untyped_defs = true
no_implicit_optional = true
warn_return_any = true
warn_unreachable = true
strict = true

# ----------------------------------- PYLINT -----------------------------------
[tool.pylint.MAIN]
jobs = 2
ignore = ["tests"]
fail-on = ["I"]
max-line-length = 130

[tool.pylint.BASIC]
# Good variable names which should always be accepted, separated by a comma.
good-names = ["i", "j", "k", "e", "ex", "f", "_", "T", "x", "y", "id", "tg"]

[tool.pylint."MESSAGES CONTROL"]
# Reasons disabled:
# duplicate-code - unavoidable
# too-many-* - are not enforced for the sake of readability
disable = [
  "broad-exception-caught",        # TODO: improve later
  "duplicate-code",
  "fixme",
  "invalid-name",
  "line-too-long",
  "logging-fstring-interpolation",
  "missing-class-docstring",
  "missing-function-docstring",
  "missing-module-docstring",
  "protected-access",
  "redefined-slots-in-subclass",
  "too-few-public-methods",
  "too-many-arguments",
  "too-many-instance-attributes",
  "unused-argument",
]

[tool.pylint.REPORTS]
score = false

[tool.pylint.FORMAT]
expected-line-ending-format = "LF"

[tool.pylint.EXCEPTIONS]
overgeneral-exceptions = ["builtins.BaseException", "builtins.Exception"]

[tool.pylint.REFACTORING]
max-nested-blocks = 5
never-returning-functions = ["sys.exit", "argparse.parse_error"]

[tool.pylint.DESIGN]
max-branches = 32             # too-many-branches
max-locals = 20               # too-many-locals
max-module-lines = 1500       # too-many-lines
max-parents = 10              # too-many-parents
max-positional-arguments = 10 # too-many-positional-arguments
max-public-methods = 25       # too-many-public-methods
max-returns = 7               # too-many-returns
max-statements = 90           # too-many-statements

# ---------------------------------- COVERAGE ----------------------------------
[tool.coverage.run]
branch = true
source = ["amqtt"]

[tool.coverage.report]
show_missing = true
skip_covered = true<|MERGE_RESOLUTION|>--- conflicted
+++ resolved
@@ -35,12 +35,8 @@
 dev = [
   "hatch>=1.14.1",
   "hypothesis>=6.130.8",
-<<<<<<< HEAD
-  "mypy<1.15.0",
+  "mypy>=1.15.0",
   "paho-mqtt>=2.1.0",
-=======
-  "mypy>=1.15.0",
->>>>>>> 0f632f99
   "poethepoet>=0.34.0",
   "pre-commit>=4.2.0", # https://pypi.org/project/pre-commit
   "psutil>=7.0.0", # https://pypi.org/project/psutil
