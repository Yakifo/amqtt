[build-system]
requires = ["hatchling", "hatch-vcs", "uv-dynamic-versioning"]

build-backend = "hatchling.build"

[project]
name = "amqtt"
description = "Python's asyncio-native MQTT broker and client."
classifiers = [
  "Development Status :: 5 - Production/Stable",
  "Intended Audience :: Developers",
  "Operating System :: POSIX",
  "Operating System :: MacOS",
  "Operating System :: Microsoft :: Windows",
  "Topic :: Communications",
  "Topic :: Internet",
  "Programming Language :: Python :: 3.10",
  "Programming Language :: Python :: 3.11",
  "Programming Language :: Python :: 3.12",
  "Programming Language :: Python :: 3.13"
]

version = "0.11.3-rc.1"
requires-python = ">=3.10.0"
readme = "README.md"
license = { text = "MIT" }

authors = [{ name = "aMQTT Contributors" }]

dependencies = [
  "transitions==0.9.2", # https://pypi.org/project/transitions
  "websockets==15.0.1", # https://pypi.org/project/websockets
  "passlib==1.7.4", # https://pypi.org/project/passlib
  "PyYAML==6.0.2", # https://pypi.org/project/PyYAML
  "typer==0.15.4",
  "aiohttp>=3.12.7",
  "dacite>=1.9.2",
  "psutil>=7.0.0"
]

[dependency-groups]
contrib = [
    "pyopenssl>=25.1.0",
]
dev = [
  "aiosqlite>=0.21.0",
  "greenlet>=3.2.3",
  "hatch>=1.14.1",
  "hypothesis>=6.130.8",
  "mypy>=1.15.0",
  "paho-mqtt>=2.1.0",
  "poethepoet>=0.34.0",
  "pre-commit>=4.2.0", # https://pypi.org/project/pre-commit
  "psutil>=7.0.0", # https://pypi.org/project/psutil
  "pyhamcrest>=2.1.0",
  "pylint>=3.3.6", # https://pypi.org/project/pylint
  "pyopenssl>=25.1.0",
  "pytest-asyncio>=0.26.0", # https://pypi.org/project/pytest-asyncio
  "pytest-cov>=6.1.0", # https://pypi.org/project/pytest-cov
  "pytest-logdog>=0.1.0", # https://pypi.org/project/pytest-logdog
  "pytest-timeout>=2.3.1", # https://pypi.org/project/pytest-timeout
  "pytest>=8.3.5", # https://pypi.org/project/pytest
  "ruff>=0.11.3", # https://pypi.org/project/ruff
  "setuptools>=78.1.0",
  "sqlalchemy[mypy]>=2.0.41",
  "types-mock>=5.2.0.20250306", # https://pypi.org/project/types-mock
  "types-PyYAML>=6.0.12.20250402", # https://pypi.org/project/types-PyYAML
  "types-setuptools>=78.1.0.20250329", # https://pypi.org/project/types-setuptools
]

docs = [
    "markdown-callouts>=0.4",
    "markdown-exec>=1.8",
    "mkdocs>=1.6",
    "mkdocs-coverage>=1.0",
    "mkdocs-git-revision-date-localized-plugin>=1.2",
    "mkdocs-llmstxt>=0.1",
    "mkdocs-material>=9.5",
    "mkdocs-minify-plugin>=0.8",
    "mkdocs-redirects>=1.2.1",
    "mkdocs-section-index>=0.3",
    "mkdocstrings-python>=1.16.2",
    # YORE: EOL 3.10: Remove line.
    "tomli>=2.0; python_version < '3.11'",
    "mkdocs-typer2>=0.1.4",
    "mkdocs-open-in-new-tab>=1.0.8",
    "mkdocs-exclude>=1.0.2",
]

[project.optional-dependencies]
ci = ["coveralls==4.0.1"]
contrib = [
    "cryptography>=45.0.3",
    "aiosqlite>=0.21.0",
    "greenlet>=3.2.3",
    "sqlalchemy[asyncio]>=2.0.41",
    "argon2-cffi>=25.1.0",
    "aiohttp>=3.12.13",
<<<<<<< HEAD
    "pyjwt>=2.10.1",
    "cryptography>=45.0.3",
=======
    "mergedeep>=1.3.4",
    "jsonschema>=4.25.0",
>>>>>>> e6b0f1d0
]


[project.scripts]
amqtt = "amqtt.scripts.broker_script:main"
amqtt_pub = "amqtt.scripts.pub_script:main"
amqtt_sub = "amqtt.scripts.sub_script:main"
ca_creds = "amqtt.scripts.ca_creds:main"
server_creds = "amqtt.scripts.server_creds:main"
device_creds = "amqtt.scripts.device_creds:main"

user_mgr = "amqtt.scripts.manage_users:main"
topic_mgr = "amqtt.scripts.manage_topics:main"

[tool.hatch.build]
exclude = [
  ".venv*",
  "tests/",
  "**/tests/",
  "**/*.pyc",
  "**/__pycache__/",
  "**/README.md",
]

[tool.hatch.build.targets.sdist]
include = ["/amqtt", "README.md", "docs/assets/amqtt.svg"]

[tool.hatch.version]
source = "vcs"

[tool.hatch.publish.indexes.testpypi]
url = "https://test.pypi.org/legacy/"

# ___________________________________ PLUGINS __________________________________
[project.entry-points."amqtt.test.plugins"]
test_plugin = "tests.plugins.test_manager:EmptyTestPlugin"
event_plugin = "tests.plugins.test_manager:EventTestPlugin"
packet_logger_plugin = "amqtt.plugins.logging_amqtt:PacketLoggerPlugin"

# --8<-- [start:included]
[project.entry-points."amqtt.broker.plugins"]
event_logger_plugin = "amqtt.plugins.logging_amqtt:EventLoggerPlugin"
packet_logger_plugin = "amqtt.plugins.logging_amqtt:PacketLoggerPlugin"
auth_anonymous = "amqtt.plugins.authentication:AnonymousAuthPlugin"
auth_file = "amqtt.plugins.authentication:FileAuthPlugin"
topic_taboo = "amqtt.plugins.topic_checking:TopicTabooPlugin"
topic_acl = "amqtt.plugins.topic_checking:TopicAccessControlListPlugin"
broker_sys = "amqtt.plugins.sys.broker:BrokerSysPlugin"
# --8<-- [end:included]


[project.entry-points."amqtt.client.plugins"]
packet_logger_plugin = "amqtt.plugins.logging_amqtt:PacketLoggerPlugin"

# ____________________________________ RUFF ____________________________________
# https://docs.astral.sh/ruff/settings/
[tool.ruff]
line-length = 130
fix = true
extend-exclude = ["docs/", "samples/"]


[tool.ruff.format]
indent-style = "space"
docstring-code-format = true

[tool.ruff.lint]
select = ["ALL"]

extend-select = [
  "UP", # pyupgrade
  "D",  # pydocstyle
]

ignore = [
  "FBT001", # Checks for the use of boolean positional arguments in function definitions.
  "FBT002", # Checks for the use of boolean positional arguments in function definitions.
  "G004",   # Logging statement uses f-string
  "D100",   # Missing docstring in public module
  "D101",   # Missing docstring in public class
  "D102",   # Missing docstring in public method
  "D107",   # Missing docstring in `__init__`
  "D203",   # Incorrect blank line before class (mutually exclusive D211)
  "D213",   # Multi-line summary second line (mutually exclusive D212)
  "FIX002", # Checks for "TODO" comments.
  "TD002",  # TODO Missing author.
  "TD003",  # TODO Missing issue link for this TODO.
  "ANN401", # Dynamically typed expressions (typing.Any) are disallowed
  "ARG002", # Unused method argument
  "PERF203",# try-except penalty within loops (3.10 only),
  "COM812"  # rule causes conflicts when used with the formatter
]

[tool.ruff.lint.per-file-ignores]
"tests/**" = ["ALL"]
"amqtt/scripts/*_script.py" = ["FBT003", "E501"]

[tool.ruff.lint.flake8-pytest-style]
fixture-parentheses = false

[tool.ruff.lint.flake8-quotes]
docstring-quotes = "double"

[tool.ruff.lint.isort]
combine-as-imports = true
force-sort-within-sections = true
case-sensitive = true
extra-standard-library = ["typing_extensions"]

[tool.ruff.lint.mccabe]
max-complexity = 42

[tool.ruff.lint.pylint]
max-args = 12
max-branches = 42
max-statements = 143
max-returns = 10

# ----------------------------------- PYTEST -----------------------------------
[tool.pytest.ini_options]
addopts = ["--cov=amqtt", "--cov-report=term-missing", "--cov-report=html"]
testpaths = ["tests"]
asyncio_mode = "auto"
timeout = 10
asyncio_default_fixture_loop_scope = "function"
#addopts = ["--tb=short", "--capture=tee-sys"]
#log_cli = true
log_level = "DEBUG"

# ------------------------------------ MYPY ------------------------------------
[tool.mypy]
exclude = ["^tests/.*", "^docs/.*", "^samples/.*"]
follow_imports = "silent"
show_error_codes = true
ignore_missing_imports = true
strict_equality = true
warn_incomplete_stub = true
warn_redundant_casts = true
warn_unused_configs = true
warn_unused_ignores = true
check_untyped_defs = true
disallow_incomplete_defs = true
disallow_subclassing_any = true
disallow_untyped_calls = true
disallow_untyped_decorators = true
disallow_untyped_defs = true
no_implicit_optional = true
warn_return_any = true
warn_unreachable = true
strict = true

# ----------------------------------- PYLINT -----------------------------------
[tool.pylint.MAIN]
jobs = 2
ignore = ["tests"]
fail-on = ["I"]
max-line-length = 130
ignore-paths = ["amqtt/plugins/persistence.py"]

[tool.pylint.BASIC]
# Good variable names which should always be accepted, separated by a comma.
good-names = ["i", "j", "k", "e", "ex", "f", "_", "T", "x", "y", "id", "tg"]

[tool.pylint."MESSAGES CONTROL"]
# Reasons disabled:
# duplicate-code - unavoidable
# too-many-* - are not enforced for the sake of readability
disable = [
  "duplicate-code",
  "fixme",
  "invalid-name",
  "line-too-long",
  "logging-fstring-interpolation",
  "missing-class-docstring",
  "missing-function-docstring",
  "missing-module-docstring",
  "protected-access",
  "redefined-slots-in-subclass",
  "too-few-public-methods",
  "too-many-arguments",
  "too-many-instance-attributes",
  "unused-argument",
]

[tool.pylint.REPORTS]
score = false

[tool.pylint.FORMAT]
expected-line-ending-format = "LF"

[tool.pylint.EXCEPTIONS]
overgeneral-exceptions = ["builtins.BaseException", "builtins.Exception"]

[tool.pylint.REFACTORING]
max-nested-blocks = 5
never-returning-functions = ["sys.exit", "argparse.parse_error"]

[tool.pylint.DESIGN]
max-branches = 32             # too-many-branches
max-locals = 20               # too-many-locals
max-module-lines = 1500       # too-many-lines
max-parents = 10              # too-many-parents
max-positional-arguments = 10 # too-many-positional-arguments
max-public-methods = 25       # too-many-public-methods
max-returns = 7               # too-many-returns
max-statements = 90           # too-many-statements

# ---------------------------------- COVERAGE ----------------------------------
[tool.coverage.run]
branch = true
source = ["amqtt"]

[tool.coverage.report]
show_missing = true
skip_covered = true<|MERGE_RESOLUTION|>--- conflicted
+++ resolved
@@ -96,13 +96,9 @@
     "sqlalchemy[asyncio]>=2.0.41",
     "argon2-cffi>=25.1.0",
     "aiohttp>=3.12.13",
-<<<<<<< HEAD
     "pyjwt>=2.10.1",
-    "cryptography>=45.0.3",
-=======
     "mergedeep>=1.3.4",
-    "jsonschema>=4.25.0",
->>>>>>> e6b0f1d0
+    "jsonschema>=4.25.0"
 ]
 
 
