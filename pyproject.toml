--- conflicted
+++ resolved
@@ -68,11 +68,8 @@
     # YORE: EOL 3.10: Remove line.
     "tomli>=2.0; python_version < '3.11'",
     "mkdocs-typer2>=0.1.4",
-<<<<<<< HEAD
+    "mkdocs-open-in-new-tab>=1.0.8",
     "mkdocs-exclude>=1.0.2",
-=======
-    "mkdocs-open-in-new-tab>=1.0.8",
->>>>>>> 66eafd1e
 ]
 
 [project.optional-dependencies]
