[build-system]
requires = ["hatchling", "hatch-vcs", "uv-dynamic-versioning"]

build-backend = "hatchling.build"

[project]
name = "amqtt"
description = "Python's asyncio-native MQTT broker and client."
classifiers = [
  "Development Status :: 5 - Production/Stable",
  "Intended Audience :: Developers",
  "Operating System :: POSIX",
  "Operating System :: MacOS",
  "Operating System :: Microsoft :: Windows",
  "Topic :: Communications",
  "Topic :: Internet",
  "Programming Language :: Python :: 3.10",
  "Programming Language :: Python :: 3.11",
  "Programming Language :: Python :: 3.12",
  "Programming Language :: Python :: 3.13"
]

version = "0.11.3-rc.1"
requires-python = ">=3.10.0"
readme = "README.md"
license = { text = "MIT" }

authors = [{ name = "aMQTT Contributors" }]

dependencies = [
  "transitions==0.9.2", # https://pypi.org/project/transitions
  "websockets==15.0.1", # https://pypi.org/project/websockets
  "passlib==1.7.4", # https://pypi.org/project/passlib
  "PyYAML==6.0.2", # https://pypi.org/project/PyYAML
  "typer==0.15.4",
  "aiohttp>=3.12.7",
  "dacite>=1.9.2",
  "psutil>=7.0.0"
]

[dependency-groups]
contrib = [
    "pyopenssl>=25.1.0",
]
dev = [
  "aiosqlite>=0.21.0",
  "greenlet>=3.2.3",
  "hatch>=1.14.1",
  "hypothesis>=6.130.8",
  "mypy>=1.15.0",
  "paho-mqtt>=2.1.0",
  "poethepoet>=0.34.0",
  "pre-commit>=4.2.0", # https://pypi.org/project/pre-commit
  "psutil>=7.0.0", # https://pypi.org/project/psutil
  "pyhamcrest>=2.1.0",
  "pylint>=3.3.6", # https://pypi.org/project/pylint
  "pyopenssl>=25.1.0",
  "pytest-asyncio>=0.26.0", # https://pypi.org/project/pytest-asyncio
  "pytest-cov>=6.1.0", # https://pypi.org/project/pytest-cov
  "pytest-docker>=3.2.3",
  "pytest-logdog>=0.1.0", # https://pypi.org/project/pytest-logdog
  "pytest-timeout>=2.3.1", # https://pypi.org/project/pytest-timeout
  "pytest>=8.3.5", # https://pypi.org/project/pytest
  "ruff>=0.11.3", # https://pypi.org/project/ruff
  "setuptools>=78.1.0",
  "sqlalchemy[mypy]>=2.0.41",
  "types-mock>=5.2.0.20250306", # https://pypi.org/project/types-mock
  "types-PyYAML>=6.0.12.20250402", # https://pypi.org/project/types-PyYAML
  "types-setuptools>=78.1.0.20250329", # https://pypi.org/project/types-setuptools
]

docs = [
    "markdown-callouts>=0.4",
    "markdown-exec>=1.8",
    "mkdocs>=1.6",
    "mkdocs-coverage>=1.0",
    "mkdocs-git-revision-date-localized-plugin>=1.2",
    "mkdocs-llmstxt>=0.1",
    "mkdocs-material>=9.5",
    "mkdocs-minify-plugin>=0.8",
    "mkdocs-redirects>=1.2.1",
    "mkdocs-section-index>=0.3",
    "mkdocstrings-python>=1.16.2",
    # YORE: EOL 3.10: Remove line.
    "tomli>=2.0; python_version < '3.11'",
    "mkdocs-typer2>=0.1.4",
    "mkdocs-open-in-new-tab>=1.0.8",
    "mkdocs-exclude>=1.0.2",
]

[project.optional-dependencies]
ci = ["coveralls==4.0.1"]
contrib = [
    "cryptography>=45.0.3",
    "aiosqlite>=0.21.0",
    "greenlet>=3.2.3",
    "sqlalchemy[asyncio]>=2.0.41",
    "argon2-cffi>=25.1.0",
    "aiohttp>=3.12.13",
<<<<<<< HEAD
    "python-ldap>=3.4.4",
=======
    "mergedeep>=1.3.4",
    "jsonschema>=4.25.0",
>>>>>>> f50e3b48
]


[project.scripts]
amqtt = "amqtt.scripts.broker_script:main"
amqtt_pub = "amqtt.scripts.pub_script:main"
amqtt_sub = "amqtt.scripts.sub_script:main"
ca_creds = "amqtt.scripts.ca_creds:main"
server_creds = "amqtt.scripts.server_creds:main"
device_creds = "amqtt.scripts.device_creds:main"

user_mgr = "amqtt.scripts.manage_users:main"
topic_mgr = "amqtt.scripts.manage_topics:main"

[tool.hatch.build]
exclude = [
  ".venv*",
  "tests/",
  "**/tests/",
  "**/*.pyc",
  "**/__pycache__/",
  "**/README.md",
]

[tool.hatch.build.targets.sdist]
include = ["/amqtt", "README.md", "docs/assets/amqtt.svg"]

[tool.hatch.version]
source = "vcs"

[tool.hatch.publish.indexes.testpypi]
url = "https://test.pypi.org/legacy/"

# ___________________________________ PLUGINS __________________________________
[project.entry-points."amqtt.test.plugins"]
test_plugin = "tests.plugins.test_manager:EmptyTestPlugin"
event_plugin = "tests.plugins.test_manager:EventTestPlugin"
packet_logger_plugin = "amqtt.plugins.logging_amqtt:PacketLoggerPlugin"

# --8<-- [start:included]
[project.entry-points."amqtt.broker.plugins"]
event_logger_plugin = "amqtt.plugins.logging_amqtt:EventLoggerPlugin"
packet_logger_plugin = "amqtt.plugins.logging_amqtt:PacketLoggerPlugin"
auth_anonymous = "amqtt.plugins.authentication:AnonymousAuthPlugin"
auth_file = "amqtt.plugins.authentication:FileAuthPlugin"
topic_taboo = "amqtt.plugins.topic_checking:TopicTabooPlugin"
topic_acl = "amqtt.plugins.topic_checking:TopicAccessControlListPlugin"
broker_sys = "amqtt.plugins.sys.broker:BrokerSysPlugin"
# --8<-- [end:included]


[project.entry-points."amqtt.client.plugins"]
packet_logger_plugin = "amqtt.plugins.logging_amqtt:PacketLoggerPlugin"

# ____________________________________ RUFF ____________________________________
# https://docs.astral.sh/ruff/settings/
[tool.ruff]
line-length = 130
fix = true
extend-exclude = ["docs/", "samples/"]


[tool.ruff.format]
indent-style = "space"
docstring-code-format = true

[tool.ruff.lint]
select = ["ALL"]

extend-select = [
  "UP", # pyupgrade
  "D",  # pydocstyle
]

ignore = [
  "FBT001", # Checks for the use of boolean positional arguments in function definitions.
  "FBT002", # Checks for the use of boolean positional arguments in function definitions.
  "G004",   # Logging statement uses f-string
  "D100",   # Missing docstring in public module
  "D101",   # Missing docstring in public class
  "D102",   # Missing docstring in public method
  "D107",   # Missing docstring in `__init__`
  "D203",   # Incorrect blank line before class (mutually exclusive D211)
  "D213",   # Multi-line summary second line (mutually exclusive D212)
  "FIX002", # Checks for "TODO" comments.
  "TD002",  # TODO Missing author.
  "TD003",  # TODO Missing issue link for this TODO.
  "ANN401", # Dynamically typed expressions (typing.Any) are disallowed
  "ARG002", # Unused method argument
  "PERF203",# try-except penalty within loops (3.10 only),
  "COM812"  # rule causes conflicts when used with the formatter
]

[tool.ruff.lint.per-file-ignores]
"tests/**" = ["ALL"]
"amqtt/scripts/*_script.py" = ["FBT003", "E501"]

[tool.ruff.lint.flake8-pytest-style]
fixture-parentheses = false

[tool.ruff.lint.flake8-quotes]
docstring-quotes = "double"

[tool.ruff.lint.isort]
combine-as-imports = true
force-sort-within-sections = true
case-sensitive = true
extra-standard-library = ["typing_extensions"]

[tool.ruff.lint.mccabe]
max-complexity = 42

[tool.ruff.lint.pylint]
max-args = 12
max-branches = 42
max-statements = 143
max-returns = 10

# ----------------------------------- PYTEST -----------------------------------
[tool.pytest.ini_options]
addopts = ["--cov=amqtt", "--cov-report=term-missing", "--cov-report=html"]
testpaths = ["tests"]
asyncio_mode = "auto"
timeout = 15
asyncio_default_fixture_loop_scope = "function"
#addopts = ["--tb=short", "--capture=tee-sys"]
#log_cli = true
log_level = "DEBUG"

# ------------------------------------ MYPY ------------------------------------
[tool.mypy]
exclude = ["^tests/.*", "^docs/.*", "^samples/.*"]
follow_imports = "silent"
show_error_codes = true
ignore_missing_imports = true
strict_equality = true
warn_incomplete_stub = true
warn_redundant_casts = true
warn_unused_configs = true
warn_unused_ignores = true
check_untyped_defs = true
disallow_incomplete_defs = true
disallow_subclassing_any = true
disallow_untyped_calls = true
disallow_untyped_decorators = true
disallow_untyped_defs = true
no_implicit_optional = true
warn_return_any = true
warn_unreachable = true
strict = true

# ----------------------------------- PYLINT -----------------------------------
[tool.pylint.MAIN]
jobs = 2
ignore = ["tests"]
fail-on = ["I"]
max-line-length = 130
ignore-paths = ["amqtt/plugins/persistence.py"]

[tool.pylint.BASIC]
# Good variable names which should always be accepted, separated by a comma.
good-names = ["i", "j", "k", "e", "ex", "f", "_", "T", "x", "y", "id", "tg"]

[tool.pylint."MESSAGES CONTROL"]
# Reasons disabled:
# duplicate-code - unavoidable
# too-many-* - are not enforced for the sake of readability
disable = [
  "duplicate-code",
  "fixme",
  "invalid-name",
  "line-too-long",
  "logging-fstring-interpolation",
  "missing-class-docstring",
  "missing-function-docstring",
  "missing-module-docstring",
  "protected-access",
  "redefined-slots-in-subclass",
  "too-few-public-methods",
  "too-many-arguments",
  "too-many-instance-attributes",
  "unused-argument",
]

[tool.pylint.REPORTS]
score = false

[tool.pylint.FORMAT]
expected-line-ending-format = "LF"

[tool.pylint.EXCEPTIONS]
overgeneral-exceptions = ["builtins.BaseException", "builtins.Exception"]

[tool.pylint.REFACTORING]
max-nested-blocks = 5
never-returning-functions = ["sys.exit", "argparse.parse_error"]

[tool.pylint.DESIGN]
max-branches = 32             # too-many-branches
max-locals = 20               # too-many-locals
max-module-lines = 1500       # too-many-lines
max-parents = 10              # too-many-parents
max-positional-arguments = 10 # too-many-positional-arguments
max-public-methods = 25       # too-many-public-methods
max-returns = 7               # too-many-returns
max-statements = 90           # too-many-statements

# ---------------------------------- COVERAGE ----------------------------------
[tool.coverage.run]
branch = true
source = ["amqtt"]

[tool.coverage.report]
show_missing = true
skip_covered = true<|MERGE_RESOLUTION|>--- conflicted
+++ resolved
@@ -39,9 +39,6 @@
 ]
 
 [dependency-groups]
-contrib = [
-    "pyopenssl>=25.1.0",
-]
 dev = [
   "aiosqlite>=0.21.0",
   "greenlet>=3.2.3",
@@ -97,12 +94,10 @@
     "sqlalchemy[asyncio]>=2.0.41",
     "argon2-cffi>=25.1.0",
     "aiohttp>=3.12.13",
-<<<<<<< HEAD
     "python-ldap>=3.4.4",
-=======
     "mergedeep>=1.3.4",
     "jsonschema>=4.25.0",
->>>>>>> f50e3b48
+    "pyopenssl>=25.1.0"
 ]
 
 
