[build-system]
requires = ["hatchling", "hatch-vcs", "uv-dynamic-versioning"]

build-backend = "hatchling.build"

[project]
name = "amqtt"
description = "Python's asyncio-native MQTT broker and client."
classifiers = [
  "Development Status :: 5 - Production/Stable",
  "Intended Audience :: Developers",
  "Operating System :: POSIX",
  "Operating System :: MacOS",
  "Operating System :: Microsoft :: Windows",
  "Topic :: Communications",
  "Topic :: Internet",
  "Programming Language :: Python :: 3.10",
  "Programming Language :: Python :: 3.11",
  "Programming Language :: Python :: 3.12",
  "Programming Language :: Python :: 3.13"
]

version = "0.11.3-rc.1"
requires-python = ">=3.10.0"
readme = "README.md"
license = { text = "MIT" }

authors = [{ name = "aMQTT Contributors" }]

dependencies = [
  "transitions==0.9.2", # https://pypi.org/project/transitions
  "websockets==15.0.1", # https://pypi.org/project/websockets
  "passlib==1.7.4", # https://pypi.org/project/passlib
  "PyYAML==6.0.2", # https://pypi.org/project/PyYAML
  "typer==0.15.4",
  "aiohttp>=3.12.7",
  "dacite>=1.9.2",
  "psutil>=7.0.0",
]

[dependency-groups]
dev = [
  "aiosqlite>=0.21.0",
  "greenlet>=3.2.3",
  "hatch>=1.14.1",
  "hypothesis>=6.130.8",
  "mypy>=1.15.0",
  "paho-mqtt>=2.1.0",
  "poethepoet>=0.34.0",
  "pre-commit>=4.2.0", # https://pypi.org/project/pre-commit
  "psutil>=7.0.0", # https://pypi.org/project/psutil
  "pylint>=3.3.6", # https://pypi.org/project/pylint
  "pytest-asyncio>=0.26.0", # https://pypi.org/project/pytest-asyncio
  "pytest-cov>=6.1.0", # https://pypi.org/project/pytest-cov
  "pytest-logdog>=0.1.0", # https://pypi.org/project/pytest-logdog
  "pytest-timeout>=2.3.1", # https://pypi.org/project/pytest-timeout
  "pytest>=8.3.5", # https://pypi.org/project/pytest
  "ruff>=0.11.3", # https://pypi.org/project/ruff
  "setuptools>=78.1.0",
  "types-mock>=5.2.0.20250306", # https://pypi.org/project/types-mock
  "types-PyYAML>=6.0.12.20250402", # https://pypi.org/project/types-PyYAML
  "types-setuptools>=78.1.0.20250329", # https://pypi.org/project/types-setuptools
]

docs = [
    "markdown-callouts>=0.4",
    "markdown-exec>=1.8",
    "mkdocs>=1.6",
    "mkdocs-coverage>=1.0",
    "mkdocs-git-revision-date-localized-plugin>=1.2",
    "mkdocs-llmstxt>=0.1",
    "mkdocs-material>=9.5",
    "mkdocs-minify-plugin>=0.8",
    "mkdocs-redirects>=1.2.1",
    "mkdocs-section-index>=0.3",
    "mkdocstrings-python>=1.16.2",
    # YORE: EOL 3.10: Remove line.
    "tomli>=2.0; python_version < '3.11'",
    "mkdocs-typer2>=0.1.4",
    "mkdocs-open-in-new-tab>=1.0.8",
    "mkdocs-exclude>=1.0.2",
]

[project.optional-dependencies]
ci = ["coveralls==4.0.1"]
contrib = [
<<<<<<< HEAD
    "sqlalchemy>=2.0.41",
    "argon2-cffi>=25.1.0",
=======
    "aiohttp>=3.12.13",
>>>>>>> b7fd9e1a
]

[project.scripts]
amqtt = "amqtt.scripts.broker_script:main"
amqtt_pub = "amqtt.scripts.pub_script:main"
amqtt_sub = "amqtt.scripts.sub_script:main"

user_mgr = "amqtt.scripts.manage_users:main"
topic_mgr = "amqtt.scripts.manage_topics:main"

[tool.hatch.build]
exclude = [
  ".venv*",
  "tests/",
  "**/tests/",
  "**/*.pyc",
  "**/__pycache__/",
  "**/README.md",
]

[tool.hatch.build.targets.sdist]
include = ["/amqtt", "README.md", "docs/assets/amqtt.svg"]

[tool.hatch.version]
source = "vcs"

[tool.hatch.publish.indexes.testpypi]
url = "https://test.pypi.org/legacy/"

# ___________________________________ PLUGINS __________________________________
[project.entry-points."amqtt.test.plugins"]
test_plugin = "tests.plugins.test_manager:EmptyTestPlugin"
event_plugin = "tests.plugins.test_manager:EventTestPlugin"
packet_logger_plugin = "amqtt.plugins.logging_amqtt:PacketLoggerPlugin"

# --8<-- [start:included]
[project.entry-points."amqtt.broker.plugins"]
event_logger_plugin = "amqtt.plugins.logging_amqtt:EventLoggerPlugin"
packet_logger_plugin = "amqtt.plugins.logging_amqtt:PacketLoggerPlugin"
auth_anonymous = "amqtt.plugins.authentication:AnonymousAuthPlugin"
auth_file = "amqtt.plugins.authentication:FileAuthPlugin"
topic_taboo = "amqtt.plugins.topic_checking:TopicTabooPlugin"
topic_acl = "amqtt.plugins.topic_checking:TopicAccessControlListPlugin"
broker_sys = "amqtt.plugins.sys.broker:BrokerSysPlugin"
# --8<-- [end:included]


[project.entry-points."amqtt.client.plugins"]
packet_logger_plugin = "amqtt.plugins.logging_amqtt:PacketLoggerPlugin"

# ____________________________________ RUFF ____________________________________
# https://docs.astral.sh/ruff/settings/
[tool.ruff]
line-length = 130
fix = true
extend-exclude = ["docs/", "samples/"]


[tool.ruff.format]
indent-style = "space"
docstring-code-format = true

[tool.ruff.lint]
select = ["ALL"]

extend-select = [
  "UP", # pyupgrade
  "D",  # pydocstyle
]

ignore = [
  "FBT001", # Checks for the use of boolean positional arguments in function definitions.
  "FBT002", # Checks for the use of boolean positional arguments in function definitions.
  "G004",   # Logging statement uses f-string
  "D100",   # Missing docstring in public module
  "D101",   # Missing docstring in public class
  "D102",   # Missing docstring in public method
  "D107",   # Missing docstring in `__init__`
  "D203",   # Incorrect blank line before class (mutually exclusive D211)
  "D213",   # Multi-line summary second line (mutually exclusive D212)
  "FIX002", # Checks for "TODO" comments.
  "TD002",  # TODO Missing author.
  "TD003",  # TODO Missing issue link for this TODO.
  "ANN401", # Dynamically typed expressions (typing.Any) are disallowed
  "ARG002", # Unused method argument
  "PERF203",# try-except penalty within loops (3.10 only),
  "COM812"  # rule causes conflicts when used with the formatter
]

[tool.ruff.lint.per-file-ignores]
"tests/**" = ["ALL"]
"amqtt/scripts/*_script.py" = ["FBT003", "E501"]

[tool.ruff.lint.flake8-pytest-style]
fixture-parentheses = false

[tool.ruff.lint.flake8-quotes]
docstring-quotes = "double"

[tool.ruff.lint.isort]
combine-as-imports = true
force-sort-within-sections = true
case-sensitive = true
extra-standard-library = ["typing_extensions"]

[tool.ruff.lint.mccabe]
max-complexity = 42

[tool.ruff.lint.pylint]
max-args = 12
max-branches = 42
max-statements = 143
max-returns = 10

# ----------------------------------- PYTEST -----------------------------------
[tool.pytest.ini_options]
addopts = ["--cov=amqtt", "--cov-report=term-missing", "--cov-report=html"]
testpaths = ["tests"]
asyncio_mode = "auto"
timeout = 10
asyncio_default_fixture_loop_scope = "function"
#addopts = ["--tb=short", "--capture=tee-sys"]
#log_cli = true
log_level = "DEBUG"

# ------------------------------------ MYPY ------------------------------------
[tool.mypy]
exclude = ["^tests/.*", "^docs/.*", "^samples/.*"]
follow_imports = "silent"
show_error_codes = true
ignore_missing_imports = true
strict_equality = true
warn_incomplete_stub = true
warn_redundant_casts = true
warn_unused_configs = true
warn_unused_ignores = true
check_untyped_defs = true
disallow_incomplete_defs = true
disallow_subclassing_any = true
disallow_untyped_calls = true
disallow_untyped_decorators = true
disallow_untyped_defs = true
no_implicit_optional = true
warn_return_any = true
warn_unreachable = true
strict = true

# ----------------------------------- PYLINT -----------------------------------
[tool.pylint.MAIN]
jobs = 2
ignore = ["tests"]
fail-on = ["I"]
max-line-length = 130

[tool.pylint.BASIC]
# Good variable names which should always be accepted, separated by a comma.
good-names = ["i", "j", "k", "e", "ex", "f", "_", "T", "x", "y", "id", "tg"]

[tool.pylint."MESSAGES CONTROL"]
# Reasons disabled:
# duplicate-code - unavoidable
# too-many-* - are not enforced for the sake of readability
disable = [
  "broad-exception-caught",        # TODO: improve later
  "duplicate-code",
  "fixme",
  "invalid-name",
  "line-too-long",
  "logging-fstring-interpolation",
  "missing-class-docstring",
  "missing-function-docstring",
  "missing-module-docstring",
  "protected-access",
  "redefined-slots-in-subclass",
  "too-few-public-methods",
  "too-many-arguments",
  "too-many-instance-attributes",
  "unused-argument",
]

[tool.pylint.REPORTS]
score = false

[tool.pylint.FORMAT]
expected-line-ending-format = "LF"

[tool.pylint.EXCEPTIONS]
overgeneral-exceptions = ["builtins.BaseException", "builtins.Exception"]

[tool.pylint.REFACTORING]
max-nested-blocks = 5
never-returning-functions = ["sys.exit", "argparse.parse_error"]

[tool.pylint.DESIGN]
max-branches = 32             # too-many-branches
max-locals = 20               # too-many-locals
max-module-lines = 1500       # too-many-lines
max-parents = 10              # too-many-parents
max-positional-arguments = 10 # too-many-positional-arguments
max-public-methods = 25       # too-many-public-methods
max-returns = 7               # too-many-returns
max-statements = 90           # too-many-statements

# ---------------------------------- COVERAGE ----------------------------------
[tool.coverage.run]
branch = true
source = ["amqtt"]

[tool.coverage.report]
show_missing = true
skip_covered = true<|MERGE_RESOLUTION|>--- conflicted
+++ resolved
@@ -84,12 +84,9 @@
 [project.optional-dependencies]
 ci = ["coveralls==4.0.1"]
 contrib = [
-<<<<<<< HEAD
     "sqlalchemy>=2.0.41",
     "argon2-cffi>=25.1.0",
-=======
     "aiohttp>=3.12.13",
->>>>>>> b7fd9e1a
 ]
 
 [project.scripts]
