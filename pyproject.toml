[build-system]
requires = ["hatchling", "hatch-vcs", "uv-dynamic-versioning"]

build-backend = "hatchling.build"

[project]
name = "amqtt"
description = "MQTT client/broker using Python asyncio"
classifiers = [
  "Development Status :: 3 - Alpha",
  "Intended Audience :: Developers",
  "Operating System :: POSIX",
  "Operating System :: MacOS",
  "Operating System :: Microsoft :: Windows",
  "Topic :: Communications",
  "Topic :: Internet",
]

version = "0.11.0-rc1"
requires-python = ">=3.10.0"
readme = "README.md"
license = { text = "MIT" }

authors = [{ name = "aMQTT Contributors" }]

dependencies = [
  "transitions==0.9.2", # https://pypi.org/project/transitions
  "websockets==15.0.1", # https://pypi.org/project/websockets
  "passlib==1.7.4", # https://pypi.org/project/passlib
<<<<<<< HEAD
  "docopt==0.6.2", # https://pypi.org/project/docopt
  "PyYAML==6.0.2", # https://pypi.org/project/PyYAML
  "mkdocs-exclude>=1.0.2",
=======
  "PyYAML==6.0.2", # https://pypi.org/project/PyYAML
  "typer==0.15.4"
>>>>>>> 76661e46
]

[dependency-groups]
dev = [
  "hatch>=1.14.1",
  "hypothesis>=6.130.8",
  "mypy>=1.15.0",
  "paho-mqtt>=2.1.0",
  "poethepoet>=0.34.0",
  "pre-commit>=4.2.0", # https://pypi.org/project/pre-commit
  "psutil>=7.0.0", # https://pypi.org/project/psutil
  "pylint>=3.3.6", # https://pypi.org/project/pylint
  "pytest-asyncio>=0.26.0", # https://pypi.org/project/pytest-asyncio
  "pytest-cov>=6.1.0", # https://pypi.org/project/pytest-cov
  "pytest-logdog>=0.1.0", # https://pypi.org/project/pytest-logdog
  "pytest-timeout>=2.3.1", # https://pypi.org/project/pytest-timeout
  "pytest>=8.3.5", # https://pypi.org/project/pytest
  "ruff>=0.11.3", # https://pypi.org/project/ruff
  "setuptools>=78.1.0",
  "types-mock>=5.2.0.20250306", # https://pypi.org/project/types-mock
  "types-PyYAML>=6.0.12.20250402", # https://pypi.org/project/types-PyYAML
  "types-setuptools>=78.1.0.20250329", # https://pypi.org/project/types-setuptools
]

docs = [
    "markdown-callouts>=0.4",
    "markdown-exec>=1.8",
    "mkdocs>=1.6",
    "mkdocs-coverage>=1.0",
    "mkdocs-git-revision-date-localized-plugin>=1.2",
    "mkdocs-llmstxt>=0.1",
    "mkdocs-material>=9.5",
    "mkdocs-minify-plugin>=0.8",
    "mkdocs-redirects>=1.2.1",
    "mkdocs-section-index>=0.3",
    "mkdocstrings-python>=1.16.2",
    # YORE: EOL 3.10: Remove line.
    "tomli>=2.0; python_version < '3.11'",
    "mkdocs-typer2>=0.1.4"
]

[project.optional-dependencies]
ci = ["coveralls==4.0.1"]



[project.scripts]
amqtt = "amqtt.scripts.broker_script:main"
amqtt_pub = "amqtt.scripts.pub_script:main"
amqtt_sub = "amqtt.scripts.sub_script:main"

[tool.hatch.build.targets.sdist]
include = ["/amqtt"]

[tool.hatch.version]
source = "vcs"

[tool.poe.tasks]
rtd = "mkdocs serve -f mkdocs.rtd.yml"
web = "mkdocs serve -f mkdocs.web.yml"
lint = "uv run ruff check amqtt"
test = "uv run pytest"

# ___________________________________ PLUGINS __________________________________
[project.entry-points."amqtt.test.plugins"]
test_plugin = "tests.plugins.test_manager:EmptyTestPlugin"
event_plugin = "tests.plugins.test_manager:EventTestPlugin"
packet_logger_plugin = "amqtt.plugins.logging_amqtt:PacketLoggerPlugin"

# --8<-- [start:included]
[project.entry-points."amqtt.broker.plugins"]
event_logger_plugin = "amqtt.plugins.logging_amqtt:EventLoggerPlugin"
packet_logger_plugin = "amqtt.plugins.logging_amqtt:PacketLoggerPlugin"
auth_anonymous = "amqtt.plugins.authentication:AnonymousAuthPlugin"
auth_file = "amqtt.plugins.authentication:FileAuthPlugin"
topic_taboo = "amqtt.plugins.topic_checking:TopicTabooPlugin"
topic_acl = "amqtt.plugins.topic_checking:TopicAccessControlListPlugin"
broker_sys = "amqtt.plugins.sys.broker:BrokerSysPlugin"
# --8<-- [end:included]


[project.entry-points."amqtt.client.plugins"]
packet_logger_plugin = "amqtt.plugins.logging_amqtt:PacketLoggerPlugin"

# ____________________________________ RUFF ____________________________________
# https://docs.astral.sh/ruff/settings/
[tool.ruff]
line-length = 130
fix = true
extend-exclude = ["docs/", "samples/"]


[tool.ruff.format]
indent-style = "space"
docstring-code-format = true

[tool.ruff.lint]
select = ["ALL"]

extend-select = [
  "UP", # pyupgrade
  "D",  # pydocstyle
]

ignore = [
  "FBT001", # Checks for the use of boolean positional arguments in function definitions.
  "FBT002", # Checks for the use of boolean positional arguments in function definitions.
  "G004",   # Logging statement uses f-string
  "D100",   # Missing docstring in public module
  "D101",   # Missing docstring in public class
  "D102",   # Missing docstring in public method
  "D107",   # Missing docstring in `__init__`
  "D203",   # Incorrect blank line before class (mutually exclusive D211)
  "D213",   # Multi-line summary second line (mutually exclusive D212)
  "FIX002", # Checks for "TODO" comments.
  "TD002",  # TODO Missing author.
  "TD003",  # TODO Missing issue link for this TODO.
  "ANN401", # Dynamically typed expressions (typing.Any) are disallowed
  "ARG002", # Unused method argument
  "PERF203",# try-except penalty within loops (3.10 only),
  "COM812"  # rule causes conflicts when used with the formatter
]

[tool.ruff.lint.per-file-ignores]
"tests/**" = ["ALL"]
"amqtt/scripts/*_script.py" = ["FBT003", "E501"]

[tool.ruff.lint.flake8-pytest-style]
fixture-parentheses = false

[tool.ruff.lint.flake8-quotes]
docstring-quotes = "double"

[tool.ruff.lint.isort]
combine-as-imports = true
force-sort-within-sections = true
case-sensitive = true
extra-standard-library = ["typing_extensions"]

[tool.ruff.lint.mccabe]
max-complexity = 42

[tool.ruff.lint.pylint]
max-args = 12
max-branches = 42
max-statements = 143
max-returns = 10

# ----------------------------------- PYTEST -----------------------------------
[tool.pytest.ini_options]
addopts = ["--cov=amqtt", "--cov-report=term-missing", "--cov-report=html"]
testpaths = ["tests"]
asyncio_mode = "auto"
timeout = 10
asyncio_default_fixture_loop_scope = "function"
#addopts = ["--tb=short", "--capture=tee-sys"]
#log_cli = true
#log_level = "DEBUG"

# ------------------------------------ MYPY ------------------------------------
[tool.mypy]
exclude = ["^tests/.*", "^docs/.*", "^samples/.*"]
follow_imports = "silent"
show_error_codes = true
ignore_missing_imports = true
strict_equality = true
warn_incomplete_stub = true
warn_redundant_casts = true
warn_unused_configs = true
warn_unused_ignores = true
check_untyped_defs = true
disallow_incomplete_defs = true
disallow_subclassing_any = true
disallow_untyped_calls = true
disallow_untyped_decorators = true
disallow_untyped_defs = true
no_implicit_optional = true
warn_return_any = true
warn_unreachable = true
strict = true

# ----------------------------------- PYLINT -----------------------------------
[tool.pylint.MAIN]
jobs = 2
ignore = ["tests"]
fail-on = ["I"]
max-line-length = 130

[tool.pylint.BASIC]
# Good variable names which should always be accepted, separated by a comma.
good-names = ["i", "j", "k", "e", "ex", "f", "_", "T", "x", "y", "id", "tg"]

[tool.pylint."MESSAGES CONTROL"]
# Reasons disabled:
# duplicate-code - unavoidable
# too-many-* - are not enforced for the sake of readability
disable = [
  "broad-exception-caught",        # TODO: improve later
  "duplicate-code",
  "fixme",
  "invalid-name",
  "line-too-long",
  "logging-fstring-interpolation",
  "missing-class-docstring",
  "missing-function-docstring",
  "missing-module-docstring",
  "protected-access",
  "redefined-slots-in-subclass",
  "too-few-public-methods",
  "too-many-arguments",
  "too-many-instance-attributes",
  "unused-argument",
]

[tool.pylint.REPORTS]
score = false

[tool.pylint.FORMAT]
expected-line-ending-format = "LF"

[tool.pylint.EXCEPTIONS]
overgeneral-exceptions = ["builtins.BaseException", "builtins.Exception"]

[tool.pylint.REFACTORING]
max-nested-blocks = 5
never-returning-functions = ["sys.exit", "argparse.parse_error"]

[tool.pylint.DESIGN]
max-branches = 32             # too-many-branches
max-locals = 20               # too-many-locals
max-module-lines = 1500       # too-many-lines
max-parents = 10              # too-many-parents
max-positional-arguments = 10 # too-many-positional-arguments
max-public-methods = 25       # too-many-public-methods
max-returns = 7               # too-many-returns
max-statements = 90           # too-many-statements

# ---------------------------------- COVERAGE ----------------------------------
[tool.coverage.run]
branch = true
source = ["amqtt"]

[tool.coverage.report]
show_missing = true
skip_covered = true<|MERGE_RESOLUTION|>--- conflicted
+++ resolved
@@ -27,14 +27,8 @@
   "transitions==0.9.2", # https://pypi.org/project/transitions
   "websockets==15.0.1", # https://pypi.org/project/websockets
   "passlib==1.7.4", # https://pypi.org/project/passlib
-<<<<<<< HEAD
-  "docopt==0.6.2", # https://pypi.org/project/docopt
-  "PyYAML==6.0.2", # https://pypi.org/project/PyYAML
-  "mkdocs-exclude>=1.0.2",
-=======
   "PyYAML==6.0.2", # https://pypi.org/project/PyYAML
   "typer==0.15.4"
->>>>>>> 76661e46
 ]
 
 [dependency-groups]
@@ -94,9 +88,8 @@
 
 [tool.poe.tasks]
 rtd = "mkdocs serve -f mkdocs.rtd.yml"
-web = "mkdocs serve -f mkdocs.web.yml"
-lint = "uv run ruff check amqtt"
-test = "uv run pytest"
+test = "pytest"
+docs = "mkdocs build"
 
 # ___________________________________ PLUGINS __________________________________
 [project.entry-points."amqtt.test.plugins"]
