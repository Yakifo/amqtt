--- conflicted
+++ resolved
@@ -1,9 +1,6 @@
 # Contributed Plugins
 
-<<<<<<< HEAD
-Beyond the original set of plugins created for aMQTT, `amqtt.contrib` plugins have been
-more recently developed and contributed to the amqtt code base. These plugins require extra
-dependencies:
+Plugins that are not part of the core functionality of the aMQTT broker or client and require additional dependencies:
 
 `pip install amqtt[contrib]`
 
@@ -26,11 +23,6 @@
     file: 'amqtt.db'
     clear_on_shutdown: True
 ```
-=======
-Plugins that are not part of the core functionality of the aMQTT broker or client and require additional dependencies:
-
-`$ pip install '.[contrib]'`
->>>>>>> c518b9b6
 
 # Relational Database for Authentication and Authorization
 
