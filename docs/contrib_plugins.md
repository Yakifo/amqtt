--- conflicted
+++ resolved
@@ -4,7 +4,6 @@
 more recently developed and contributed to the amqtt code base. These plugins require extra
 dependencies:
 
-<<<<<<< HEAD
 `pip install amqtt[contrib]`
 
 ### Session Persistence
@@ -26,7 +25,6 @@
     file: 'amqtt.db'
     clear_on_shutdown: True
 ```
-=======
 
 ## Authentication & Topic Access via external HTTP server
 
@@ -71,5 +69,4 @@
     if a 5xx is received, the plugin will not participate in the filtering operation and will defer to another topic filtering plugin to determine access
 2. JSON - response should be `{'ok':true|false|null, 'error':'optional reason for false or null response'}`.
    `true` allows access, `false` denies access and `null` the plugin will not participate in the filtering operation
-3. TEXT - `ok` allows access, any other message denies access. non-participation not supported with this mode.
->>>>>>> b7fd9e1a
+3. TEXT - `ok` allows access, any other message denies access. non-participation not supported with this mode.