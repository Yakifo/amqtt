--- conflicted
+++ resolved
@@ -50,15 +50,6 @@
       heading_level: 4
       extra:
         class_style: "simple"
-
-<<<<<<< HEAD
-```yaml
-plugins:
-  amqtt.plugins.authentication.AnonymousAuthPlugin:
-      allow_anonymous: false
-```
-=======
->>>>>>> 73676e98
 
 !!! danger
     even if `allow_anonymous` is set to `false`, the plugin will still allow access if a username is provided by the client
