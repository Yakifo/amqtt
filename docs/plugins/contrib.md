# Contributed Plugins

These are fully supported plugins but require additional dependencies to be installed: 

`$ pip install '.[contrib]'`


- Relational Database Auth<br/>
  _includes manager script to add, remove and create db entries_
    - [DB Client Authentication](auth_db.md)<br/>
      Authenticate a client's connection to broker based on entries in a relational db (mysql, postgres, maria, sqlite).<br/>
      `amqtt.contrib.auth_db.AuthUserDBPlugin`
    - [DB Client Authorization](auth_db.md)<br/>
      Determine a client's access to topics.<br/>
      `amqtt.contrib.auth_db.AuthTopicDBPlugin`

- [HTTP Auth](http.md)<br/>
  Determine client authentication and authorization based on response from a separate HTTP server.<br/>
  `amqtt.contrib.http.HttpAuthTopicPlugin`

<<<<<<< HEAD
- [LDAP Auth](ldap.md)<br/>
  Authenticate a user with an LDAP directory server.<br/>
  `amqtt.contrib.ldap.LDAPAuthPlugin`
=======
- [Shadows](shadows.md)<br/>
  Device shadows provide a persistent, cloud-based representation of the state of a device,
   even when the device is offline. This plugin tracks the desired and reported state of a client
   and provides MQTT topic-based communication channels to retrieve and update a shadow.<br/>
   `amqtt.contrib.shadows.ShadowPlugin`

- [Certificate Auth](cert.md)<br/>
  Using client-specific certificates, signed by a common authority (even if self-signed) provides
   a highly secure way of authenticating mqtt clients. Often used with IoT devices where a unique
   certificate can be initialized on initial provisioning. Includes command line utilities to generate
   root, broker and device certificates with the correct X509 attributes to enable authenticity.<br/>
   `amqtt.contrib.cert.CertificateAuthPlugin.Config`
>>>>>>> f50e3b48
<|MERGE_RESOLUTION|>--- conflicted
+++ resolved
@@ -18,11 +18,10 @@
   Determine client authentication and authorization based on response from a separate HTTP server.<br/>
   `amqtt.contrib.http.HttpAuthTopicPlugin`
 
-<<<<<<< HEAD
 - [LDAP Auth](ldap.md)<br/>
   Authenticate a user with an LDAP directory server.<br/>
   `amqtt.contrib.ldap.LDAPAuthPlugin`
-=======
+
 - [Shadows](shadows.md)<br/>
   Device shadows provide a persistent, cloud-based representation of the state of a device,
    even when the device is offline. This plugin tracks the desired and reported state of a client
@@ -34,5 +33,4 @@
    a highly secure way of authenticating mqtt clients. Often used with IoT devices where a unique
    certificate can be initialized on initial provisioning. Includes command line utilities to generate
    root, broker and device certificates with the correct X509 attributes to enable authenticity.<br/>
-   `amqtt.contrib.cert.CertificateAuthPlugin.Config`
->>>>>>> f50e3b48
+   `amqtt.contrib.cert.CertificateAuthPlugin.Config`