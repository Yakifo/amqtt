# Broker Configuration

This configuration structure is a `amqtt.contexts.BrokerConfig` or a python dictionary with the same structure 
when instantiating `amqtt.broker.Broker` or as a yaml formatted file passed to the `amqtt` script.
<<<<<<< HEAD

If not specified, the `Broker()` will be started with the default `BrokerConfig()`, as represented in yaml format:

```yaml
---
listeners:
  default:
    type: tcp
    bind: 0.0.0.0:1883
timeout_disconnect_delay: 0
plugins:
  amqtt.plugins.logging_amqtt.EventLoggerPlugin:
  amqtt.plugins.logging_amqtt.PacketLoggerPlugin:
  amqtt.plugins.authentication.AnonymousAuthPlugin:
    allow_anonymous: true
  amqtt.plugins.sys.broker.BrokerSysPlugin:
    sys_interval: 20
```

::: amqtt.contexts.BrokerConfig
    options:
      heading_level: 3
      extra:
        class_style: "simple"

??? warning "Deprecated: `sys_interval` "
    **`sys_interval`** *(int)*
    
    System status report interval in seconds, used by the `amqtt.plugins.sys.broker.BrokerSysPlugin`.

=======

If not specified, the `Broker()` will be started with the default `BrokerConfig()`, as represented in yaml format:

```yaml
---
listeners:
  default:
    type: tcp
    bind: 0.0.0.0:1883
timeout_disconnect_delay: 0
plugins:
  amqtt.plugins.logging_amqtt.EventLoggerPlugin:
  amqtt.plugins.logging_amqtt.PacketLoggerPlugin:
  amqtt.plugins.authentication.AnonymousAuthPlugin:
    allow_anonymous: true
  amqtt.plugins.sys.broker.BrokerSysPlugin:
    sys_interval: 20
```

::: amqtt.contexts.BrokerConfig
    options:
      heading_level: 3
      extra:
        class_style: "simple"

>>>>>>> b7fd9e1a
??? warning "Deprecated: `auth` configuration settings"

    **`auth`**
    
    Configuration for authentication behaviour:
      
    - `plugins` *(list[string])*: defines the list of plugins which are activated as authentication plugins.
    
    !!! note
        Plugins used here must first be defined in the `amqtt.broker.plugins` [entry point](https://packaging.python.org/en/latest/guides/creating-and-discovering-plugins/#using-package-metadata).
          

    !!! warning
        If `plugins` is omitted from the `auth` section, all plugins listed in the `amqtt.broker.plugins` entrypoint will be enabled
                  for authentication, including _allowing anonymous login._
          
      `plugins: []` will deny connections from all clients.
          
    - `allow-anonymous` *(bool)*: `True` will allow anonymous connections, used by `amqtt.plugins.authentication.AnonymousAuthPlugin`. 
          
    !!! danger
        `False` does not disable the `auth_anonymous` plugin; connections will still be allowed as long as a username is provided. If security is required, do not include `auth_anonymous` in the `plugins` list.
      

    - `password-file` *(string)*. Path to sha-512 encoded password file, used by `amqtt.plugins.authentication.FileAuthPlugin`.


??? warning "Deprecated: `sys_interval` "
    **`sys_interval`** *(int)*
    
    System status report interval in seconds, used by the `amqtt.plugins.sys.broker.BrokerSysPlugin`.


??? warning "Deprecated: `topic-check` configuration settings"


    **`topic-check`**
    
    Configuration for access control policies for publishing and subscribing to topics:
    
    - `enabled` *(bool)*: Enable access control policies (`true`). `false` will allow clients to publish and subscribe to any topic.
      - `plugins` *(list[string])*: defines the list of plugins which are activated as access control plugins. Note the plugins must be defined in the `amqtt.broker.plugins` [entry point](https://pythonhosted.org/setuptools/setuptools.html#dynamic-discovery-of-services-and-plugins).
    
      - `acl` *(list)*: plugin to determine subscription access; if `publish-acl` is not specified, determine both publish and subscription access.
         The list should be a key-value pair, where:
      `<username>:[<topic1>, <topic2>, ...]` *(string, list[string])*: username of the client followed by a list of allowed topics (wildcards are supported: `#`, `+`).
    
          *used by the `amqtt.plugins.topic_acl.TopicAclPlugin`*

      - `publish-acl` *(list)*: plugin to determine publish access. This parameter defines the list of access control rules; each item is a key-value pair, where:
      `<username>:[<topic1>, <topic2>, ...]` *(string, list[string])*: username of the client followed by a list of allowed topics (wildcards are supported: `#`, `+`).
      
      _Reserved usernames (used by the `amqtt.plugins.topic_acl.TopicAclPlugin`)_
      
              - The username `admin` is allowed access to all topic.
              - The username `anonymous` will control allowed topics if using the `auth_anonymous` plugin.
      

::: amqtt.contexts.ListenerConfig
    options:
      heading_level: 3
      extra:
        class_style: "simple"

## Example
  
When a configuration is passed to the `amqtt` script, here is the equivalent format based on the structures above:

```yaml
listeners:
    default:
        max-connections: 500
        type: tcp
    my-tcp-1:
        bind: 127.0.0.1:1883
    my-tcp-2:
        bind: 1.2.3.4:1884
        max-connections: 1000
    my-tcp-ssl-1:
        bind: 127.0.0.1:8885
        ssl: on
        cafile: /some/cafile
        capath: /some/folder
        capath: 'certificate data'
        certfile: /some/certfile
        keyfile: /some/keyfile
    my-ws-1:
        bind: 0.0.0.0:8080
        type: ws
    my-wss-1:
        bind: 0.0.0.0:9003
        type: ws
        ssl: on
        certfile: /some/certfile
        keyfile: /some/keyfile
timeout-disconnect-delay: 2
plugins:
  - amqtt.plugins.authentication.AnonymousAuthPlugin:
      allow-anonymous: true
  - amqtt.plugin.authentication.FileAuthPlugin:
      password-file: /some/password-file
  - amqtt.plugins.topic_checking.TopicAccessControlListPlugin:
      acl:
        username1: ['repositories/+/master', 'calendar/#', 'data/memes']
        username2: ['calendar/2025/#', 'data/memes']
        anonymous: ['calendar/2025/#']
```

This configuration file would create the following listeners:

- `my-tcp-1`: an unsecured TCP listener on port 1883 allowing `500` clients connections simultaneously
- `my-tcp-2`: an unsecured TCP listener on port 1884 allowing `1000` client connections
- `my-tcp-ssl-1`: a secured TCP listener on port 8883 allowing `500` clients connections simultaneously
- `my-ws-1`: an unsecured websocket listener on port 9001 allowing `500` clients connections simultaneously
- `my-wss-1`: a secured websocket listener on port 9003 allowing `500`

And enable the following topic access:

- `username1` to login and subscribe/publish to topics `repositories/+/master`, `calendar/#` and `data/memes`
- `username2` to login and subscribe/publish to topics `calendar/2025/#` and `data/memes`
- any user not providing credentials (`anonymous`) can only subscribe/publish to `calendar/2025/#`<|MERGE_RESOLUTION|>--- conflicted
+++ resolved
@@ -2,7 +2,6 @@
 
 This configuration structure is a `amqtt.contexts.BrokerConfig` or a python dictionary with the same structure 
 when instantiating `amqtt.broker.Broker` or as a yaml formatted file passed to the `amqtt` script.
-<<<<<<< HEAD
 
 If not specified, the `Broker()` will be started with the default `BrokerConfig()`, as represented in yaml format:
 
@@ -28,38 +27,6 @@
       extra:
         class_style: "simple"
 
-??? warning "Deprecated: `sys_interval` "
-    **`sys_interval`** *(int)*
-    
-    System status report interval in seconds, used by the `amqtt.plugins.sys.broker.BrokerSysPlugin`.
-
-=======
-
-If not specified, the `Broker()` will be started with the default `BrokerConfig()`, as represented in yaml format:
-
-```yaml
----
-listeners:
-  default:
-    type: tcp
-    bind: 0.0.0.0:1883
-timeout_disconnect_delay: 0
-plugins:
-  amqtt.plugins.logging_amqtt.EventLoggerPlugin:
-  amqtt.plugins.logging_amqtt.PacketLoggerPlugin:
-  amqtt.plugins.authentication.AnonymousAuthPlugin:
-    allow_anonymous: true
-  amqtt.plugins.sys.broker.BrokerSysPlugin:
-    sys_interval: 20
-```
-
-::: amqtt.contexts.BrokerConfig
-    options:
-      heading_level: 3
-      extra:
-        class_style: "simple"
-
->>>>>>> b7fd9e1a
 ??? warning "Deprecated: `auth` configuration settings"
 
     **`auth`**
