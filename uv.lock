version = 1
revision = 2
requires-python = ">=3.10.0"
resolution-markers = [
    "python_full_version >= '3.12'",
    "python_full_version == '3.11.*'",
    "python_full_version < '3.11'",
]

[[package]]
name = "aiohappyeyeballs"
version = "2.6.1"
source = { registry = "https://pypi.org/simple" }
sdist = { url = "https://files.pythonhosted.org/packages/26/30/f84a107a9c4331c14b2b586036f40965c128aa4fee4dda5d3d51cb14ad54/aiohappyeyeballs-2.6.1.tar.gz", hash = "sha256:c3f9d0113123803ccadfdf3f0faa505bc78e6a72d1cc4806cbd719826e943558", size = 22760, upload-time = "2025-03-12T01:42:48.764Z" }
wheels = [
    { url = "https://files.pythonhosted.org/packages/0f/15/5bf3b99495fb160b63f95972b81750f18f7f4e02ad051373b669d17d44f2/aiohappyeyeballs-2.6.1-py3-none-any.whl", hash = "sha256:f349ba8f4b75cb25c99c5c2d84e997e485204d2902a9597802b0371f09331fb8", size = 15265, upload-time = "2025-03-12T01:42:47.083Z" },
]

[[package]]
name = "aiohttp"
version = "3.12.14"
source = { registry = "https://pypi.org/simple" }
dependencies = [
    { name = "aiohappyeyeballs" },
    { name = "aiosignal" },
    { name = "async-timeout", marker = "python_full_version < '3.11'" },
    { name = "attrs" },
    { name = "frozenlist" },
    { name = "multidict" },
    { name = "propcache" },
    { name = "yarl" },
]
sdist = { url = "https://files.pythonhosted.org/packages/e6/0b/e39ad954107ebf213a2325038a3e7a506be3d98e1435e1f82086eec4cde2/aiohttp-3.12.14.tar.gz", hash = "sha256:6e06e120e34d93100de448fd941522e11dafa78ef1a893c179901b7d66aa29f2", size = 7822921, upload-time = "2025-07-10T13:05:33.968Z" }
wheels = [
    { url = "https://files.pythonhosted.org/packages/0c/88/f161f429f9de391eee6a5c2cffa54e2ecd5b7122ae99df247f7734dfefcb/aiohttp-3.12.14-cp310-cp310-macosx_10_9_universal2.whl", hash = "sha256:906d5075b5ba0dd1c66fcaaf60eb09926a9fef3ca92d912d2a0bbdbecf8b1248", size = 702641, upload-time = "2025-07-10T13:02:38.98Z" },
    { url = "https://files.pythonhosted.org/packages/fe/b5/24fa382a69a25d242e2baa3e56d5ea5227d1b68784521aaf3a1a8b34c9a4/aiohttp-3.12.14-cp310-cp310-macosx_10_9_x86_64.whl", hash = "sha256:c875bf6fc2fd1a572aba0e02ef4e7a63694778c5646cdbda346ee24e630d30fb", size = 479005, upload-time = "2025-07-10T13:02:42.714Z" },
    { url = "https://files.pythonhosted.org/packages/09/67/fda1bc34adbfaa950d98d934a23900918f9d63594928c70e55045838c943/aiohttp-3.12.14-cp310-cp310-macosx_11_0_arm64.whl", hash = "sha256:fbb284d15c6a45fab030740049d03c0ecd60edad9cd23b211d7e11d3be8d56fd", size = 466781, upload-time = "2025-07-10T13:02:44.639Z" },
    { url = "https://files.pythonhosted.org/packages/36/96/3ce1ea96d3cf6928b87cfb8cdd94650367f5c2f36e686a1f5568f0f13754/aiohttp-3.12.14-cp310-cp310-manylinux_2_17_aarch64.manylinux2014_aarch64.whl", hash = "sha256:38e360381e02e1a05d36b223ecab7bc4a6e7b5ab15760022dc92589ee1d4238c", size = 1648841, upload-time = "2025-07-10T13:02:46.356Z" },
    { url = "https://files.pythonhosted.org/packages/be/04/ddea06cb4bc7d8db3745cf95e2c42f310aad485ca075bd685f0e4f0f6b65/aiohttp-3.12.14-cp310-cp310-manylinux_2_17_armv7l.manylinux2014_armv7l.manylinux_2_31_armv7l.whl", hash = "sha256:aaf90137b5e5d84a53632ad95ebee5c9e3e7468f0aab92ba3f608adcb914fa95", size = 1622896, upload-time = "2025-07-10T13:02:48.422Z" },
    { url = "https://files.pythonhosted.org/packages/73/66/63942f104d33ce6ca7871ac6c1e2ebab48b88f78b2b7680c37de60f5e8cd/aiohttp-3.12.14-cp310-cp310-manylinux_2_17_ppc64le.manylinux2014_ppc64le.whl", hash = "sha256:e532a25e4a0a2685fa295a31acf65e027fbe2bea7a4b02cdfbbba8a064577663", size = 1695302, upload-time = "2025-07-10T13:02:50.078Z" },
    { url = "https://files.pythonhosted.org/packages/20/00/aab615742b953f04b48cb378ee72ada88555b47b860b98c21c458c030a23/aiohttp-3.12.14-cp310-cp310-manylinux_2_17_s390x.manylinux2014_s390x.whl", hash = "sha256:eab9762c4d1b08ae04a6c77474e6136da722e34fdc0e6d6eab5ee93ac29f35d1", size = 1737617, upload-time = "2025-07-10T13:02:52.123Z" },
    { url = "https://files.pythonhosted.org/packages/d6/4f/ef6d9f77225cf27747368c37b3d69fac1f8d6f9d3d5de2d410d155639524/aiohttp-3.12.14-cp310-cp310-manylinux_2_17_x86_64.manylinux2014_x86_64.whl", hash = "sha256:abe53c3812b2899889a7fca763cdfaeee725f5be68ea89905e4275476ffd7e61", size = 1642282, upload-time = "2025-07-10T13:02:53.899Z" },
    { url = "https://files.pythonhosted.org/packages/37/e1/e98a43c15aa52e9219a842f18c59cbae8bbe2d50c08d298f17e9e8bafa38/aiohttp-3.12.14-cp310-cp310-manylinux_2_5_i686.manylinux1_i686.manylinux_2_17_i686.manylinux2014_i686.whl", hash = "sha256:5760909b7080aa2ec1d320baee90d03b21745573780a072b66ce633eb77a8656", size = 1582406, upload-time = "2025-07-10T13:02:55.515Z" },
    { url = "https://files.pythonhosted.org/packages/71/5c/29c6dfb49323bcdb0239bf3fc97ffcf0eaf86d3a60426a3287ec75d67721/aiohttp-3.12.14-cp310-cp310-musllinux_1_2_aarch64.whl", hash = "sha256:02fcd3f69051467bbaa7f84d7ec3267478c7df18d68b2e28279116e29d18d4f3", size = 1626255, upload-time = "2025-07-10T13:02:57.343Z" },
    { url = "https://files.pythonhosted.org/packages/79/60/ec90782084090c4a6b459790cfd8d17be2c5662c9c4b2d21408b2f2dc36c/aiohttp-3.12.14-cp310-cp310-musllinux_1_2_armv7l.whl", hash = "sha256:4dcd1172cd6794884c33e504d3da3c35648b8be9bfa946942d353b939d5f1288", size = 1637041, upload-time = "2025-07-10T13:02:59.008Z" },
    { url = "https://files.pythonhosted.org/packages/22/89/205d3ad30865c32bc472ac13f94374210745b05bd0f2856996cb34d53396/aiohttp-3.12.14-cp310-cp310-musllinux_1_2_i686.whl", hash = "sha256:224d0da41355b942b43ad08101b1b41ce633a654128ee07e36d75133443adcda", size = 1612494, upload-time = "2025-07-10T13:03:00.618Z" },
    { url = "https://files.pythonhosted.org/packages/48/ae/2f66edaa8bd6db2a4cba0386881eb92002cdc70834e2a93d1d5607132c7e/aiohttp-3.12.14-cp310-cp310-musllinux_1_2_ppc64le.whl", hash = "sha256:e387668724f4d734e865c1776d841ed75b300ee61059aca0b05bce67061dcacc", size = 1692081, upload-time = "2025-07-10T13:03:02.154Z" },
    { url = "https://files.pythonhosted.org/packages/08/3a/fa73bfc6e21407ea57f7906a816f0dc73663d9549da703be05dbd76d2dc3/aiohttp-3.12.14-cp310-cp310-musllinux_1_2_s390x.whl", hash = "sha256:dec9cde5b5a24171e0b0a4ca064b1414950904053fb77c707efd876a2da525d8", size = 1715318, upload-time = "2025-07-10T13:03:04.322Z" },
    { url = "https://files.pythonhosted.org/packages/e3/b3/751124b8ceb0831c17960d06ee31a4732cb4a6a006fdbfa1153d07c52226/aiohttp-3.12.14-cp310-cp310-musllinux_1_2_x86_64.whl", hash = "sha256:bbad68a2af4877cc103cd94af9160e45676fc6f0c14abb88e6e092b945c2c8e3", size = 1643660, upload-time = "2025-07-10T13:03:06.406Z" },
    { url = "https://files.pythonhosted.org/packages/81/3c/72477a1d34edb8ab8ce8013086a41526d48b64f77e381c8908d24e1c18f5/aiohttp-3.12.14-cp310-cp310-win32.whl", hash = "sha256:ee580cb7c00bd857b3039ebca03c4448e84700dc1322f860cf7a500a6f62630c", size = 428289, upload-time = "2025-07-10T13:03:08.274Z" },
    { url = "https://files.pythonhosted.org/packages/a2/c4/8aec4ccf1b822ec78e7982bd5cf971113ecce5f773f04039c76a083116fc/aiohttp-3.12.14-cp310-cp310-win_amd64.whl", hash = "sha256:cf4f05b8cea571e2ccc3ca744e35ead24992d90a72ca2cf7ab7a2efbac6716db", size = 451328, upload-time = "2025-07-10T13:03:10.146Z" },
    { url = "https://files.pythonhosted.org/packages/53/e1/8029b29316971c5fa89cec170274582619a01b3d82dd1036872acc9bc7e8/aiohttp-3.12.14-cp311-cp311-macosx_10_9_universal2.whl", hash = "sha256:f4552ff7b18bcec18b60a90c6982049cdb9dac1dba48cf00b97934a06ce2e597", size = 709960, upload-time = "2025-07-10T13:03:11.936Z" },
    { url = "https://files.pythonhosted.org/packages/96/bd/4f204cf1e282041f7b7e8155f846583b19149e0872752711d0da5e9cc023/aiohttp-3.12.14-cp311-cp311-macosx_10_9_x86_64.whl", hash = "sha256:8283f42181ff6ccbcf25acaae4e8ab2ff7e92b3ca4a4ced73b2c12d8cd971393", size = 482235, upload-time = "2025-07-10T13:03:14.118Z" },
    { url = "https://files.pythonhosted.org/packages/d6/0f/2a580fcdd113fe2197a3b9df30230c7e85bb10bf56f7915457c60e9addd9/aiohttp-3.12.14-cp311-cp311-macosx_11_0_arm64.whl", hash = "sha256:040afa180ea514495aaff7ad34ec3d27826eaa5d19812730fe9e529b04bb2179", size = 470501, upload-time = "2025-07-10T13:03:16.153Z" },
    { url = "https://files.pythonhosted.org/packages/38/78/2c1089f6adca90c3dd74915bafed6d6d8a87df5e3da74200f6b3a8b8906f/aiohttp-3.12.14-cp311-cp311-manylinux_2_17_aarch64.manylinux2014_aarch64.whl", hash = "sha256:b413c12f14c1149f0ffd890f4141a7471ba4b41234fe4fd4a0ff82b1dc299dbb", size = 1740696, upload-time = "2025-07-10T13:03:18.4Z" },
    { url = "https://files.pythonhosted.org/packages/4a/c8/ce6c7a34d9c589f007cfe064da2d943b3dee5aabc64eaecd21faf927ab11/aiohttp-3.12.14-cp311-cp311-manylinux_2_17_armv7l.manylinux2014_armv7l.manylinux_2_31_armv7l.whl", hash = "sha256:1d6f607ce2e1a93315414e3d448b831238f1874b9968e1195b06efaa5c87e245", size = 1689365, upload-time = "2025-07-10T13:03:20.629Z" },
    { url = "https://files.pythonhosted.org/packages/18/10/431cd3d089de700756a56aa896faf3ea82bee39d22f89db7ddc957580308/aiohttp-3.12.14-cp311-cp311-manylinux_2_17_ppc64le.manylinux2014_ppc64le.whl", hash = "sha256:565e70d03e924333004ed101599902bba09ebb14843c8ea39d657f037115201b", size = 1788157, upload-time = "2025-07-10T13:03:22.44Z" },
    { url = "https://files.pythonhosted.org/packages/fa/b2/26f4524184e0f7ba46671c512d4b03022633bcf7d32fa0c6f1ef49d55800/aiohttp-3.12.14-cp311-cp311-manylinux_2_17_s390x.manylinux2014_s390x.whl", hash = "sha256:4699979560728b168d5ab63c668a093c9570af2c7a78ea24ca5212c6cdc2b641", size = 1827203, upload-time = "2025-07-10T13:03:24.628Z" },
    { url = "https://files.pythonhosted.org/packages/e0/30/aadcdf71b510a718e3d98a7bfeaea2396ac847f218b7e8edb241b09bd99a/aiohttp-3.12.14-cp311-cp311-manylinux_2_17_x86_64.manylinux2014_x86_64.whl", hash = "sha256:ad5fdf6af93ec6c99bf800eba3af9a43d8bfd66dce920ac905c817ef4a712afe", size = 1729664, upload-time = "2025-07-10T13:03:26.412Z" },
    { url = "https://files.pythonhosted.org/packages/67/7f/7ccf11756ae498fdedc3d689a0c36ace8fc82f9d52d3517da24adf6e9a74/aiohttp-3.12.14-cp311-cp311-manylinux_2_5_i686.manylinux1_i686.manylinux_2_17_i686.manylinux2014_i686.whl", hash = "sha256:4ac76627c0b7ee0e80e871bde0d376a057916cb008a8f3ffc889570a838f5cc7", size = 1666741, upload-time = "2025-07-10T13:03:28.167Z" },
    { url = "https://files.pythonhosted.org/packages/6b/4d/35ebc170b1856dd020c92376dbfe4297217625ef4004d56587024dc2289c/aiohttp-3.12.14-cp311-cp311-musllinux_1_2_aarch64.whl", hash = "sha256:798204af1180885651b77bf03adc903743a86a39c7392c472891649610844635", size = 1715013, upload-time = "2025-07-10T13:03:30.018Z" },
    { url = "https://files.pythonhosted.org/packages/7b/24/46dc0380146f33e2e4aa088b92374b598f5bdcde1718c77e8d1a0094f1a4/aiohttp-3.12.14-cp311-cp311-musllinux_1_2_armv7l.whl", hash = "sha256:4f1205f97de92c37dd71cf2d5bcfb65fdaed3c255d246172cce729a8d849b4da", size = 1710172, upload-time = "2025-07-10T13:03:31.821Z" },
    { url = "https://files.pythonhosted.org/packages/2f/0a/46599d7d19b64f4d0fe1b57bdf96a9a40b5c125f0ae0d8899bc22e91fdce/aiohttp-3.12.14-cp311-cp311-musllinux_1_2_i686.whl", hash = "sha256:76ae6f1dd041f85065d9df77c6bc9c9703da9b5c018479d20262acc3df97d419", size = 1690355, upload-time = "2025-07-10T13:03:34.754Z" },
    { url = "https://files.pythonhosted.org/packages/08/86/b21b682e33d5ca317ef96bd21294984f72379454e689d7da584df1512a19/aiohttp-3.12.14-cp311-cp311-musllinux_1_2_ppc64le.whl", hash = "sha256:a194ace7bc43ce765338ca2dfb5661489317db216ea7ea700b0332878b392cab", size = 1783958, upload-time = "2025-07-10T13:03:36.53Z" },
    { url = "https://files.pythonhosted.org/packages/4f/45/f639482530b1396c365f23c5e3b1ae51c9bc02ba2b2248ca0c855a730059/aiohttp-3.12.14-cp311-cp311-musllinux_1_2_s390x.whl", hash = "sha256:16260e8e03744a6fe3fcb05259eeab8e08342c4c33decf96a9dad9f1187275d0", size = 1804423, upload-time = "2025-07-10T13:03:38.504Z" },
    { url = "https://files.pythonhosted.org/packages/7e/e5/39635a9e06eed1d73671bd4079a3caf9cf09a49df08490686f45a710b80e/aiohttp-3.12.14-cp311-cp311-musllinux_1_2_x86_64.whl", hash = "sha256:8c779e5ebbf0e2e15334ea404fcce54009dc069210164a244d2eac8352a44b28", size = 1717479, upload-time = "2025-07-10T13:03:40.158Z" },
    { url = "https://files.pythonhosted.org/packages/51/e1/7f1c77515d369b7419c5b501196526dad3e72800946c0099594c1f0c20b4/aiohttp-3.12.14-cp311-cp311-win32.whl", hash = "sha256:a289f50bf1bd5be227376c067927f78079a7bdeccf8daa6a9e65c38bae14324b", size = 427907, upload-time = "2025-07-10T13:03:41.801Z" },
    { url = "https://files.pythonhosted.org/packages/06/24/a6bf915c85b7a5b07beba3d42b3282936b51e4578b64a51e8e875643c276/aiohttp-3.12.14-cp311-cp311-win_amd64.whl", hash = "sha256:0b8a69acaf06b17e9c54151a6c956339cf46db4ff72b3ac28516d0f7068f4ced", size = 452334, upload-time = "2025-07-10T13:03:43.485Z" },
    { url = "https://files.pythonhosted.org/packages/c3/0d/29026524e9336e33d9767a1e593ae2b24c2b8b09af7c2bd8193762f76b3e/aiohttp-3.12.14-cp312-cp312-macosx_10_13_universal2.whl", hash = "sha256:a0ecbb32fc3e69bc25efcda7d28d38e987d007096cbbeed04f14a6662d0eee22", size = 701055, upload-time = "2025-07-10T13:03:45.59Z" },
    { url = "https://files.pythonhosted.org/packages/0a/b8/a5e8e583e6c8c1056f4b012b50a03c77a669c2e9bf012b7cf33d6bc4b141/aiohttp-3.12.14-cp312-cp312-macosx_10_13_x86_64.whl", hash = "sha256:0400f0ca9bb3e0b02f6466421f253797f6384e9845820c8b05e976398ac1d81a", size = 475670, upload-time = "2025-07-10T13:03:47.249Z" },
    { url = "https://files.pythonhosted.org/packages/29/e8/5202890c9e81a4ec2c2808dd90ffe024952e72c061729e1d49917677952f/aiohttp-3.12.14-cp312-cp312-macosx_11_0_arm64.whl", hash = "sha256:a56809fed4c8a830b5cae18454b7464e1529dbf66f71c4772e3cfa9cbec0a1ff", size = 468513, upload-time = "2025-07-10T13:03:49.377Z" },
    { url = "https://files.pythonhosted.org/packages/23/e5/d11db8c23d8923d3484a27468a40737d50f05b05eebbb6288bafcb467356/aiohttp-3.12.14-cp312-cp312-manylinux_2_17_aarch64.manylinux2014_aarch64.whl", hash = "sha256:27f2e373276e4755691a963e5d11756d093e346119f0627c2d6518208483fb6d", size = 1715309, upload-time = "2025-07-10T13:03:51.556Z" },
    { url = "https://files.pythonhosted.org/packages/53/44/af6879ca0eff7a16b1b650b7ea4a827301737a350a464239e58aa7c387ef/aiohttp-3.12.14-cp312-cp312-manylinux_2_17_armv7l.manylinux2014_armv7l.manylinux_2_31_armv7l.whl", hash = "sha256:ca39e433630e9a16281125ef57ece6817afd1d54c9f1bf32e901f38f16035869", size = 1697961, upload-time = "2025-07-10T13:03:53.511Z" },
    { url = "https://files.pythonhosted.org/packages/bb/94/18457f043399e1ec0e59ad8674c0372f925363059c276a45a1459e17f423/aiohttp-3.12.14-cp312-cp312-manylinux_2_17_ppc64le.manylinux2014_ppc64le.whl", hash = "sha256:9c748b3f8b14c77720132b2510a7d9907a03c20ba80f469e58d5dfd90c079a1c", size = 1753055, upload-time = "2025-07-10T13:03:55.368Z" },
    { url = "https://files.pythonhosted.org/packages/26/d9/1d3744dc588fafb50ff8a6226d58f484a2242b5dd93d8038882f55474d41/aiohttp-3.12.14-cp312-cp312-manylinux_2_17_s390x.manylinux2014_s390x.whl", hash = "sha256:f0a568abe1b15ce69d4cc37e23020720423f0728e3cb1f9bcd3f53420ec3bfe7", size = 1799211, upload-time = "2025-07-10T13:03:57.216Z" },
    { url = "https://files.pythonhosted.org/packages/73/12/2530fb2b08773f717ab2d249ca7a982ac66e32187c62d49e2c86c9bba9b4/aiohttp-3.12.14-cp312-cp312-manylinux_2_17_x86_64.manylinux2014_x86_64.whl", hash = "sha256:9888e60c2c54eaf56704b17feb558c7ed6b7439bca1e07d4818ab878f2083660", size = 1718649, upload-time = "2025-07-10T13:03:59.469Z" },
    { url = "https://files.pythonhosted.org/packages/b9/34/8d6015a729f6571341a311061b578e8b8072ea3656b3d72329fa0faa2c7c/aiohttp-3.12.14-cp312-cp312-manylinux_2_5_i686.manylinux1_i686.manylinux_2_17_i686.manylinux2014_i686.whl", hash = "sha256:3006a1dc579b9156de01e7916d38c63dc1ea0679b14627a37edf6151bc530088", size = 1634452, upload-time = "2025-07-10T13:04:01.698Z" },
    { url = "https://files.pythonhosted.org/packages/ff/4b/08b83ea02595a582447aeb0c1986792d0de35fe7a22fb2125d65091cbaf3/aiohttp-3.12.14-cp312-cp312-musllinux_1_2_aarch64.whl", hash = "sha256:aa8ec5c15ab80e5501a26719eb48a55f3c567da45c6ea5bb78c52c036b2655c7", size = 1695511, upload-time = "2025-07-10T13:04:04.165Z" },
    { url = "https://files.pythonhosted.org/packages/b5/66/9c7c31037a063eec13ecf1976185c65d1394ded4a5120dd5965e3473cb21/aiohttp-3.12.14-cp312-cp312-musllinux_1_2_armv7l.whl", hash = "sha256:39b94e50959aa07844c7fe2206b9f75d63cc3ad1c648aaa755aa257f6f2498a9", size = 1716967, upload-time = "2025-07-10T13:04:06.132Z" },
    { url = "https://files.pythonhosted.org/packages/ba/02/84406e0ad1acb0fb61fd617651ab6de760b2d6a31700904bc0b33bd0894d/aiohttp-3.12.14-cp312-cp312-musllinux_1_2_i686.whl", hash = "sha256:04c11907492f416dad9885d503fbfc5dcb6768d90cad8639a771922d584609d3", size = 1657620, upload-time = "2025-07-10T13:04:07.944Z" },
    { url = "https://files.pythonhosted.org/packages/07/53/da018f4013a7a179017b9a274b46b9a12cbeb387570f116964f498a6f211/aiohttp-3.12.14-cp312-cp312-musllinux_1_2_ppc64le.whl", hash = "sha256:88167bd9ab69bb46cee91bd9761db6dfd45b6e76a0438c7e884c3f8160ff21eb", size = 1737179, upload-time = "2025-07-10T13:04:10.182Z" },
    { url = "https://files.pythonhosted.org/packages/49/e8/ca01c5ccfeaafb026d85fa4f43ceb23eb80ea9c1385688db0ef322c751e9/aiohttp-3.12.14-cp312-cp312-musllinux_1_2_s390x.whl", hash = "sha256:791504763f25e8f9f251e4688195e8b455f8820274320204f7eafc467e609425", size = 1765156, upload-time = "2025-07-10T13:04:12.029Z" },
    { url = "https://files.pythonhosted.org/packages/22/32/5501ab525a47ba23c20613e568174d6c63aa09e2caa22cded5c6ea8e3ada/aiohttp-3.12.14-cp312-cp312-musllinux_1_2_x86_64.whl", hash = "sha256:2785b112346e435dd3a1a67f67713a3fe692d288542f1347ad255683f066d8e0", size = 1724766, upload-time = "2025-07-10T13:04:13.961Z" },
    { url = "https://files.pythonhosted.org/packages/06/af/28e24574801fcf1657945347ee10df3892311c2829b41232be6089e461e7/aiohttp-3.12.14-cp312-cp312-win32.whl", hash = "sha256:15f5f4792c9c999a31d8decf444e79fcfd98497bf98e94284bf390a7bb8c1729", size = 422641, upload-time = "2025-07-10T13:04:16.018Z" },
    { url = "https://files.pythonhosted.org/packages/98/d5/7ac2464aebd2eecac38dbe96148c9eb487679c512449ba5215d233755582/aiohttp-3.12.14-cp312-cp312-win_amd64.whl", hash = "sha256:3b66e1a182879f579b105a80d5c4bd448b91a57e8933564bf41665064796a338", size = 449316, upload-time = "2025-07-10T13:04:18.289Z" },
    { url = "https://files.pythonhosted.org/packages/06/48/e0d2fa8ac778008071e7b79b93ab31ef14ab88804d7ba71b5c964a7c844e/aiohttp-3.12.14-cp313-cp313-macosx_10_13_universal2.whl", hash = "sha256:3143a7893d94dc82bc409f7308bc10d60285a3cd831a68faf1aa0836c5c3c767", size = 695471, upload-time = "2025-07-10T13:04:20.124Z" },
    { url = "https://files.pythonhosted.org/packages/8d/e7/f73206afa33100804f790b71092888f47df65fd9a4cd0e6800d7c6826441/aiohttp-3.12.14-cp313-cp313-macosx_10_13_x86_64.whl", hash = "sha256:3d62ac3d506cef54b355bd34c2a7c230eb693880001dfcda0bf88b38f5d7af7e", size = 473128, upload-time = "2025-07-10T13:04:21.928Z" },
    { url = "https://files.pythonhosted.org/packages/df/e2/4dd00180be551a6e7ee979c20fc7c32727f4889ee3fd5b0586e0d47f30e1/aiohttp-3.12.14-cp313-cp313-macosx_11_0_arm64.whl", hash = "sha256:48e43e075c6a438937c4de48ec30fa8ad8e6dfef122a038847456bfe7b947b63", size = 465426, upload-time = "2025-07-10T13:04:24.071Z" },
    { url = "https://files.pythonhosted.org/packages/de/dd/525ed198a0bb674a323e93e4d928443a680860802c44fa7922d39436b48b/aiohttp-3.12.14-cp313-cp313-manylinux_2_17_aarch64.manylinux2014_aarch64.whl", hash = "sha256:077b4488411a9724cecc436cbc8c133e0d61e694995b8de51aaf351c7578949d", size = 1704252, upload-time = "2025-07-10T13:04:26.049Z" },
    { url = "https://files.pythonhosted.org/packages/d8/b1/01e542aed560a968f692ab4fc4323286e8bc4daae83348cd63588e4f33e3/aiohttp-3.12.14-cp313-cp313-manylinux_2_17_armv7l.manylinux2014_armv7l.manylinux_2_31_armv7l.whl", hash = "sha256:d8c35632575653f297dcbc9546305b2c1133391089ab925a6a3706dfa775ccab", size = 1685514, upload-time = "2025-07-10T13:04:28.186Z" },
    { url = "https://files.pythonhosted.org/packages/b3/06/93669694dc5fdabdc01338791e70452d60ce21ea0946a878715688d5a191/aiohttp-3.12.14-cp313-cp313-manylinux_2_17_ppc64le.manylinux2014_ppc64le.whl", hash = "sha256:6b8ce87963f0035c6834b28f061df90cf525ff7c9b6283a8ac23acee6502afd4", size = 1737586, upload-time = "2025-07-10T13:04:30.195Z" },
    { url = "https://files.pythonhosted.org/packages/a5/3a/18991048ffc1407ca51efb49ba8bcc1645961f97f563a6c480cdf0286310/aiohttp-3.12.14-cp313-cp313-manylinux_2_17_s390x.manylinux2014_s390x.whl", hash = "sha256:f0a2cf66e32a2563bb0766eb24eae7e9a269ac0dc48db0aae90b575dc9583026", size = 1786958, upload-time = "2025-07-10T13:04:32.482Z" },
    { url = "https://files.pythonhosted.org/packages/30/a8/81e237f89a32029f9b4a805af6dffc378f8459c7b9942712c809ff9e76e5/aiohttp-3.12.14-cp313-cp313-manylinux_2_17_x86_64.manylinux2014_x86_64.whl", hash = "sha256:cdea089caf6d5cde975084a884c72d901e36ef9c2fd972c9f51efbbc64e96fbd", size = 1709287, upload-time = "2025-07-10T13:04:34.493Z" },
    { url = "https://files.pythonhosted.org/packages/8c/e3/bd67a11b0fe7fc12c6030473afd9e44223d456f500f7cf526dbaa259ae46/aiohttp-3.12.14-cp313-cp313-manylinux_2_5_i686.manylinux1_i686.manylinux_2_17_i686.manylinux2014_i686.whl", hash = "sha256:8a7865f27db67d49e81d463da64a59365ebd6b826e0e4847aa111056dcb9dc88", size = 1622990, upload-time = "2025-07-10T13:04:36.433Z" },
    { url = "https://files.pythonhosted.org/packages/83/ba/e0cc8e0f0d9ce0904e3cf2d6fa41904e379e718a013c721b781d53dcbcca/aiohttp-3.12.14-cp313-cp313-musllinux_1_2_aarch64.whl", hash = "sha256:0ab5b38a6a39781d77713ad930cb5e7feea6f253de656a5f9f281a8f5931b086", size = 1676015, upload-time = "2025-07-10T13:04:38.958Z" },
    { url = "https://files.pythonhosted.org/packages/d8/b3/1e6c960520bda094c48b56de29a3d978254637ace7168dd97ddc273d0d6c/aiohttp-3.12.14-cp313-cp313-musllinux_1_2_armv7l.whl", hash = "sha256:9b3b15acee5c17e8848d90a4ebc27853f37077ba6aec4d8cb4dbbea56d156933", size = 1707678, upload-time = "2025-07-10T13:04:41.275Z" },
    { url = "https://files.pythonhosted.org/packages/0a/19/929a3eb8c35b7f9f076a462eaa9830b32c7f27d3395397665caa5e975614/aiohttp-3.12.14-cp313-cp313-musllinux_1_2_i686.whl", hash = "sha256:e4c972b0bdaac167c1e53e16a16101b17c6d0ed7eac178e653a07b9f7fad7151", size = 1650274, upload-time = "2025-07-10T13:04:43.483Z" },
    { url = "https://files.pythonhosted.org/packages/22/e5/81682a6f20dd1b18ce3d747de8eba11cbef9b270f567426ff7880b096b48/aiohttp-3.12.14-cp313-cp313-musllinux_1_2_ppc64le.whl", hash = "sha256:7442488b0039257a3bdbc55f7209587911f143fca11df9869578db6c26feeeb8", size = 1726408, upload-time = "2025-07-10T13:04:45.577Z" },
    { url = "https://files.pythonhosted.org/packages/8c/17/884938dffaa4048302985483f77dfce5ac18339aad9b04ad4aaa5e32b028/aiohttp-3.12.14-cp313-cp313-musllinux_1_2_s390x.whl", hash = "sha256:f68d3067eecb64c5e9bab4a26aa11bd676f4c70eea9ef6536b0a4e490639add3", size = 1759879, upload-time = "2025-07-10T13:04:47.663Z" },
    { url = "https://files.pythonhosted.org/packages/95/78/53b081980f50b5cf874359bde707a6eacd6c4be3f5f5c93937e48c9d0025/aiohttp-3.12.14-cp313-cp313-musllinux_1_2_x86_64.whl", hash = "sha256:f88d3704c8b3d598a08ad17d06006cb1ca52a1182291f04979e305c8be6c9758", size = 1708770, upload-time = "2025-07-10T13:04:49.944Z" },
    { url = "https://files.pythonhosted.org/packages/ed/91/228eeddb008ecbe3ffa6c77b440597fdf640307162f0c6488e72c5a2d112/aiohttp-3.12.14-cp313-cp313-win32.whl", hash = "sha256:a3c99ab19c7bf375c4ae3debd91ca5d394b98b6089a03231d4c580ef3c2ae4c5", size = 421688, upload-time = "2025-07-10T13:04:51.993Z" },
    { url = "https://files.pythonhosted.org/packages/66/5f/8427618903343402fdafe2850738f735fd1d9409d2a8f9bcaae5e630d3ba/aiohttp-3.12.14-cp313-cp313-win_amd64.whl", hash = "sha256:3f8aad695e12edc9d571f878c62bedc91adf30c760c8632f09663e5f564f4baa", size = 448098, upload-time = "2025-07-10T13:04:53.999Z" },
]

[[package]]
name = "aiosignal"
version = "1.4.0"
source = { registry = "https://pypi.org/simple" }
dependencies = [
    { name = "frozenlist" },
    { name = "typing-extensions", marker = "python_full_version < '3.13'" },
<<<<<<< HEAD
]
sdist = { url = "https://files.pythonhosted.org/packages/61/62/06741b579156360248d1ec624842ad0edf697050bbaf7c3e46394e106ad1/aiosignal-1.4.0.tar.gz", hash = "sha256:f47eecd9468083c2029cc99945502cb7708b082c232f9aca65da147157b251c7", size = 25007, upload-time = "2025-07-03T22:54:43.528Z" }
wheels = [
    { url = "https://files.pythonhosted.org/packages/fb/76/641ae371508676492379f16e2fa48f4e2c11741bd63c48be4b12a6b09cba/aiosignal-1.4.0-py3-none-any.whl", hash = "sha256:053243f8b92b990551949e63930a839ff0cf0b0ebbe0597b0f3fb19e1a0fe82e", size = 7490, upload-time = "2025-07-03T22:54:42.156Z" },
]

[[package]]
name = "aiosqlite"
version = "0.21.0"
source = { registry = "https://pypi.org/simple" }
dependencies = [
    { name = "typing-extensions" },
]
sdist = { url = "https://files.pythonhosted.org/packages/13/7d/8bca2bf9a247c2c5dfeec1d7a5f40db6518f88d314b8bca9da29670d2671/aiosqlite-0.21.0.tar.gz", hash = "sha256:131bb8056daa3bc875608c631c678cda73922a2d4ba8aec373b19f18c17e7aa3", size = 13454, upload-time = "2025-02-03T07:30:16.235Z" }
wheels = [
=======
]
sdist = { url = "https://files.pythonhosted.org/packages/61/62/06741b579156360248d1ec624842ad0edf697050bbaf7c3e46394e106ad1/aiosignal-1.4.0.tar.gz", hash = "sha256:f47eecd9468083c2029cc99945502cb7708b082c232f9aca65da147157b251c7", size = 25007, upload-time = "2025-07-03T22:54:43.528Z" }
wheels = [
    { url = "https://files.pythonhosted.org/packages/fb/76/641ae371508676492379f16e2fa48f4e2c11741bd63c48be4b12a6b09cba/aiosignal-1.4.0-py3-none-any.whl", hash = "sha256:053243f8b92b990551949e63930a839ff0cf0b0ebbe0597b0f3fb19e1a0fe82e", size = 7490, upload-time = "2025-07-03T22:54:42.156Z" },
]

[[package]]
name = "aiosqlite"
version = "0.21.0"
source = { registry = "https://pypi.org/simple" }
dependencies = [
    { name = "typing-extensions" },
]
sdist = { url = "https://files.pythonhosted.org/packages/13/7d/8bca2bf9a247c2c5dfeec1d7a5f40db6518f88d314b8bca9da29670d2671/aiosqlite-0.21.0.tar.gz", hash = "sha256:131bb8056daa3bc875608c631c678cda73922a2d4ba8aec373b19f18c17e7aa3", size = 13454, upload-time = "2025-02-03T07:30:16.235Z" }
wheels = [
>>>>>>> c518b9b6
    { url = "https://files.pythonhosted.org/packages/f5/10/6c25ed6de94c49f88a91fa5018cb4c0f3625f31d5be9f771ebe5cc7cd506/aiosqlite-0.21.0-py3-none-any.whl", hash = "sha256:2549cf4057f95f53dcba16f2b64e8e2791d7e1adedb13197dd8ed77bb226d7d0", size = 15792, upload-time = "2025-02-03T07:30:13.6Z" },
]

[[package]]
name = "amqtt"
version = "0.11.3rc1"
source = { editable = "." }
dependencies = [
    { name = "aiohttp" },
    { name = "dacite" },
    { name = "passlib" },
    { name = "psutil" },
    { name = "pyyaml" },
    { name = "transitions" },
    { name = "typer" },
    { name = "websockets" },
]

[package.optional-dependencies]
ci = [
    { name = "coveralls" },
]
contrib = [
<<<<<<< HEAD
    { name = "aiosqlite" },
    { name = "greenlet" },
    { name = "sqlalchemy", extra = ["asyncio"] },
=======
    { name = "aiohttp" },
    { name = "argon2-cffi" },
    { name = "sqlalchemy" },
>>>>>>> c518b9b6
]

[package.dev-dependencies]
dev = [
    { name = "aiosqlite" },
    { name = "greenlet" },
    { name = "hatch" },
    { name = "hypothesis" },
    { name = "paho-mqtt" },
    { name = "poethepoet" },
    { name = "pre-commit" },
    { name = "psutil" },
    { name = "pylint" },
    { name = "pytest" },
    { name = "pytest-asyncio" },
    { name = "pytest-cov" },
    { name = "pytest-logdog" },
    { name = "pytest-timeout" },
    { name = "ruff" },
    { name = "setuptools" },
    { name = "sqlalchemy", extra = ["mypy"] },
    { name = "types-mock" },
    { name = "types-pyyaml" },
    { name = "types-setuptools" },
]
docs = [
    { name = "markdown-callouts" },
    { name = "markdown-exec" },
    { name = "mkdocs" },
    { name = "mkdocs-coverage" },
    { name = "mkdocs-exclude" },
    { name = "mkdocs-git-revision-date-localized-plugin" },
    { name = "mkdocs-llmstxt" },
    { name = "mkdocs-material" },
    { name = "mkdocs-minify-plugin" },
    { name = "mkdocs-open-in-new-tab" },
    { name = "mkdocs-redirects" },
    { name = "mkdocs-section-index" },
    { name = "mkdocs-typer2" },
    { name = "mkdocstrings-python" },
    { name = "tomli", marker = "python_full_version < '3.11'" },
]

[package.metadata]
requires-dist = [
    { name = "aiohttp", specifier = ">=3.12.7" },
<<<<<<< HEAD
    { name = "aiosqlite", marker = "extra == 'contrib'", specifier = ">=0.21.0" },
=======
    { name = "aiohttp", marker = "extra == 'contrib'", specifier = ">=3.12.13" },
    { name = "argon2-cffi", marker = "extra == 'contrib'", specifier = ">=25.1.0" },
>>>>>>> c518b9b6
    { name = "coveralls", marker = "extra == 'ci'", specifier = "==4.0.1" },
    { name = "dacite", specifier = ">=1.9.2" },
    { name = "greenlet", marker = "extra == 'contrib'", specifier = ">=3.2.3" },
    { name = "passlib", specifier = "==1.7.4" },
    { name = "psutil", specifier = ">=7.0.0" },
    { name = "pyyaml", specifier = "==6.0.2" },
<<<<<<< HEAD
    { name = "sqlalchemy", extras = ["asyncio"], marker = "extra == 'contrib'", specifier = ">=2.0.41" },
=======
    { name = "sqlalchemy", marker = "extra == 'contrib'", specifier = ">=2.0.41" },
>>>>>>> c518b9b6
    { name = "transitions", specifier = "==0.9.2" },
    { name = "typer", specifier = "==0.15.4" },
    { name = "websockets", specifier = "==15.0.1" },
]
provides-extras = ["ci", "contrib"]

[package.metadata.requires-dev]
dev = [
    { name = "aiosqlite", specifier = ">=0.21.0" },
    { name = "greenlet", specifier = ">=3.2.3" },
    { name = "hatch", specifier = ">=1.14.1" },
    { name = "hypothesis", specifier = ">=6.130.8" },
    { name = "paho-mqtt", specifier = ">=2.1.0" },
    { name = "poethepoet", specifier = ">=0.34.0" },
    { name = "pre-commit", specifier = ">=4.2.0" },
    { name = "psutil", specifier = ">=7.0.0" },
    { name = "pylint", specifier = ">=3.3.6" },
    { name = "pytest", specifier = ">=8.3.5" },
    { name = "pytest-asyncio", specifier = ">=0.26.0" },
    { name = "pytest-cov", specifier = ">=6.1.0" },
    { name = "pytest-logdog", specifier = ">=0.1.0" },
    { name = "pytest-timeout", specifier = ">=2.3.1" },
    { name = "ruff", specifier = ">=0.11.3" },
    { name = "setuptools", specifier = ">=78.1.0" },
    { name = "sqlalchemy", extras = ["mypy"], specifier = ">=2.0.41" },
    { name = "types-mock", specifier = ">=5.2.0.20250306" },
    { name = "types-pyyaml", specifier = ">=6.0.12.20250402" },
    { name = "types-setuptools", specifier = ">=78.1.0.20250329" },
]
docs = [
    { name = "markdown-callouts", specifier = ">=0.4" },
    { name = "markdown-exec", specifier = ">=1.8" },
    { name = "mkdocs", specifier = ">=1.6" },
    { name = "mkdocs-coverage", specifier = ">=1.0" },
    { name = "mkdocs-exclude", specifier = ">=1.0.2" },
    { name = "mkdocs-git-revision-date-localized-plugin", specifier = ">=1.2" },
    { name = "mkdocs-llmstxt", specifier = ">=0.1" },
    { name = "mkdocs-material", specifier = ">=9.5" },
    { name = "mkdocs-minify-plugin", specifier = ">=0.8" },
    { name = "mkdocs-open-in-new-tab", specifier = ">=1.0.8" },
    { name = "mkdocs-redirects", specifier = ">=1.2.1" },
    { name = "mkdocs-section-index", specifier = ">=0.3" },
    { name = "mkdocs-typer2", specifier = ">=0.1.4" },
    { name = "mkdocstrings-python", specifier = ">=1.16.2" },
    { name = "tomli", marker = "python_full_version < '3.11'", specifier = ">=2.0" },
]

[[package]]
name = "annotated-types"
version = "0.7.0"
source = { registry = "https://pypi.org/simple" }
sdist = { url = "https://files.pythonhosted.org/packages/ee/67/531ea369ba64dcff5ec9c3402f9f51bf748cec26dde048a2f973a4eea7f5/annotated_types-0.7.0.tar.gz", hash = "sha256:aff07c09a53a08bc8cfccb9c85b05f1aa9a2a6f23728d790723543408344ce89", size = 16081, upload-time = "2024-05-20T21:33:25.928Z" }
wheels = [
    { url = "https://files.pythonhosted.org/packages/78/b6/6307fbef88d9b5ee7421e68d78a9f162e0da4900bc5f5793f6d3d0e34fb8/annotated_types-0.7.0-py3-none-any.whl", hash = "sha256:1f02e8b43a8fbbc3f3e0d4f0f4bfc8131bcb4eebe8849b8e5c773f3a1c582a53", size = 13643, upload-time = "2024-05-20T21:33:24.1Z" },
]

[[package]]
name = "anyio"
version = "4.9.0"
source = { registry = "https://pypi.org/simple" }
dependencies = [
    { name = "exceptiongroup", marker = "python_full_version < '3.11'" },
    { name = "idna" },
    { name = "sniffio" },
    { name = "typing-extensions", marker = "python_full_version < '3.13'" },
]
sdist = { url = "https://files.pythonhosted.org/packages/95/7d/4c1bd541d4dffa1b52bd83fb8527089e097a106fc90b467a7313b105f840/anyio-4.9.0.tar.gz", hash = "sha256:673c0c244e15788651a4ff38710fea9675823028a6f08a5eda409e0c9840a028", size = 190949, upload-time = "2025-03-17T00:02:54.77Z" }
wheels = [
    { url = "https://files.pythonhosted.org/packages/a1/ee/48ca1a7c89ffec8b6a0c5d02b89c305671d5ffd8d3c94acf8b8c408575bb/anyio-4.9.0-py3-none-any.whl", hash = "sha256:9f76d541cad6e36af7beb62e978876f3b41e3e04f2c1fbf0884604c0a9c4d93c", size = 100916, upload-time = "2025-03-17T00:02:52.713Z" },
]

[[package]]
name = "argon2-cffi"
version = "25.1.0"
source = { registry = "https://pypi.org/simple" }
dependencies = [
    { name = "argon2-cffi-bindings" },
]
sdist = { url = "https://files.pythonhosted.org/packages/0e/89/ce5af8a7d472a67cc819d5d998aa8c82c5d860608c4db9f46f1162d7dab9/argon2_cffi-25.1.0.tar.gz", hash = "sha256:694ae5cc8a42f4c4e2bf2ca0e64e51e23a040c6a517a85074683d3959e1346c1", size = 45706, upload-time = "2025-06-03T06:55:32.073Z" }
wheels = [
    { url = "https://files.pythonhosted.org/packages/4f/d3/a8b22fa575b297cd6e3e3b0155c7e25db170edf1c74783d6a31a2490b8d9/argon2_cffi-25.1.0-py3-none-any.whl", hash = "sha256:fdc8b074db390fccb6eb4a3604ae7231f219aa669a2652e0f20e16ba513d5741", size = 14657, upload-time = "2025-06-03T06:55:30.804Z" },
]

[[package]]
name = "argon2-cffi-bindings"
version = "21.2.0"
source = { registry = "https://pypi.org/simple" }
dependencies = [
    { name = "cffi" },
]
sdist = { url = "https://files.pythonhosted.org/packages/b9/e9/184b8ccce6683b0aa2fbb7ba5683ea4b9c5763f1356347f1312c32e3c66e/argon2-cffi-bindings-21.2.0.tar.gz", hash = "sha256:bb89ceffa6c791807d1305ceb77dbfacc5aa499891d2c55661c6459651fc39e3", size = 1779911, upload-time = "2021-12-01T08:52:55.68Z" }
wheels = [
    { url = "https://files.pythonhosted.org/packages/d4/13/838ce2620025e9666aa8f686431f67a29052241692a3dd1ae9d3692a89d3/argon2_cffi_bindings-21.2.0-cp36-abi3-macosx_10_9_x86_64.whl", hash = "sha256:ccb949252cb2ab3a08c02024acb77cfb179492d5701c7cbdbfd776124d4d2367", size = 29658, upload-time = "2021-12-01T09:09:17.016Z" },
    { url = "https://files.pythonhosted.org/packages/b3/02/f7f7bb6b6af6031edb11037639c697b912e1dea2db94d436e681aea2f495/argon2_cffi_bindings-21.2.0-cp36-abi3-manylinux_2_17_aarch64.manylinux2014_aarch64.whl", hash = "sha256:9524464572e12979364b7d600abf96181d3541da11e23ddf565a32e70bd4dc0d", size = 80583, upload-time = "2021-12-01T09:09:19.546Z" },
    { url = "https://files.pythonhosted.org/packages/ec/f7/378254e6dd7ae6f31fe40c8649eea7d4832a42243acaf0f1fff9083b2bed/argon2_cffi_bindings-21.2.0-cp36-abi3-manylinux_2_17_x86_64.manylinux2014_x86_64.whl", hash = "sha256:b746dba803a79238e925d9046a63aa26bf86ab2a2fe74ce6b009a1c3f5c8f2ae", size = 86168, upload-time = "2021-12-01T09:09:21.445Z" },
    { url = "https://files.pythonhosted.org/packages/74/f6/4a34a37a98311ed73bb80efe422fed95f2ac25a4cacc5ae1d7ae6a144505/argon2_cffi_bindings-21.2.0-cp36-abi3-manylinux_2_5_i686.manylinux1_i686.manylinux_2_17_i686.manylinux2014_i686.whl", hash = "sha256:58ed19212051f49a523abb1dbe954337dc82d947fb6e5a0da60f7c8471a8476c", size = 82709, upload-time = "2021-12-01T09:09:18.182Z" },
    { url = "https://files.pythonhosted.org/packages/74/2b/73d767bfdaab25484f7e7901379d5f8793cccbb86c6e0cbc4c1b96f63896/argon2_cffi_bindings-21.2.0-cp36-abi3-musllinux_1_1_aarch64.whl", hash = "sha256:bd46088725ef7f58b5a1ef7ca06647ebaf0eb4baff7d1d0d177c6cc8744abd86", size = 83613, upload-time = "2021-12-01T09:09:22.741Z" },
    { url = "https://files.pythonhosted.org/packages/4f/fd/37f86deef67ff57c76f137a67181949c2d408077e2e3dd70c6c42912c9bf/argon2_cffi_bindings-21.2.0-cp36-abi3-musllinux_1_1_i686.whl", hash = "sha256:8cd69c07dd875537a824deec19f978e0f2078fdda07fd5c42ac29668dda5f40f", size = 84583, upload-time = "2021-12-01T09:09:24.177Z" },
    { url = "https://files.pythonhosted.org/packages/6f/52/5a60085a3dae8fded8327a4f564223029f5f54b0cb0455a31131b5363a01/argon2_cffi_bindings-21.2.0-cp36-abi3-musllinux_1_1_x86_64.whl", hash = "sha256:f1152ac548bd5b8bcecfb0b0371f082037e47128653df2e8ba6e914d384f3c3e", size = 88475, upload-time = "2021-12-01T09:09:26.673Z" },
    { url = "https://files.pythonhosted.org/packages/8b/95/143cd64feb24a15fa4b189a3e1e7efbaeeb00f39a51e99b26fc62fbacabd/argon2_cffi_bindings-21.2.0-cp36-abi3-win32.whl", hash = "sha256:603ca0aba86b1349b147cab91ae970c63118a0f30444d4bc80355937c950c082", size = 27698, upload-time = "2021-12-01T09:09:27.87Z" },
    { url = "https://files.pythonhosted.org/packages/37/2c/e34e47c7dee97ba6f01a6203e0383e15b60fb85d78ac9a15cd066f6fe28b/argon2_cffi_bindings-21.2.0-cp36-abi3-win_amd64.whl", hash = "sha256:b2ef1c30440dbbcba7a5dc3e319408b59676e2e039e2ae11a8775ecf482b192f", size = 30817, upload-time = "2021-12-01T09:09:30.267Z" },
    { url = "https://files.pythonhosted.org/packages/5a/e4/bf8034d25edaa495da3c8a3405627d2e35758e44ff6eaa7948092646fdcc/argon2_cffi_bindings-21.2.0-cp38-abi3-macosx_10_9_universal2.whl", hash = "sha256:e415e3f62c8d124ee16018e491a009937f8cf7ebf5eb430ffc5de21b900dad93", size = 53104, upload-time = "2021-12-01T09:09:31.335Z" },
]

[[package]]
name = "astroid"
version = "3.3.10"
source = { registry = "https://pypi.org/simple" }
dependencies = [
    { name = "typing-extensions", marker = "python_full_version < '3.11'" },
]
sdist = { url = "https://files.pythonhosted.org/packages/00/c2/9b2de9ed027f9fe5734a6c0c0a601289d796b3caaf1e372e23fa88a73047/astroid-3.3.10.tar.gz", hash = "sha256:c332157953060c6deb9caa57303ae0d20b0fbdb2e59b4a4f2a6ba49d0a7961ce", size = 398941, upload-time = "2025-05-10T13:33:10.405Z" }
wheels = [
    { url = "https://files.pythonhosted.org/packages/15/58/5260205b9968c20b6457ed82f48f9e3d6edf2f1f95103161798b73aeccf0/astroid-3.3.10-py3-none-any.whl", hash = "sha256:104fb9cb9b27ea95e847a94c003be03a9e039334a8ebca5ee27dafaf5c5711eb", size = 275388, upload-time = "2025-05-10T13:33:08.391Z" },
]

[[package]]
name = "async-timeout"
version = "5.0.1"
source = { registry = "https://pypi.org/simple" }
sdist = { url = "https://files.pythonhosted.org/packages/a5/ae/136395dfbfe00dfc94da3f3e136d0b13f394cba8f4841120e34226265780/async_timeout-5.0.1.tar.gz", hash = "sha256:d9321a7a3d5a6a5e187e824d2fa0793ce379a202935782d555d6e9d2735677d3", size = 9274, upload-time = "2024-11-06T16:41:39.6Z" }
wheels = [
    { url = "https://files.pythonhosted.org/packages/fe/ba/e2081de779ca30d473f21f5b30e0e737c438205440784c7dfc81efc2b029/async_timeout-5.0.1-py3-none-any.whl", hash = "sha256:39e3809566ff85354557ec2398b55e096c8364bacac9405a7a1fa429e77fe76c", size = 6233, upload-time = "2024-11-06T16:41:37.9Z" },
]

[[package]]
name = "attrs"
version = "25.3.0"
source = { registry = "https://pypi.org/simple" }
sdist = { url = "https://files.pythonhosted.org/packages/5a/b0/1367933a8532ee6ff8d63537de4f1177af4bff9f3e829baf7331f595bb24/attrs-25.3.0.tar.gz", hash = "sha256:75d7cefc7fb576747b2c81b4442d4d4a1ce0900973527c011d1030fd3bf4af1b", size = 812032, upload-time = "2025-03-13T11:10:22.779Z" }
wheels = [
    { url = "https://files.pythonhosted.org/packages/77/06/bb80f5f86020c4551da315d78b3ab75e8228f89f0162f2c3a819e407941a/attrs-25.3.0-py3-none-any.whl", hash = "sha256:427318ce031701fea540783410126f03899a97ffc6f61596ad581ac2e40e3bc3", size = 63815, upload-time = "2025-03-13T11:10:21.14Z" },
]

[[package]]
name = "babel"
version = "2.17.0"
source = { registry = "https://pypi.org/simple" }
sdist = { url = "https://files.pythonhosted.org/packages/7d/6b/d52e42361e1aa00709585ecc30b3f9684b3ab62530771402248b1b1d6240/babel-2.17.0.tar.gz", hash = "sha256:0c54cffb19f690cdcc52a3b50bcbf71e07a808d1c80d549f2459b9d2cf0afb9d", size = 9951852, upload-time = "2025-02-01T15:17:41.026Z" }
wheels = [
    { url = "https://files.pythonhosted.org/packages/b7/b8/3fe70c75fe32afc4bb507f75563d39bc5642255d1d94f1f23604725780bf/babel-2.17.0-py3-none-any.whl", hash = "sha256:4d0b53093fdfb4b21c92b5213dba5a1b23885afa8383709427046b21c366e5f2", size = 10182537, upload-time = "2025-02-01T15:17:37.39Z" },
]

[[package]]
name = "backports-tarfile"
version = "1.2.0"
source = { registry = "https://pypi.org/simple" }
sdist = { url = "https://files.pythonhosted.org/packages/86/72/cd9b395f25e290e633655a100af28cb253e4393396264a98bd5f5951d50f/backports_tarfile-1.2.0.tar.gz", hash = "sha256:d75e02c268746e1b8144c278978b6e98e85de6ad16f8e4b0844a154557eca991", size = 86406, upload-time = "2024-05-28T17:01:54.731Z" }
wheels = [
    { url = "https://files.pythonhosted.org/packages/b9/fa/123043af240e49752f1c4bd24da5053b6bd00cad78c2be53c0d1e8b975bc/backports.tarfile-1.2.0-py3-none-any.whl", hash = "sha256:77e284d754527b01fb1e6fa8a1afe577858ebe4e9dad8919e34c862cb399bc34", size = 30181, upload-time = "2024-05-28T17:01:53.112Z" },
]

[[package]]
name = "backrefs"
version = "5.8"
source = { registry = "https://pypi.org/simple" }
sdist = { url = "https://files.pythonhosted.org/packages/6c/46/caba1eb32fa5784428ab401a5487f73db4104590ecd939ed9daaf18b47e0/backrefs-5.8.tar.gz", hash = "sha256:2cab642a205ce966af3dd4b38ee36009b31fa9502a35fd61d59ccc116e40a6bd", size = 6773994, upload-time = "2025-02-25T18:15:32.003Z" }
wheels = [
    { url = "https://files.pythonhosted.org/packages/bf/cb/d019ab87fe70e0fe3946196d50d6a4428623dc0c38a6669c8cae0320fbf3/backrefs-5.8-py310-none-any.whl", hash = "sha256:c67f6638a34a5b8730812f5101376f9d41dc38c43f1fdc35cb54700f6ed4465d", size = 380337, upload-time = "2025-02-25T16:53:14.607Z" },
    { url = "https://files.pythonhosted.org/packages/a9/86/abd17f50ee21b2248075cb6924c6e7f9d23b4925ca64ec660e869c2633f1/backrefs-5.8-py311-none-any.whl", hash = "sha256:2e1c15e4af0e12e45c8701bd5da0902d326b2e200cafcd25e49d9f06d44bb61b", size = 392142, upload-time = "2025-02-25T16:53:17.266Z" },
    { url = "https://files.pythonhosted.org/packages/b3/04/7b415bd75c8ab3268cc138c76fa648c19495fcc7d155508a0e62f3f82308/backrefs-5.8-py312-none-any.whl", hash = "sha256:bbef7169a33811080d67cdf1538c8289f76f0942ff971222a16034da88a73486", size = 398021, upload-time = "2025-02-25T16:53:26.378Z" },
    { url = "https://files.pythonhosted.org/packages/04/b8/60dcfb90eb03a06e883a92abbc2ab95c71f0d8c9dd0af76ab1d5ce0b1402/backrefs-5.8-py313-none-any.whl", hash = "sha256:e3a63b073867dbefd0536425f43db618578528e3896fb77be7141328642a1585", size = 399915, upload-time = "2025-02-25T16:53:28.167Z" },
    { url = "https://files.pythonhosted.org/packages/0c/37/fb6973edeb700f6e3d6ff222400602ab1830446c25c7b4676d8de93e65b8/backrefs-5.8-py39-none-any.whl", hash = "sha256:a66851e4533fb5b371aa0628e1fee1af05135616b86140c9d787a2ffdf4b8fdc", size = 380336, upload-time = "2025-02-25T16:53:29.858Z" },
]

[[package]]
name = "beautifulsoup4"
version = "4.13.4"
source = { registry = "https://pypi.org/simple" }
dependencies = [
    { name = "soupsieve" },
    { name = "typing-extensions" },
]
sdist = { url = "https://files.pythonhosted.org/packages/d8/e4/0c4c39e18fd76d6a628d4dd8da40543d136ce2d1752bd6eeeab0791f4d6b/beautifulsoup4-4.13.4.tar.gz", hash = "sha256:dbb3c4e1ceae6aefebdaf2423247260cd062430a410e38c66f2baa50a8437195", size = 621067, upload-time = "2025-04-15T17:05:13.836Z" }
wheels = [
    { url = "https://files.pythonhosted.org/packages/50/cd/30110dc0ffcf3b131156077b90e9f60ed75711223f306da4db08eff8403b/beautifulsoup4-4.13.4-py3-none-any.whl", hash = "sha256:9bbbb14bfde9d79f38b8cd5f8c7c85f4b8f2523190ebed90e950a8dea4cb1c4b", size = 187285, upload-time = "2025-04-15T17:05:12.221Z" },
]

[[package]]
name = "certifi"
version = "2025.4.26"
source = { registry = "https://pypi.org/simple" }
sdist = { url = "https://files.pythonhosted.org/packages/e8/9e/c05b3920a3b7d20d3d3310465f50348e5b3694f4f88c6daf736eef3024c4/certifi-2025.4.26.tar.gz", hash = "sha256:0a816057ea3cdefcef70270d2c515e4506bbc954f417fa5ade2021213bb8f0c6", size = 160705, upload-time = "2025-04-26T02:12:29.51Z" }
wheels = [
    { url = "https://files.pythonhosted.org/packages/4a/7e/3db2bd1b1f9e95f7cddca6d6e75e2f2bd9f51b1246e546d88addca0106bd/certifi-2025.4.26-py3-none-any.whl", hash = "sha256:30350364dfe371162649852c63336a15c70c6510c2ad5015b21c2345311805f3", size = 159618, upload-time = "2025-04-26T02:12:27.662Z" },
]

[[package]]
name = "cffi"
version = "1.17.1"
source = { registry = "https://pypi.org/simple" }
dependencies = [
    { name = "pycparser" },
]
sdist = { url = "https://files.pythonhosted.org/packages/fc/97/c783634659c2920c3fc70419e3af40972dbaf758daa229a7d6ea6135c90d/cffi-1.17.1.tar.gz", hash = "sha256:1c39c6016c32bc48dd54561950ebd6836e1670f2ae46128f67cf49e789c52824", size = 516621, upload-time = "2024-09-04T20:45:21.852Z" }
wheels = [
    { url = "https://files.pythonhosted.org/packages/90/07/f44ca684db4e4f08a3fdc6eeb9a0d15dc6883efc7b8c90357fdbf74e186c/cffi-1.17.1-cp310-cp310-macosx_10_9_x86_64.whl", hash = "sha256:df8b1c11f177bc2313ec4b2d46baec87a5f3e71fc8b45dab2ee7cae86d9aba14", size = 182191, upload-time = "2024-09-04T20:43:30.027Z" },
    { url = "https://files.pythonhosted.org/packages/08/fd/cc2fedbd887223f9f5d170c96e57cbf655df9831a6546c1727ae13fa977a/cffi-1.17.1-cp310-cp310-macosx_11_0_arm64.whl", hash = "sha256:8f2cdc858323644ab277e9bb925ad72ae0e67f69e804f4898c070998d50b1a67", size = 178592, upload-time = "2024-09-04T20:43:32.108Z" },
    { url = "https://files.pythonhosted.org/packages/de/cc/4635c320081c78d6ffc2cab0a76025b691a91204f4aa317d568ff9280a2d/cffi-1.17.1-cp310-cp310-manylinux_2_12_i686.manylinux2010_i686.manylinux_2_17_i686.manylinux2014_i686.whl", hash = "sha256:edae79245293e15384b51f88b00613ba9f7198016a5948b5dddf4917d4d26382", size = 426024, upload-time = "2024-09-04T20:43:34.186Z" },
    { url = "https://files.pythonhosted.org/packages/b6/7b/3b2b250f3aab91abe5f8a51ada1b717935fdaec53f790ad4100fe2ec64d1/cffi-1.17.1-cp310-cp310-manylinux_2_17_aarch64.manylinux2014_aarch64.whl", hash = "sha256:45398b671ac6d70e67da8e4224a065cec6a93541bb7aebe1b198a61b58c7b702", size = 448188, upload-time = "2024-09-04T20:43:36.286Z" },
    { url = "https://files.pythonhosted.org/packages/d3/48/1b9283ebbf0ec065148d8de05d647a986c5f22586b18120020452fff8f5d/cffi-1.17.1-cp310-cp310-manylinux_2_17_ppc64le.manylinux2014_ppc64le.whl", hash = "sha256:ad9413ccdeda48c5afdae7e4fa2192157e991ff761e7ab8fdd8926f40b160cc3", size = 455571, upload-time = "2024-09-04T20:43:38.586Z" },
    { url = "https://files.pythonhosted.org/packages/40/87/3b8452525437b40f39ca7ff70276679772ee7e8b394934ff60e63b7b090c/cffi-1.17.1-cp310-cp310-manylinux_2_17_s390x.manylinux2014_s390x.whl", hash = "sha256:5da5719280082ac6bd9aa7becb3938dc9f9cbd57fac7d2871717b1feb0902ab6", size = 436687, upload-time = "2024-09-04T20:43:40.084Z" },
    { url = "https://files.pythonhosted.org/packages/8d/fb/4da72871d177d63649ac449aec2e8a29efe0274035880c7af59101ca2232/cffi-1.17.1-cp310-cp310-manylinux_2_17_x86_64.manylinux2014_x86_64.whl", hash = "sha256:2bb1a08b8008b281856e5971307cc386a8e9c5b625ac297e853d36da6efe9c17", size = 446211, upload-time = "2024-09-04T20:43:41.526Z" },
    { url = "https://files.pythonhosted.org/packages/ab/a0/62f00bcb411332106c02b663b26f3545a9ef136f80d5df746c05878f8c4b/cffi-1.17.1-cp310-cp310-musllinux_1_1_aarch64.whl", hash = "sha256:045d61c734659cc045141be4bae381a41d89b741f795af1dd018bfb532fd0df8", size = 461325, upload-time = "2024-09-04T20:43:43.117Z" },
    { url = "https://files.pythonhosted.org/packages/36/83/76127035ed2e7e27b0787604d99da630ac3123bfb02d8e80c633f218a11d/cffi-1.17.1-cp310-cp310-musllinux_1_1_i686.whl", hash = "sha256:6883e737d7d9e4899a8a695e00ec36bd4e5e4f18fabe0aca0efe0a4b44cdb13e", size = 438784, upload-time = "2024-09-04T20:43:45.256Z" },
    { url = "https://files.pythonhosted.org/packages/21/81/a6cd025db2f08ac88b901b745c163d884641909641f9b826e8cb87645942/cffi-1.17.1-cp310-cp310-musllinux_1_1_x86_64.whl", hash = "sha256:6b8b4a92e1c65048ff98cfe1f735ef8f1ceb72e3d5f0c25fdb12087a23da22be", size = 461564, upload-time = "2024-09-04T20:43:46.779Z" },
    { url = "https://files.pythonhosted.org/packages/f8/fe/4d41c2f200c4a457933dbd98d3cf4e911870877bd94d9656cc0fcb390681/cffi-1.17.1-cp310-cp310-win32.whl", hash = "sha256:c9c3d058ebabb74db66e431095118094d06abf53284d9c81f27300d0e0d8bc7c", size = 171804, upload-time = "2024-09-04T20:43:48.186Z" },
    { url = "https://files.pythonhosted.org/packages/d1/b6/0b0f5ab93b0df4acc49cae758c81fe4e5ef26c3ae2e10cc69249dfd8b3ab/cffi-1.17.1-cp310-cp310-win_amd64.whl", hash = "sha256:0f048dcf80db46f0098ccac01132761580d28e28bc0f78ae0d58048063317e15", size = 181299, upload-time = "2024-09-04T20:43:49.812Z" },
    { url = "https://files.pythonhosted.org/packages/6b/f4/927e3a8899e52a27fa57a48607ff7dc91a9ebe97399b357b85a0c7892e00/cffi-1.17.1-cp311-cp311-macosx_10_9_x86_64.whl", hash = "sha256:a45e3c6913c5b87b3ff120dcdc03f6131fa0065027d0ed7ee6190736a74cd401", size = 182264, upload-time = "2024-09-04T20:43:51.124Z" },
    { url = "https://files.pythonhosted.org/packages/6c/f5/6c3a8efe5f503175aaddcbea6ad0d2c96dad6f5abb205750d1b3df44ef29/cffi-1.17.1-cp311-cp311-macosx_11_0_arm64.whl", hash = "sha256:30c5e0cb5ae493c04c8b42916e52ca38079f1b235c2f8ae5f4527b963c401caf", size = 178651, upload-time = "2024-09-04T20:43:52.872Z" },
    { url = "https://files.pythonhosted.org/packages/94/dd/a3f0118e688d1b1a57553da23b16bdade96d2f9bcda4d32e7d2838047ff7/cffi-1.17.1-cp311-cp311-manylinux_2_12_i686.manylinux2010_i686.manylinux_2_17_i686.manylinux2014_i686.whl", hash = "sha256:f75c7ab1f9e4aca5414ed4d8e5c0e303a34f4421f8a0d47a4d019ceff0ab6af4", size = 445259, upload-time = "2024-09-04T20:43:56.123Z" },
    { url = "https://files.pythonhosted.org/packages/2e/ea/70ce63780f096e16ce8588efe039d3c4f91deb1dc01e9c73a287939c79a6/cffi-1.17.1-cp311-cp311-manylinux_2_17_aarch64.manylinux2014_aarch64.whl", hash = "sha256:a1ed2dd2972641495a3ec98445e09766f077aee98a1c896dcb4ad0d303628e41", size = 469200, upload-time = "2024-09-04T20:43:57.891Z" },
    { url = "https://files.pythonhosted.org/packages/1c/a0/a4fa9f4f781bda074c3ddd57a572b060fa0df7655d2a4247bbe277200146/cffi-1.17.1-cp311-cp311-manylinux_2_17_ppc64le.manylinux2014_ppc64le.whl", hash = "sha256:46bf43160c1a35f7ec506d254e5c890f3c03648a4dbac12d624e4490a7046cd1", size = 477235, upload-time = "2024-09-04T20:44:00.18Z" },
    { url = "https://files.pythonhosted.org/packages/62/12/ce8710b5b8affbcdd5c6e367217c242524ad17a02fe5beec3ee339f69f85/cffi-1.17.1-cp311-cp311-manylinux_2_17_s390x.manylinux2014_s390x.whl", hash = "sha256:a24ed04c8ffd54b0729c07cee15a81d964e6fee0e3d4d342a27b020d22959dc6", size = 459721, upload-time = "2024-09-04T20:44:01.585Z" },
    { url = "https://files.pythonhosted.org/packages/ff/6b/d45873c5e0242196f042d555526f92aa9e0c32355a1be1ff8c27f077fd37/cffi-1.17.1-cp311-cp311-manylinux_2_17_x86_64.manylinux2014_x86_64.whl", hash = "sha256:610faea79c43e44c71e1ec53a554553fa22321b65fae24889706c0a84d4ad86d", size = 467242, upload-time = "2024-09-04T20:44:03.467Z" },
    { url = "https://files.pythonhosted.org/packages/1a/52/d9a0e523a572fbccf2955f5abe883cfa8bcc570d7faeee06336fbd50c9fc/cffi-1.17.1-cp311-cp311-musllinux_1_1_aarch64.whl", hash = "sha256:a9b15d491f3ad5d692e11f6b71f7857e7835eb677955c00cc0aefcd0669adaf6", size = 477999, upload-time = "2024-09-04T20:44:05.023Z" },
    { url = "https://files.pythonhosted.org/packages/44/74/f2a2460684a1a2d00ca799ad880d54652841a780c4c97b87754f660c7603/cffi-1.17.1-cp311-cp311-musllinux_1_1_i686.whl", hash = "sha256:de2ea4b5833625383e464549fec1bc395c1bdeeb5f25c4a3a82b5a8c756ec22f", size = 454242, upload-time = "2024-09-04T20:44:06.444Z" },
    { url = "https://files.pythonhosted.org/packages/f8/4a/34599cac7dfcd888ff54e801afe06a19c17787dfd94495ab0c8d35fe99fb/cffi-1.17.1-cp311-cp311-musllinux_1_1_x86_64.whl", hash = "sha256:fc48c783f9c87e60831201f2cce7f3b2e4846bf4d8728eabe54d60700b318a0b", size = 478604, upload-time = "2024-09-04T20:44:08.206Z" },
    { url = "https://files.pythonhosted.org/packages/34/33/e1b8a1ba29025adbdcda5fb3a36f94c03d771c1b7b12f726ff7fef2ebe36/cffi-1.17.1-cp311-cp311-win32.whl", hash = "sha256:85a950a4ac9c359340d5963966e3e0a94a676bd6245a4b55bc43949eee26a655", size = 171727, upload-time = "2024-09-04T20:44:09.481Z" },
    { url = "https://files.pythonhosted.org/packages/3d/97/50228be003bb2802627d28ec0627837ac0bf35c90cf769812056f235b2d1/cffi-1.17.1-cp311-cp311-win_amd64.whl", hash = "sha256:caaf0640ef5f5517f49bc275eca1406b0ffa6aa184892812030f04c2abf589a0", size = 181400, upload-time = "2024-09-04T20:44:10.873Z" },
    { url = "https://files.pythonhosted.org/packages/5a/84/e94227139ee5fb4d600a7a4927f322e1d4aea6fdc50bd3fca8493caba23f/cffi-1.17.1-cp312-cp312-macosx_10_9_x86_64.whl", hash = "sha256:805b4371bf7197c329fcb3ead37e710d1bca9da5d583f5073b799d5c5bd1eee4", size = 183178, upload-time = "2024-09-04T20:44:12.232Z" },
    { url = "https://files.pythonhosted.org/packages/da/ee/fb72c2b48656111c4ef27f0f91da355e130a923473bf5ee75c5643d00cca/cffi-1.17.1-cp312-cp312-macosx_11_0_arm64.whl", hash = "sha256:733e99bc2df47476e3848417c5a4540522f234dfd4ef3ab7fafdf555b082ec0c", size = 178840, upload-time = "2024-09-04T20:44:13.739Z" },
    { url = "https://files.pythonhosted.org/packages/cc/b6/db007700f67d151abadf508cbfd6a1884f57eab90b1bb985c4c8c02b0f28/cffi-1.17.1-cp312-cp312-manylinux_2_12_i686.manylinux2010_i686.manylinux_2_17_i686.manylinux2014_i686.whl", hash = "sha256:1257bdabf294dceb59f5e70c64a3e2f462c30c7ad68092d01bbbfb1c16b1ba36", size = 454803, upload-time = "2024-09-04T20:44:15.231Z" },
    { url = "https://files.pythonhosted.org/packages/1a/df/f8d151540d8c200eb1c6fba8cd0dfd40904f1b0682ea705c36e6c2e97ab3/cffi-1.17.1-cp312-cp312-manylinux_2_17_aarch64.manylinux2014_aarch64.whl", hash = "sha256:da95af8214998d77a98cc14e3a3bd00aa191526343078b530ceb0bd710fb48a5", size = 478850, upload-time = "2024-09-04T20:44:17.188Z" },
    { url = "https://files.pythonhosted.org/packages/28/c0/b31116332a547fd2677ae5b78a2ef662dfc8023d67f41b2a83f7c2aa78b1/cffi-1.17.1-cp312-cp312-manylinux_2_17_ppc64le.manylinux2014_ppc64le.whl", hash = "sha256:d63afe322132c194cf832bfec0dc69a99fb9bb6bbd550f161a49e9e855cc78ff", size = 485729, upload-time = "2024-09-04T20:44:18.688Z" },
    { url = "https://files.pythonhosted.org/packages/91/2b/9a1ddfa5c7f13cab007a2c9cc295b70fbbda7cb10a286aa6810338e60ea1/cffi-1.17.1-cp312-cp312-manylinux_2_17_s390x.manylinux2014_s390x.whl", hash = "sha256:f79fc4fc25f1c8698ff97788206bb3c2598949bfe0fef03d299eb1b5356ada99", size = 471256, upload-time = "2024-09-04T20:44:20.248Z" },
    { url = "https://files.pythonhosted.org/packages/b2/d5/da47df7004cb17e4955df6a43d14b3b4ae77737dff8bf7f8f333196717bf/cffi-1.17.1-cp312-cp312-manylinux_2_17_x86_64.manylinux2014_x86_64.whl", hash = "sha256:b62ce867176a75d03a665bad002af8e6d54644fad99a3c70905c543130e39d93", size = 479424, upload-time = "2024-09-04T20:44:21.673Z" },
    { url = "https://files.pythonhosted.org/packages/0b/ac/2a28bcf513e93a219c8a4e8e125534f4f6db03e3179ba1c45e949b76212c/cffi-1.17.1-cp312-cp312-musllinux_1_1_aarch64.whl", hash = "sha256:386c8bf53c502fff58903061338ce4f4950cbdcb23e2902d86c0f722b786bbe3", size = 484568, upload-time = "2024-09-04T20:44:23.245Z" },
    { url = "https://files.pythonhosted.org/packages/d4/38/ca8a4f639065f14ae0f1d9751e70447a261f1a30fa7547a828ae08142465/cffi-1.17.1-cp312-cp312-musllinux_1_1_x86_64.whl", hash = "sha256:4ceb10419a9adf4460ea14cfd6bc43d08701f0835e979bf821052f1805850fe8", size = 488736, upload-time = "2024-09-04T20:44:24.757Z" },
    { url = "https://files.pythonhosted.org/packages/86/c5/28b2d6f799ec0bdecf44dced2ec5ed43e0eb63097b0f58c293583b406582/cffi-1.17.1-cp312-cp312-win32.whl", hash = "sha256:a08d7e755f8ed21095a310a693525137cfe756ce62d066e53f502a83dc550f65", size = 172448, upload-time = "2024-09-04T20:44:26.208Z" },
    { url = "https://files.pythonhosted.org/packages/50/b9/db34c4755a7bd1cb2d1603ac3863f22bcecbd1ba29e5ee841a4bc510b294/cffi-1.17.1-cp312-cp312-win_amd64.whl", hash = "sha256:51392eae71afec0d0c8fb1a53b204dbb3bcabcb3c9b807eedf3e1e6ccf2de903", size = 181976, upload-time = "2024-09-04T20:44:27.578Z" },
    { url = "https://files.pythonhosted.org/packages/8d/f8/dd6c246b148639254dad4d6803eb6a54e8c85c6e11ec9df2cffa87571dbe/cffi-1.17.1-cp313-cp313-macosx_10_13_x86_64.whl", hash = "sha256:f3a2b4222ce6b60e2e8b337bb9596923045681d71e5a082783484d845390938e", size = 182989, upload-time = "2024-09-04T20:44:28.956Z" },
    { url = "https://files.pythonhosted.org/packages/8b/f1/672d303ddf17c24fc83afd712316fda78dc6fce1cd53011b839483e1ecc8/cffi-1.17.1-cp313-cp313-macosx_11_0_arm64.whl", hash = "sha256:0984a4925a435b1da406122d4d7968dd861c1385afe3b45ba82b750f229811e2", size = 178802, upload-time = "2024-09-04T20:44:30.289Z" },
    { url = "https://files.pythonhosted.org/packages/0e/2d/eab2e858a91fdff70533cab61dcff4a1f55ec60425832ddfdc9cd36bc8af/cffi-1.17.1-cp313-cp313-manylinux_2_12_i686.manylinux2010_i686.manylinux_2_17_i686.manylinux2014_i686.whl", hash = "sha256:d01b12eeeb4427d3110de311e1774046ad344f5b1a7403101878976ecd7a10f3", size = 454792, upload-time = "2024-09-04T20:44:32.01Z" },
    { url = "https://files.pythonhosted.org/packages/75/b2/fbaec7c4455c604e29388d55599b99ebcc250a60050610fadde58932b7ee/cffi-1.17.1-cp313-cp313-manylinux_2_17_aarch64.manylinux2014_aarch64.whl", hash = "sha256:706510fe141c86a69c8ddc029c7910003a17353970cff3b904ff0686a5927683", size = 478893, upload-time = "2024-09-04T20:44:33.606Z" },
    { url = "https://files.pythonhosted.org/packages/4f/b7/6e4a2162178bf1935c336d4da8a9352cccab4d3a5d7914065490f08c0690/cffi-1.17.1-cp313-cp313-manylinux_2_17_ppc64le.manylinux2014_ppc64le.whl", hash = "sha256:de55b766c7aa2e2a3092c51e0483d700341182f08e67c63630d5b6f200bb28e5", size = 485810, upload-time = "2024-09-04T20:44:35.191Z" },
    { url = "https://files.pythonhosted.org/packages/c7/8a/1d0e4a9c26e54746dc08c2c6c037889124d4f59dffd853a659fa545f1b40/cffi-1.17.1-cp313-cp313-manylinux_2_17_s390x.manylinux2014_s390x.whl", hash = "sha256:c59d6e989d07460165cc5ad3c61f9fd8f1b4796eacbd81cee78957842b834af4", size = 471200, upload-time = "2024-09-04T20:44:36.743Z" },
    { url = "https://files.pythonhosted.org/packages/26/9f/1aab65a6c0db35f43c4d1b4f580e8df53914310afc10ae0397d29d697af4/cffi-1.17.1-cp313-cp313-manylinux_2_17_x86_64.manylinux2014_x86_64.whl", hash = "sha256:dd398dbc6773384a17fe0d3e7eeb8d1a21c2200473ee6806bb5e6a8e62bb73dd", size = 479447, upload-time = "2024-09-04T20:44:38.492Z" },
    { url = "https://files.pythonhosted.org/packages/5f/e4/fb8b3dd8dc0e98edf1135ff067ae070bb32ef9d509d6cb0f538cd6f7483f/cffi-1.17.1-cp313-cp313-musllinux_1_1_aarch64.whl", hash = "sha256:3edc8d958eb099c634dace3c7e16560ae474aa3803a5df240542b305d14e14ed", size = 484358, upload-time = "2024-09-04T20:44:40.046Z" },
    { url = "https://files.pythonhosted.org/packages/f1/47/d7145bf2dc04684935d57d67dff9d6d795b2ba2796806bb109864be3a151/cffi-1.17.1-cp313-cp313-musllinux_1_1_x86_64.whl", hash = "sha256:72e72408cad3d5419375fc87d289076ee319835bdfa2caad331e377589aebba9", size = 488469, upload-time = "2024-09-04T20:44:41.616Z" },
    { url = "https://files.pythonhosted.org/packages/bf/ee/f94057fa6426481d663b88637a9a10e859e492c73d0384514a17d78ee205/cffi-1.17.1-cp313-cp313-win32.whl", hash = "sha256:e03eab0a8677fa80d646b5ddece1cbeaf556c313dcfac435ba11f107ba117b5d", size = 172475, upload-time = "2024-09-04T20:44:43.733Z" },
    { url = "https://files.pythonhosted.org/packages/7c/fc/6a8cb64e5f0324877d503c854da15d76c1e50eb722e320b15345c4d0c6de/cffi-1.17.1-cp313-cp313-win_amd64.whl", hash = "sha256:f6a16c31041f09ead72d69f583767292f750d24913dadacf5756b966aacb3f1a", size = 182009, upload-time = "2024-09-04T20:44:45.309Z" },
]

[[package]]
name = "cfgv"
version = "3.4.0"
source = { registry = "https://pypi.org/simple" }
sdist = { url = "https://files.pythonhosted.org/packages/11/74/539e56497d9bd1d484fd863dd69cbbfa653cd2aa27abfe35653494d85e94/cfgv-3.4.0.tar.gz", hash = "sha256:e52591d4c5f5dead8e0f673fb16db7949d2cfb3f7da4582893288f0ded8fe560", size = 7114, upload-time = "2023-08-12T20:38:17.776Z" }
wheels = [
    { url = "https://files.pythonhosted.org/packages/c5/55/51844dd50c4fc7a33b653bfaba4c2456f06955289ca770a5dbd5fd267374/cfgv-3.4.0-py2.py3-none-any.whl", hash = "sha256:b7265b1f29fd3316bfcd2b330d63d024f2bfd8bcb8b0272f8e19a504856c48f9", size = 7249, upload-time = "2023-08-12T20:38:16.269Z" },
]

[[package]]
name = "charset-normalizer"
version = "3.4.2"
source = { registry = "https://pypi.org/simple" }
sdist = { url = "https://files.pythonhosted.org/packages/e4/33/89c2ced2b67d1c2a61c19c6751aa8902d46ce3dacb23600a283619f5a12d/charset_normalizer-3.4.2.tar.gz", hash = "sha256:5baececa9ecba31eff645232d59845c07aa030f0c81ee70184a90d35099a0e63", size = 126367, upload-time = "2025-05-02T08:34:42.01Z" }
wheels = [
    { url = "https://files.pythonhosted.org/packages/95/28/9901804da60055b406e1a1c5ba7aac1276fb77f1dde635aabfc7fd84b8ab/charset_normalizer-3.4.2-cp310-cp310-macosx_10_9_universal2.whl", hash = "sha256:7c48ed483eb946e6c04ccbe02c6b4d1d48e51944b6db70f697e089c193404941", size = 201818, upload-time = "2025-05-02T08:31:46.725Z" },
    { url = "https://files.pythonhosted.org/packages/d9/9b/892a8c8af9110935e5adcbb06d9c6fe741b6bb02608c6513983048ba1a18/charset_normalizer-3.4.2-cp310-cp310-manylinux_2_17_aarch64.manylinux2014_aarch64.whl", hash = "sha256:b2d318c11350e10662026ad0eb71bb51c7812fc8590825304ae0bdd4ac283acd", size = 144649, upload-time = "2025-05-02T08:31:48.889Z" },
    { url = "https://files.pythonhosted.org/packages/7b/a5/4179abd063ff6414223575e008593861d62abfc22455b5d1a44995b7c101/charset_normalizer-3.4.2-cp310-cp310-manylinux_2_17_ppc64le.manylinux2014_ppc64le.whl", hash = "sha256:9cbfacf36cb0ec2897ce0ebc5d08ca44213af24265bd56eca54bee7923c48fd6", size = 155045, upload-time = "2025-05-02T08:31:50.757Z" },
    { url = "https://files.pythonhosted.org/packages/3b/95/bc08c7dfeddd26b4be8c8287b9bb055716f31077c8b0ea1cd09553794665/charset_normalizer-3.4.2-cp310-cp310-manylinux_2_17_s390x.manylinux2014_s390x.whl", hash = "sha256:18dd2e350387c87dabe711b86f83c9c78af772c748904d372ade190b5c7c9d4d", size = 147356, upload-time = "2025-05-02T08:31:52.634Z" },
    { url = "https://files.pythonhosted.org/packages/a8/2d/7a5b635aa65284bf3eab7653e8b4151ab420ecbae918d3e359d1947b4d61/charset_normalizer-3.4.2-cp310-cp310-manylinux_2_17_x86_64.manylinux2014_x86_64.whl", hash = "sha256:8075c35cd58273fee266c58c0c9b670947c19df5fb98e7b66710e04ad4e9ff86", size = 149471, upload-time = "2025-05-02T08:31:56.207Z" },
    { url = "https://files.pythonhosted.org/packages/ae/38/51fc6ac74251fd331a8cfdb7ec57beba8c23fd5493f1050f71c87ef77ed0/charset_normalizer-3.4.2-cp310-cp310-manylinux_2_5_i686.manylinux1_i686.manylinux_2_17_i686.manylinux2014_i686.whl", hash = "sha256:5bf4545e3b962767e5c06fe1738f951f77d27967cb2caa64c28be7c4563e162c", size = 151317, upload-time = "2025-05-02T08:31:57.613Z" },
    { url = "https://files.pythonhosted.org/packages/b7/17/edee1e32215ee6e9e46c3e482645b46575a44a2d72c7dfd49e49f60ce6bf/charset_normalizer-3.4.2-cp310-cp310-musllinux_1_2_aarch64.whl", hash = "sha256:7a6ab32f7210554a96cd9e33abe3ddd86732beeafc7a28e9955cdf22ffadbab0", size = 146368, upload-time = "2025-05-02T08:31:59.468Z" },
    { url = "https://files.pythonhosted.org/packages/26/2c/ea3e66f2b5f21fd00b2825c94cafb8c326ea6240cd80a91eb09e4a285830/charset_normalizer-3.4.2-cp310-cp310-musllinux_1_2_i686.whl", hash = "sha256:b33de11b92e9f75a2b545d6e9b6f37e398d86c3e9e9653c4864eb7e89c5773ef", size = 154491, upload-time = "2025-05-02T08:32:01.219Z" },
    { url = "https://files.pythonhosted.org/packages/52/47/7be7fa972422ad062e909fd62460d45c3ef4c141805b7078dbab15904ff7/charset_normalizer-3.4.2-cp310-cp310-musllinux_1_2_ppc64le.whl", hash = "sha256:8755483f3c00d6c9a77f490c17e6ab0c8729e39e6390328e42521ef175380ae6", size = 157695, upload-time = "2025-05-02T08:32:03.045Z" },
    { url = "https://files.pythonhosted.org/packages/2f/42/9f02c194da282b2b340f28e5fb60762de1151387a36842a92b533685c61e/charset_normalizer-3.4.2-cp310-cp310-musllinux_1_2_s390x.whl", hash = "sha256:68a328e5f55ec37c57f19ebb1fdc56a248db2e3e9ad769919a58672958e8f366", size = 154849, upload-time = "2025-05-02T08:32:04.651Z" },
    { url = "https://files.pythonhosted.org/packages/67/44/89cacd6628f31fb0b63201a618049be4be2a7435a31b55b5eb1c3674547a/charset_normalizer-3.4.2-cp310-cp310-musllinux_1_2_x86_64.whl", hash = "sha256:21b2899062867b0e1fde9b724f8aecb1af14f2778d69aacd1a5a1853a597a5db", size = 150091, upload-time = "2025-05-02T08:32:06.719Z" },
    { url = "https://files.pythonhosted.org/packages/1f/79/4b8da9f712bc079c0f16b6d67b099b0b8d808c2292c937f267d816ec5ecc/charset_normalizer-3.4.2-cp310-cp310-win32.whl", hash = "sha256:e8082b26888e2f8b36a042a58307d5b917ef2b1cacab921ad3323ef91901c71a", size = 98445, upload-time = "2025-05-02T08:32:08.66Z" },
    { url = "https://files.pythonhosted.org/packages/7d/d7/96970afb4fb66497a40761cdf7bd4f6fca0fc7bafde3a84f836c1f57a926/charset_normalizer-3.4.2-cp310-cp310-win_amd64.whl", hash = "sha256:f69a27e45c43520f5487f27627059b64aaf160415589230992cec34c5e18a509", size = 105782, upload-time = "2025-05-02T08:32:10.46Z" },
    { url = "https://files.pythonhosted.org/packages/05/85/4c40d00dcc6284a1c1ad5de5e0996b06f39d8232f1031cd23c2f5c07ee86/charset_normalizer-3.4.2-cp311-cp311-macosx_10_9_universal2.whl", hash = "sha256:be1e352acbe3c78727a16a455126d9ff83ea2dfdcbc83148d2982305a04714c2", size = 198794, upload-time = "2025-05-02T08:32:11.945Z" },
    { url = "https://files.pythonhosted.org/packages/41/d9/7a6c0b9db952598e97e93cbdfcb91bacd89b9b88c7c983250a77c008703c/charset_normalizer-3.4.2-cp311-cp311-manylinux_2_17_aarch64.manylinux2014_aarch64.whl", hash = "sha256:aa88ca0b1932e93f2d961bf3addbb2db902198dca337d88c89e1559e066e7645", size = 142846, upload-time = "2025-05-02T08:32:13.946Z" },
    { url = "https://files.pythonhosted.org/packages/66/82/a37989cda2ace7e37f36c1a8ed16c58cf48965a79c2142713244bf945c89/charset_normalizer-3.4.2-cp311-cp311-manylinux_2_17_ppc64le.manylinux2014_ppc64le.whl", hash = "sha256:d524ba3f1581b35c03cb42beebab4a13e6cdad7b36246bd22541fa585a56cccd", size = 153350, upload-time = "2025-05-02T08:32:15.873Z" },
    { url = "https://files.pythonhosted.org/packages/df/68/a576b31b694d07b53807269d05ec3f6f1093e9545e8607121995ba7a8313/charset_normalizer-3.4.2-cp311-cp311-manylinux_2_17_s390x.manylinux2014_s390x.whl", hash = "sha256:28a1005facc94196e1fb3e82a3d442a9d9110b8434fc1ded7a24a2983c9888d8", size = 145657, upload-time = "2025-05-02T08:32:17.283Z" },
    { url = "https://files.pythonhosted.org/packages/92/9b/ad67f03d74554bed3aefd56fe836e1623a50780f7c998d00ca128924a499/charset_normalizer-3.4.2-cp311-cp311-manylinux_2_17_x86_64.manylinux2014_x86_64.whl", hash = "sha256:fdb20a30fe1175ecabed17cbf7812f7b804b8a315a25f24678bcdf120a90077f", size = 147260, upload-time = "2025-05-02T08:32:18.807Z" },
    { url = "https://files.pythonhosted.org/packages/a6/e6/8aebae25e328160b20e31a7e9929b1578bbdc7f42e66f46595a432f8539e/charset_normalizer-3.4.2-cp311-cp311-manylinux_2_5_i686.manylinux1_i686.manylinux_2_17_i686.manylinux2014_i686.whl", hash = "sha256:0f5d9ed7f254402c9e7d35d2f5972c9bbea9040e99cd2861bd77dc68263277c7", size = 149164, upload-time = "2025-05-02T08:32:20.333Z" },
    { url = "https://files.pythonhosted.org/packages/8b/f2/b3c2f07dbcc248805f10e67a0262c93308cfa149a4cd3d1fe01f593e5fd2/charset_normalizer-3.4.2-cp311-cp311-musllinux_1_2_aarch64.whl", hash = "sha256:efd387a49825780ff861998cd959767800d54f8308936b21025326de4b5a42b9", size = 144571, upload-time = "2025-05-02T08:32:21.86Z" },
    { url = "https://files.pythonhosted.org/packages/60/5b/c3f3a94bc345bc211622ea59b4bed9ae63c00920e2e8f11824aa5708e8b7/charset_normalizer-3.4.2-cp311-cp311-musllinux_1_2_i686.whl", hash = "sha256:f0aa37f3c979cf2546b73e8222bbfa3dc07a641585340179d768068e3455e544", size = 151952, upload-time = "2025-05-02T08:32:23.434Z" },
    { url = "https://files.pythonhosted.org/packages/e2/4d/ff460c8b474122334c2fa394a3f99a04cf11c646da895f81402ae54f5c42/charset_normalizer-3.4.2-cp311-cp311-musllinux_1_2_ppc64le.whl", hash = "sha256:e70e990b2137b29dc5564715de1e12701815dacc1d056308e2b17e9095372a82", size = 155959, upload-time = "2025-05-02T08:32:24.993Z" },
    { url = "https://files.pythonhosted.org/packages/a2/2b/b964c6a2fda88611a1fe3d4c400d39c66a42d6c169c924818c848f922415/charset_normalizer-3.4.2-cp311-cp311-musllinux_1_2_s390x.whl", hash = "sha256:0c8c57f84ccfc871a48a47321cfa49ae1df56cd1d965a09abe84066f6853b9c0", size = 153030, upload-time = "2025-05-02T08:32:26.435Z" },
    { url = "https://files.pythonhosted.org/packages/59/2e/d3b9811db26a5ebf444bc0fa4f4be5aa6d76fc6e1c0fd537b16c14e849b6/charset_normalizer-3.4.2-cp311-cp311-musllinux_1_2_x86_64.whl", hash = "sha256:6b66f92b17849b85cad91259efc341dce9c1af48e2173bf38a85c6329f1033e5", size = 148015, upload-time = "2025-05-02T08:32:28.376Z" },
    { url = "https://files.pythonhosted.org/packages/90/07/c5fd7c11eafd561bb51220d600a788f1c8d77c5eef37ee49454cc5c35575/charset_normalizer-3.4.2-cp311-cp311-win32.whl", hash = "sha256:daac4765328a919a805fa5e2720f3e94767abd632ae410a9062dff5412bae65a", size = 98106, upload-time = "2025-05-02T08:32:30.281Z" },
    { url = "https://files.pythonhosted.org/packages/a8/05/5e33dbef7e2f773d672b6d79f10ec633d4a71cd96db6673625838a4fd532/charset_normalizer-3.4.2-cp311-cp311-win_amd64.whl", hash = "sha256:e53efc7c7cee4c1e70661e2e112ca46a575f90ed9ae3fef200f2a25e954f4b28", size = 105402, upload-time = "2025-05-02T08:32:32.191Z" },
    { url = "https://files.pythonhosted.org/packages/d7/a4/37f4d6035c89cac7930395a35cc0f1b872e652eaafb76a6075943754f095/charset_normalizer-3.4.2-cp312-cp312-macosx_10_13_universal2.whl", hash = "sha256:0c29de6a1a95f24b9a1aa7aefd27d2487263f00dfd55a77719b530788f75cff7", size = 199936, upload-time = "2025-05-02T08:32:33.712Z" },
    { url = "https://files.pythonhosted.org/packages/ee/8a/1a5e33b73e0d9287274f899d967907cd0bf9c343e651755d9307e0dbf2b3/charset_normalizer-3.4.2-cp312-cp312-manylinux_2_17_aarch64.manylinux2014_aarch64.whl", hash = "sha256:cddf7bd982eaa998934a91f69d182aec997c6c468898efe6679af88283b498d3", size = 143790, upload-time = "2025-05-02T08:32:35.768Z" },
    { url = "https://files.pythonhosted.org/packages/66/52/59521f1d8e6ab1482164fa21409c5ef44da3e9f653c13ba71becdd98dec3/charset_normalizer-3.4.2-cp312-cp312-manylinux_2_17_ppc64le.manylinux2014_ppc64le.whl", hash = "sha256:fcbe676a55d7445b22c10967bceaaf0ee69407fbe0ece4d032b6eb8d4565982a", size = 153924, upload-time = "2025-05-02T08:32:37.284Z" },
    { url = "https://files.pythonhosted.org/packages/86/2d/fb55fdf41964ec782febbf33cb64be480a6b8f16ded2dbe8db27a405c09f/charset_normalizer-3.4.2-cp312-cp312-manylinux_2_17_s390x.manylinux2014_s390x.whl", hash = "sha256:d41c4d287cfc69060fa91cae9683eacffad989f1a10811995fa309df656ec214", size = 146626, upload-time = "2025-05-02T08:32:38.803Z" },
    { url = "https://files.pythonhosted.org/packages/8c/73/6ede2ec59bce19b3edf4209d70004253ec5f4e319f9a2e3f2f15601ed5f7/charset_normalizer-3.4.2-cp312-cp312-manylinux_2_17_x86_64.manylinux2014_x86_64.whl", hash = "sha256:4e594135de17ab3866138f496755f302b72157d115086d100c3f19370839dd3a", size = 148567, upload-time = "2025-05-02T08:32:40.251Z" },
    { url = "https://files.pythonhosted.org/packages/09/14/957d03c6dc343c04904530b6bef4e5efae5ec7d7990a7cbb868e4595ee30/charset_normalizer-3.4.2-cp312-cp312-manylinux_2_5_i686.manylinux1_i686.manylinux_2_17_i686.manylinux2014_i686.whl", hash = "sha256:cf713fe9a71ef6fd5adf7a79670135081cd4431c2943864757f0fa3a65b1fafd", size = 150957, upload-time = "2025-05-02T08:32:41.705Z" },
    { url = "https://files.pythonhosted.org/packages/0d/c8/8174d0e5c10ccebdcb1b53cc959591c4c722a3ad92461a273e86b9f5a302/charset_normalizer-3.4.2-cp312-cp312-musllinux_1_2_aarch64.whl", hash = "sha256:a370b3e078e418187da8c3674eddb9d983ec09445c99a3a263c2011993522981", size = 145408, upload-time = "2025-05-02T08:32:43.709Z" },
    { url = "https://files.pythonhosted.org/packages/58/aa/8904b84bc8084ac19dc52feb4f5952c6df03ffb460a887b42615ee1382e8/charset_normalizer-3.4.2-cp312-cp312-musllinux_1_2_i686.whl", hash = "sha256:a955b438e62efdf7e0b7b52a64dc5c3396e2634baa62471768a64bc2adb73d5c", size = 153399, upload-time = "2025-05-02T08:32:46.197Z" },
    { url = "https://files.pythonhosted.org/packages/c2/26/89ee1f0e264d201cb65cf054aca6038c03b1a0c6b4ae998070392a3ce605/charset_normalizer-3.4.2-cp312-cp312-musllinux_1_2_ppc64le.whl", hash = "sha256:7222ffd5e4de8e57e03ce2cef95a4c43c98fcb72ad86909abdfc2c17d227fc1b", size = 156815, upload-time = "2025-05-02T08:32:48.105Z" },
    { url = "https://files.pythonhosted.org/packages/fd/07/68e95b4b345bad3dbbd3a8681737b4338ff2c9df29856a6d6d23ac4c73cb/charset_normalizer-3.4.2-cp312-cp312-musllinux_1_2_s390x.whl", hash = "sha256:bee093bf902e1d8fc0ac143c88902c3dfc8941f7ea1d6a8dd2bcb786d33db03d", size = 154537, upload-time = "2025-05-02T08:32:49.719Z" },
    { url = "https://files.pythonhosted.org/packages/77/1a/5eefc0ce04affb98af07bc05f3bac9094513c0e23b0562d64af46a06aae4/charset_normalizer-3.4.2-cp312-cp312-musllinux_1_2_x86_64.whl", hash = "sha256:dedb8adb91d11846ee08bec4c8236c8549ac721c245678282dcb06b221aab59f", size = 149565, upload-time = "2025-05-02T08:32:51.404Z" },
    { url = "https://files.pythonhosted.org/packages/37/a0/2410e5e6032a174c95e0806b1a6585eb21e12f445ebe239fac441995226a/charset_normalizer-3.4.2-cp312-cp312-win32.whl", hash = "sha256:db4c7bf0e07fc3b7d89ac2a5880a6a8062056801b83ff56d8464b70f65482b6c", size = 98357, upload-time = "2025-05-02T08:32:53.079Z" },
    { url = "https://files.pythonhosted.org/packages/6c/4f/c02d5c493967af3eda9c771ad4d2bbc8df6f99ddbeb37ceea6e8716a32bc/charset_normalizer-3.4.2-cp312-cp312-win_amd64.whl", hash = "sha256:5a9979887252a82fefd3d3ed2a8e3b937a7a809f65dcb1e068b090e165bbe99e", size = 105776, upload-time = "2025-05-02T08:32:54.573Z" },
    { url = "https://files.pythonhosted.org/packages/ea/12/a93df3366ed32db1d907d7593a94f1fe6293903e3e92967bebd6950ed12c/charset_normalizer-3.4.2-cp313-cp313-macosx_10_13_universal2.whl", hash = "sha256:926ca93accd5d36ccdabd803392ddc3e03e6d4cd1cf17deff3b989ab8e9dbcf0", size = 199622, upload-time = "2025-05-02T08:32:56.363Z" },
    { url = "https://files.pythonhosted.org/packages/04/93/bf204e6f344c39d9937d3c13c8cd5bbfc266472e51fc8c07cb7f64fcd2de/charset_normalizer-3.4.2-cp313-cp313-manylinux_2_17_aarch64.manylinux2014_aarch64.whl", hash = "sha256:eba9904b0f38a143592d9fc0e19e2df0fa2e41c3c3745554761c5f6447eedabf", size = 143435, upload-time = "2025-05-02T08:32:58.551Z" },
    { url = "https://files.pythonhosted.org/packages/22/2a/ea8a2095b0bafa6c5b5a55ffdc2f924455233ee7b91c69b7edfcc9e02284/charset_normalizer-3.4.2-cp313-cp313-manylinux_2_17_ppc64le.manylinux2014_ppc64le.whl", hash = "sha256:3fddb7e2c84ac87ac3a947cb4e66d143ca5863ef48e4a5ecb83bd48619e4634e", size = 153653, upload-time = "2025-05-02T08:33:00.342Z" },
    { url = "https://files.pythonhosted.org/packages/b6/57/1b090ff183d13cef485dfbe272e2fe57622a76694061353c59da52c9a659/charset_normalizer-3.4.2-cp313-cp313-manylinux_2_17_s390x.manylinux2014_s390x.whl", hash = "sha256:98f862da73774290f251b9df8d11161b6cf25b599a66baf087c1ffe340e9bfd1", size = 146231, upload-time = "2025-05-02T08:33:02.081Z" },
    { url = "https://files.pythonhosted.org/packages/e2/28/ffc026b26f441fc67bd21ab7f03b313ab3fe46714a14b516f931abe1a2d8/charset_normalizer-3.4.2-cp313-cp313-manylinux_2_17_x86_64.manylinux2014_x86_64.whl", hash = "sha256:6c9379d65defcab82d07b2a9dfbfc2e95bc8fe0ebb1b176a3190230a3ef0e07c", size = 148243, upload-time = "2025-05-02T08:33:04.063Z" },
    { url = "https://files.pythonhosted.org/packages/c0/0f/9abe9bd191629c33e69e47c6ef45ef99773320e9ad8e9cb08b8ab4a8d4cb/charset_normalizer-3.4.2-cp313-cp313-manylinux_2_5_i686.manylinux1_i686.manylinux_2_17_i686.manylinux2014_i686.whl", hash = "sha256:e635b87f01ebc977342e2697d05b56632f5f879a4f15955dfe8cef2448b51691", size = 150442, upload-time = "2025-05-02T08:33:06.418Z" },
    { url = "https://files.pythonhosted.org/packages/67/7c/a123bbcedca91d5916c056407f89a7f5e8fdfce12ba825d7d6b9954a1a3c/charset_normalizer-3.4.2-cp313-cp313-musllinux_1_2_aarch64.whl", hash = "sha256:1c95a1e2902a8b722868587c0e1184ad5c55631de5afc0eb96bc4b0d738092c0", size = 145147, upload-time = "2025-05-02T08:33:08.183Z" },
    { url = "https://files.pythonhosted.org/packages/ec/fe/1ac556fa4899d967b83e9893788e86b6af4d83e4726511eaaad035e36595/charset_normalizer-3.4.2-cp313-cp313-musllinux_1_2_i686.whl", hash = "sha256:ef8de666d6179b009dce7bcb2ad4c4a779f113f12caf8dc77f0162c29d20490b", size = 153057, upload-time = "2025-05-02T08:33:09.986Z" },
    { url = "https://files.pythonhosted.org/packages/2b/ff/acfc0b0a70b19e3e54febdd5301a98b72fa07635e56f24f60502e954c461/charset_normalizer-3.4.2-cp313-cp313-musllinux_1_2_ppc64le.whl", hash = "sha256:32fc0341d72e0f73f80acb0a2c94216bd704f4f0bce10aedea38f30502b271ff", size = 156454, upload-time = "2025-05-02T08:33:11.814Z" },
    { url = "https://files.pythonhosted.org/packages/92/08/95b458ce9c740d0645feb0e96cea1f5ec946ea9c580a94adfe0b617f3573/charset_normalizer-3.4.2-cp313-cp313-musllinux_1_2_s390x.whl", hash = "sha256:289200a18fa698949d2b39c671c2cc7a24d44096784e76614899a7ccf2574b7b", size = 154174, upload-time = "2025-05-02T08:33:13.707Z" },
    { url = "https://files.pythonhosted.org/packages/78/be/8392efc43487ac051eee6c36d5fbd63032d78f7728cb37aebcc98191f1ff/charset_normalizer-3.4.2-cp313-cp313-musllinux_1_2_x86_64.whl", hash = "sha256:4a476b06fbcf359ad25d34a057b7219281286ae2477cc5ff5e3f70a246971148", size = 149166, upload-time = "2025-05-02T08:33:15.458Z" },
    { url = "https://files.pythonhosted.org/packages/44/96/392abd49b094d30b91d9fbda6a69519e95802250b777841cf3bda8fe136c/charset_normalizer-3.4.2-cp313-cp313-win32.whl", hash = "sha256:aaeeb6a479c7667fbe1099af9617c83aaca22182d6cf8c53966491a0f1b7ffb7", size = 98064, upload-time = "2025-05-02T08:33:17.06Z" },
    { url = "https://files.pythonhosted.org/packages/e9/b0/0200da600134e001d91851ddc797809e2fe0ea72de90e09bec5a2fbdaccb/charset_normalizer-3.4.2-cp313-cp313-win_amd64.whl", hash = "sha256:aa6af9e7d59f9c12b33ae4e9450619cf2488e2bbe9b44030905877f0b2324980", size = 105641, upload-time = "2025-05-02T08:33:18.753Z" },
    { url = "https://files.pythonhosted.org/packages/20/94/c5790835a017658cbfabd07f3bfb549140c3ac458cfc196323996b10095a/charset_normalizer-3.4.2-py3-none-any.whl", hash = "sha256:7f56930ab0abd1c45cd15be65cc741c28b1c9a34876ce8c17a2fa107810c0af0", size = 52626, upload-time = "2025-05-02T08:34:40.053Z" },
]

[[package]]
name = "click"
version = "8.1.8"
source = { registry = "https://pypi.org/simple" }
dependencies = [
    { name = "colorama", marker = "sys_platform == 'win32'" },
]
sdist = { url = "https://files.pythonhosted.org/packages/b9/2e/0090cbf739cee7d23781ad4b89a9894a41538e4fcf4c31dcdd705b78eb8b/click-8.1.8.tar.gz", hash = "sha256:ed53c9d8990d83c2a27deae68e4ee337473f6330c040a31d4225c9574d16096a", size = 226593, upload-time = "2024-12-21T18:38:44.339Z" }
wheels = [
    { url = "https://files.pythonhosted.org/packages/7e/d4/7ebdbd03970677812aac39c869717059dbb71a4cfc033ca6e5221787892c/click-8.1.8-py3-none-any.whl", hash = "sha256:63c132bbbed01578a06712a2d1f497bb62d9c1c0d329b7903a866228027263b2", size = 98188, upload-time = "2024-12-21T18:38:41.666Z" },
]

[[package]]
name = "colorama"
version = "0.4.6"
source = { registry = "https://pypi.org/simple" }
sdist = { url = "https://files.pythonhosted.org/packages/d8/53/6f443c9a4a8358a93a6792e2acffb9d9d5cb0a5cfd8802644b7b1c9a02e4/colorama-0.4.6.tar.gz", hash = "sha256:08695f5cb7ed6e0531a20572697297273c47b8cae5a63ffc6d6ed5c201be6e44", size = 27697, upload-time = "2022-10-25T02:36:22.414Z" }
wheels = [
    { url = "https://files.pythonhosted.org/packages/d1/d6/3965ed04c63042e047cb6a3e6ed1a63a35087b6a609aa3a15ed8ac56c221/colorama-0.4.6-py2.py3-none-any.whl", hash = "sha256:4f1d9991f5acc0ca119f9d443620b77f9d6b33703e51011c16baf57afb285fc6", size = 25335, upload-time = "2022-10-25T02:36:20.889Z" },
]

[[package]]
name = "coverage"
version = "7.8.2"
source = { registry = "https://pypi.org/simple" }
sdist = { url = "https://files.pythonhosted.org/packages/ba/07/998afa4a0ecdf9b1981ae05415dad2d4e7716e1b1f00abbd91691ac09ac9/coverage-7.8.2.tar.gz", hash = "sha256:a886d531373a1f6ff9fad2a2ba4a045b68467b779ae729ee0b3b10ac20033b27", size = 812759, upload-time = "2025-05-23T11:39:57.856Z" }
wheels = [
    { url = "https://files.pythonhosted.org/packages/26/6b/7dd06399a5c0b81007e3a6af0395cd60e6a30f959f8d407d3ee04642e896/coverage-7.8.2-cp310-cp310-macosx_10_9_x86_64.whl", hash = "sha256:bd8ec21e1443fd7a447881332f7ce9d35b8fbd2849e761bb290b584535636b0a", size = 211573, upload-time = "2025-05-23T11:37:47.207Z" },
    { url = "https://files.pythonhosted.org/packages/f0/df/2b24090820a0bac1412955fb1a4dade6bc3b8dcef7b899c277ffaf16916d/coverage-7.8.2-cp310-cp310-macosx_11_0_arm64.whl", hash = "sha256:4c26c2396674816deaeae7ded0e2b42c26537280f8fe313335858ffff35019be", size = 212006, upload-time = "2025-05-23T11:37:50.289Z" },
    { url = "https://files.pythonhosted.org/packages/c5/c4/e4e3b998e116625562a872a342419652fa6ca73f464d9faf9f52f1aff427/coverage-7.8.2-cp310-cp310-manylinux_2_17_aarch64.manylinux2014_aarch64.whl", hash = "sha256:1aec326ed237e5880bfe69ad41616d333712c7937bcefc1343145e972938f9b3", size = 241128, upload-time = "2025-05-23T11:37:52.229Z" },
    { url = "https://files.pythonhosted.org/packages/b1/67/b28904afea3e87a895da850ba587439a61699bf4b73d04d0dfd99bbd33b4/coverage-7.8.2-cp310-cp310-manylinux_2_5_i686.manylinux1_i686.manylinux_2_17_i686.manylinux2014_i686.whl", hash = "sha256:5e818796f71702d7a13e50c70de2a1924f729228580bcba1607cccf32eea46e6", size = 239026, upload-time = "2025-05-23T11:37:53.846Z" },
    { url = "https://files.pythonhosted.org/packages/8c/0f/47bf7c5630d81bc2cd52b9e13043685dbb7c79372a7f5857279cc442b37c/coverage-7.8.2-cp310-cp310-manylinux_2_5_x86_64.manylinux1_x86_64.manylinux_2_17_x86_64.manylinux2014_x86_64.whl", hash = "sha256:546e537d9e24efc765c9c891328f30f826e3e4808e31f5d0f87c4ba12bbd1622", size = 240172, upload-time = "2025-05-23T11:37:55.711Z" },
    { url = "https://files.pythonhosted.org/packages/ba/38/af3eb9d36d85abc881f5aaecf8209383dbe0fa4cac2d804c55d05c51cb04/coverage-7.8.2-cp310-cp310-musllinux_1_2_aarch64.whl", hash = "sha256:ab9b09a2349f58e73f8ebc06fac546dd623e23b063e5398343c5270072e3201c", size = 240086, upload-time = "2025-05-23T11:37:57.724Z" },
    { url = "https://files.pythonhosted.org/packages/9e/64/c40c27c2573adeba0fe16faf39a8aa57368a1f2148865d6bb24c67eadb41/coverage-7.8.2-cp310-cp310-musllinux_1_2_i686.whl", hash = "sha256:fd51355ab8a372d89fb0e6a31719e825cf8df8b6724bee942fb5b92c3f016ba3", size = 238792, upload-time = "2025-05-23T11:37:59.737Z" },
    { url = "https://files.pythonhosted.org/packages/8e/ab/b7c85146f15457671c1412afca7c25a5696d7625e7158002aa017e2d7e3c/coverage-7.8.2-cp310-cp310-musllinux_1_2_x86_64.whl", hash = "sha256:0774df1e093acb6c9e4d58bce7f86656aeed6c132a16e2337692c12786b32404", size = 239096, upload-time = "2025-05-23T11:38:01.693Z" },
    { url = "https://files.pythonhosted.org/packages/d3/50/9446dad1310905fb1dc284d60d4320a5b25d4e3e33f9ea08b8d36e244e23/coverage-7.8.2-cp310-cp310-win32.whl", hash = "sha256:00f2e2f2e37f47e5f54423aeefd6c32a7dbcedc033fcd3928a4f4948e8b96af7", size = 214144, upload-time = "2025-05-23T11:38:03.68Z" },
    { url = "https://files.pythonhosted.org/packages/23/ed/792e66ad7b8b0df757db8d47af0c23659cdb5a65ef7ace8b111cacdbee89/coverage-7.8.2-cp310-cp310-win_amd64.whl", hash = "sha256:145b07bea229821d51811bf15eeab346c236d523838eda395ea969d120d13347", size = 215043, upload-time = "2025-05-23T11:38:05.217Z" },
    { url = "https://files.pythonhosted.org/packages/6a/4d/1ff618ee9f134d0de5cc1661582c21a65e06823f41caf801aadf18811a8e/coverage-7.8.2-cp311-cp311-macosx_10_9_x86_64.whl", hash = "sha256:b99058eef42e6a8dcd135afb068b3d53aff3921ce699e127602efff9956457a9", size = 211692, upload-time = "2025-05-23T11:38:08.485Z" },
    { url = "https://files.pythonhosted.org/packages/96/fa/c3c1b476de96f2bc7a8ca01a9f1fcb51c01c6b60a9d2c3e66194b2bdb4af/coverage-7.8.2-cp311-cp311-macosx_11_0_arm64.whl", hash = "sha256:5feb7f2c3e6ea94d3b877def0270dff0947b8d8c04cfa34a17be0a4dc1836879", size = 212115, upload-time = "2025-05-23T11:38:09.989Z" },
    { url = "https://files.pythonhosted.org/packages/f7/c2/5414c5a1b286c0f3881ae5adb49be1854ac5b7e99011501f81c8c1453065/coverage-7.8.2-cp311-cp311-manylinux_2_17_aarch64.manylinux2014_aarch64.whl", hash = "sha256:670a13249b957bb9050fab12d86acef7bf8f6a879b9d1a883799276e0d4c674a", size = 244740, upload-time = "2025-05-23T11:38:11.947Z" },
    { url = "https://files.pythonhosted.org/packages/cd/46/1ae01912dfb06a642ef3dd9cf38ed4996fda8fe884dab8952da616f81a2b/coverage-7.8.2-cp311-cp311-manylinux_2_5_i686.manylinux1_i686.manylinux_2_17_i686.manylinux2014_i686.whl", hash = "sha256:0bdc8bf760459a4a4187b452213e04d039990211f98644c7292adf1e471162b5", size = 242429, upload-time = "2025-05-23T11:38:13.955Z" },
    { url = "https://files.pythonhosted.org/packages/06/58/38c676aec594bfe2a87c7683942e5a30224791d8df99bcc8439fde140377/coverage-7.8.2-cp311-cp311-manylinux_2_5_x86_64.manylinux1_x86_64.manylinux_2_17_x86_64.manylinux2014_x86_64.whl", hash = "sha256:07a989c867986c2a75f158f03fdb413128aad29aca9d4dbce5fc755672d96f11", size = 244218, upload-time = "2025-05-23T11:38:15.631Z" },
    { url = "https://files.pythonhosted.org/packages/80/0c/95b1023e881ce45006d9abc250f76c6cdab7134a1c182d9713878dfefcb2/coverage-7.8.2-cp311-cp311-musllinux_1_2_aarch64.whl", hash = "sha256:2db10dedeb619a771ef0e2949ccba7b75e33905de959c2643a4607bef2f3fb3a", size = 243865, upload-time = "2025-05-23T11:38:17.622Z" },
    { url = "https://files.pythonhosted.org/packages/57/37/0ae95989285a39e0839c959fe854a3ae46c06610439350d1ab860bf020ac/coverage-7.8.2-cp311-cp311-musllinux_1_2_i686.whl", hash = "sha256:e6ea7dba4e92926b7b5f0990634b78ea02f208d04af520c73a7c876d5a8d36cb", size = 242038, upload-time = "2025-05-23T11:38:19.966Z" },
    { url = "https://files.pythonhosted.org/packages/4d/82/40e55f7c0eb5e97cc62cbd9d0746fd24e8caf57be5a408b87529416e0c70/coverage-7.8.2-cp311-cp311-musllinux_1_2_x86_64.whl", hash = "sha256:ef2f22795a7aca99fc3c84393a55a53dd18ab8c93fb431004e4d8f0774150f54", size = 242567, upload-time = "2025-05-23T11:38:21.912Z" },
    { url = "https://files.pythonhosted.org/packages/f9/35/66a51adc273433a253989f0d9cc7aa6bcdb4855382cf0858200afe578861/coverage-7.8.2-cp311-cp311-win32.whl", hash = "sha256:641988828bc18a6368fe72355df5f1703e44411adbe49bba5644b941ce6f2e3a", size = 214194, upload-time = "2025-05-23T11:38:23.571Z" },
    { url = "https://files.pythonhosted.org/packages/f6/8f/a543121f9f5f150eae092b08428cb4e6b6d2d134152c3357b77659d2a605/coverage-7.8.2-cp311-cp311-win_amd64.whl", hash = "sha256:8ab4a51cb39dc1933ba627e0875046d150e88478dbe22ce145a68393e9652975", size = 215109, upload-time = "2025-05-23T11:38:25.137Z" },
    { url = "https://files.pythonhosted.org/packages/77/65/6cc84b68d4f35186463cd7ab1da1169e9abb59870c0f6a57ea6aba95f861/coverage-7.8.2-cp311-cp311-win_arm64.whl", hash = "sha256:8966a821e2083c74d88cca5b7dcccc0a3a888a596a04c0b9668a891de3a0cc53", size = 213521, upload-time = "2025-05-23T11:38:27.123Z" },
    { url = "https://files.pythonhosted.org/packages/8d/2a/1da1ada2e3044fcd4a3254fb3576e160b8fe5b36d705c8a31f793423f763/coverage-7.8.2-cp312-cp312-macosx_10_13_x86_64.whl", hash = "sha256:e2f6fe3654468d061942591aef56686131335b7a8325684eda85dacdf311356c", size = 211876, upload-time = "2025-05-23T11:38:29.01Z" },
    { url = "https://files.pythonhosted.org/packages/70/e9/3d715ffd5b6b17a8be80cd14a8917a002530a99943cc1939ad5bb2aa74b9/coverage-7.8.2-cp312-cp312-macosx_11_0_arm64.whl", hash = "sha256:76090fab50610798cc05241bf83b603477c40ee87acd358b66196ab0ca44ffa1", size = 212130, upload-time = "2025-05-23T11:38:30.675Z" },
    { url = "https://files.pythonhosted.org/packages/a0/02/fdce62bb3c21649abfd91fbdcf041fb99be0d728ff00f3f9d54d97ed683e/coverage-7.8.2-cp312-cp312-manylinux_2_17_aarch64.manylinux2014_aarch64.whl", hash = "sha256:2bd0a0a5054be160777a7920b731a0570284db5142abaaf81bcbb282b8d99279", size = 246176, upload-time = "2025-05-23T11:38:32.395Z" },
    { url = "https://files.pythonhosted.org/packages/a7/52/decbbed61e03b6ffe85cd0fea360a5e04a5a98a7423f292aae62423b8557/coverage-7.8.2-cp312-cp312-manylinux_2_5_i686.manylinux1_i686.manylinux_2_17_i686.manylinux2014_i686.whl", hash = "sha256:da23ce9a3d356d0affe9c7036030b5c8f14556bd970c9b224f9c8205505e3b99", size = 243068, upload-time = "2025-05-23T11:38:33.989Z" },
    { url = "https://files.pythonhosted.org/packages/38/6c/d0e9c0cce18faef79a52778219a3c6ee8e336437da8eddd4ab3dbd8fadff/coverage-7.8.2-cp312-cp312-manylinux_2_5_x86_64.manylinux1_x86_64.manylinux_2_17_x86_64.manylinux2014_x86_64.whl", hash = "sha256:c9392773cffeb8d7e042a7b15b82a414011e9d2b5fdbbd3f7e6a6b17d5e21b20", size = 245328, upload-time = "2025-05-23T11:38:35.568Z" },
    { url = "https://files.pythonhosted.org/packages/f0/70/f703b553a2f6b6c70568c7e398ed0789d47f953d67fbba36a327714a7bca/coverage-7.8.2-cp312-cp312-musllinux_1_2_aarch64.whl", hash = "sha256:876cbfd0b09ce09d81585d266c07a32657beb3eaec896f39484b631555be0fe2", size = 245099, upload-time = "2025-05-23T11:38:37.627Z" },
    { url = "https://files.pythonhosted.org/packages/ec/fb/4cbb370dedae78460c3aacbdad9d249e853f3bc4ce5ff0e02b1983d03044/coverage-7.8.2-cp312-cp312-musllinux_1_2_i686.whl", hash = "sha256:3da9b771c98977a13fbc3830f6caa85cae6c9c83911d24cb2d218e9394259c57", size = 243314, upload-time = "2025-05-23T11:38:39.238Z" },
    { url = "https://files.pythonhosted.org/packages/39/9f/1afbb2cb9c8699b8bc38afdce00a3b4644904e6a38c7bf9005386c9305ec/coverage-7.8.2-cp312-cp312-musllinux_1_2_x86_64.whl", hash = "sha256:9a990f6510b3292686713bfef26d0049cd63b9c7bb17e0864f133cbfd2e6167f", size = 244489, upload-time = "2025-05-23T11:38:40.845Z" },
    { url = "https://files.pythonhosted.org/packages/79/fa/f3e7ec7d220bff14aba7a4786ae47043770cbdceeea1803083059c878837/coverage-7.8.2-cp312-cp312-win32.whl", hash = "sha256:bf8111cddd0f2b54d34e96613e7fbdd59a673f0cf5574b61134ae75b6f5a33b8", size = 214366, upload-time = "2025-05-23T11:38:43.551Z" },
    { url = "https://files.pythonhosted.org/packages/54/aa/9cbeade19b7e8e853e7ffc261df885d66bf3a782c71cba06c17df271f9e6/coverage-7.8.2-cp312-cp312-win_amd64.whl", hash = "sha256:86a323a275e9e44cdf228af9b71c5030861d4d2610886ab920d9945672a81223", size = 215165, upload-time = "2025-05-23T11:38:45.148Z" },
    { url = "https://files.pythonhosted.org/packages/c4/73/e2528bf1237d2448f882bbebaec5c3500ef07301816c5c63464b9da4d88a/coverage-7.8.2-cp312-cp312-win_arm64.whl", hash = "sha256:820157de3a589e992689ffcda8639fbabb313b323d26388d02e154164c57b07f", size = 213548, upload-time = "2025-05-23T11:38:46.74Z" },
    { url = "https://files.pythonhosted.org/packages/1a/93/eb6400a745ad3b265bac36e8077fdffcf0268bdbbb6c02b7220b624c9b31/coverage-7.8.2-cp313-cp313-macosx_10_13_x86_64.whl", hash = "sha256:ea561010914ec1c26ab4188aef8b1567272ef6de096312716f90e5baa79ef8ca", size = 211898, upload-time = "2025-05-23T11:38:49.066Z" },
    { url = "https://files.pythonhosted.org/packages/1b/7c/bdbf113f92683024406a1cd226a199e4200a2001fc85d6a6e7e299e60253/coverage-7.8.2-cp313-cp313-macosx_11_0_arm64.whl", hash = "sha256:cb86337a4fcdd0e598ff2caeb513ac604d2f3da6d53df2c8e368e07ee38e277d", size = 212171, upload-time = "2025-05-23T11:38:51.207Z" },
    { url = "https://files.pythonhosted.org/packages/91/22/594513f9541a6b88eb0dba4d5da7d71596dadef6b17a12dc2c0e859818a9/coverage-7.8.2-cp313-cp313-manylinux_2_17_aarch64.manylinux2014_aarch64.whl", hash = "sha256:26a4636ddb666971345541b59899e969f3b301143dd86b0ddbb570bd591f1e85", size = 245564, upload-time = "2025-05-23T11:38:52.857Z" },
    { url = "https://files.pythonhosted.org/packages/1f/f4/2860fd6abeebd9f2efcfe0fd376226938f22afc80c1943f363cd3c28421f/coverage-7.8.2-cp313-cp313-manylinux_2_5_i686.manylinux1_i686.manylinux_2_17_i686.manylinux2014_i686.whl", hash = "sha256:5040536cf9b13fb033f76bcb5e1e5cb3b57c4807fef37db9e0ed129c6a094257", size = 242719, upload-time = "2025-05-23T11:38:54.529Z" },
    { url = "https://files.pythonhosted.org/packages/89/60/f5f50f61b6332451520e6cdc2401700c48310c64bc2dd34027a47d6ab4ca/coverage-7.8.2-cp313-cp313-manylinux_2_5_x86_64.manylinux1_x86_64.manylinux_2_17_x86_64.manylinux2014_x86_64.whl", hash = "sha256:dc67994df9bcd7e0150a47ef41278b9e0a0ea187caba72414b71dc590b99a108", size = 244634, upload-time = "2025-05-23T11:38:57.326Z" },
    { url = "https://files.pythonhosted.org/packages/3b/70/7f4e919039ab7d944276c446b603eea84da29ebcf20984fb1fdf6e602028/coverage-7.8.2-cp313-cp313-musllinux_1_2_aarch64.whl", hash = "sha256:6e6c86888fd076d9e0fe848af0a2142bf606044dc5ceee0aa9eddb56e26895a0", size = 244824, upload-time = "2025-05-23T11:38:59.421Z" },
    { url = "https://files.pythonhosted.org/packages/26/45/36297a4c0cea4de2b2c442fe32f60c3991056c59cdc3cdd5346fbb995c97/coverage-7.8.2-cp313-cp313-musllinux_1_2_i686.whl", hash = "sha256:684ca9f58119b8e26bef860db33524ae0365601492e86ba0b71d513f525e7050", size = 242872, upload-time = "2025-05-23T11:39:01.049Z" },
    { url = "https://files.pythonhosted.org/packages/a4/71/e041f1b9420f7b786b1367fa2a375703889ef376e0d48de9f5723fb35f11/coverage-7.8.2-cp313-cp313-musllinux_1_2_x86_64.whl", hash = "sha256:8165584ddedb49204c4e18da083913bdf6a982bfb558632a79bdaadcdafd0d48", size = 244179, upload-time = "2025-05-23T11:39:02.709Z" },
    { url = "https://files.pythonhosted.org/packages/bd/db/3c2bf49bdc9de76acf2491fc03130c4ffc51469ce2f6889d2640eb563d77/coverage-7.8.2-cp313-cp313-win32.whl", hash = "sha256:34759ee2c65362163699cc917bdb2a54114dd06d19bab860725f94ef45a3d9b7", size = 214393, upload-time = "2025-05-23T11:39:05.457Z" },
    { url = "https://files.pythonhosted.org/packages/c6/dc/947e75d47ebbb4b02d8babb1fad4ad381410d5bc9da7cfca80b7565ef401/coverage-7.8.2-cp313-cp313-win_amd64.whl", hash = "sha256:2f9bc608fbafaee40eb60a9a53dbfb90f53cc66d3d32c2849dc27cf5638a21e3", size = 215194, upload-time = "2025-05-23T11:39:07.171Z" },
    { url = "https://files.pythonhosted.org/packages/90/31/a980f7df8a37eaf0dc60f932507fda9656b3a03f0abf188474a0ea188d6d/coverage-7.8.2-cp313-cp313-win_arm64.whl", hash = "sha256:9fe449ee461a3b0c7105690419d0b0aba1232f4ff6d120a9e241e58a556733f7", size = 213580, upload-time = "2025-05-23T11:39:08.862Z" },
    { url = "https://files.pythonhosted.org/packages/8a/6a/25a37dd90f6c95f59355629417ebcb74e1c34e38bb1eddf6ca9b38b0fc53/coverage-7.8.2-cp313-cp313t-macosx_10_13_x86_64.whl", hash = "sha256:8369a7c8ef66bded2b6484053749ff220dbf83cba84f3398c84c51a6f748a008", size = 212734, upload-time = "2025-05-23T11:39:11.109Z" },
    { url = "https://files.pythonhosted.org/packages/36/8b/3a728b3118988725f40950931abb09cd7f43b3c740f4640a59f1db60e372/coverage-7.8.2-cp313-cp313t-macosx_11_0_arm64.whl", hash = "sha256:159b81df53a5fcbc7d45dae3adad554fdbde9829a994e15227b3f9d816d00b36", size = 212959, upload-time = "2025-05-23T11:39:12.751Z" },
    { url = "https://files.pythonhosted.org/packages/53/3c/212d94e6add3a3c3f412d664aee452045ca17a066def8b9421673e9482c4/coverage-7.8.2-cp313-cp313t-manylinux_2_17_aarch64.manylinux2014_aarch64.whl", hash = "sha256:e6fcbbd35a96192d042c691c9e0c49ef54bd7ed865846a3c9d624c30bb67ce46", size = 257024, upload-time = "2025-05-23T11:39:15.569Z" },
    { url = "https://files.pythonhosted.org/packages/a4/40/afc03f0883b1e51bbe804707aae62e29c4e8c8bbc365c75e3e4ddeee9ead/coverage-7.8.2-cp313-cp313t-manylinux_2_5_i686.manylinux1_i686.manylinux_2_17_i686.manylinux2014_i686.whl", hash = "sha256:05364b9cc82f138cc86128dc4e2e1251c2981a2218bfcd556fe6b0fbaa3501be", size = 252867, upload-time = "2025-05-23T11:39:17.64Z" },
    { url = "https://files.pythonhosted.org/packages/18/a2/3699190e927b9439c6ded4998941a3c1d6fa99e14cb28d8536729537e307/coverage-7.8.2-cp313-cp313t-manylinux_2_5_x86_64.manylinux1_x86_64.manylinux_2_17_x86_64.manylinux2014_x86_64.whl", hash = "sha256:46d532db4e5ff3979ce47d18e2fe8ecad283eeb7367726da0e5ef88e4fe64740", size = 255096, upload-time = "2025-05-23T11:39:19.328Z" },
    { url = "https://files.pythonhosted.org/packages/b4/06/16e3598b9466456b718eb3e789457d1a5b8bfb22e23b6e8bbc307df5daf0/coverage-7.8.2-cp313-cp313t-musllinux_1_2_aarch64.whl", hash = "sha256:4000a31c34932e7e4fa0381a3d6deb43dc0c8f458e3e7ea6502e6238e10be625", size = 256276, upload-time = "2025-05-23T11:39:21.077Z" },
    { url = "https://files.pythonhosted.org/packages/a7/d5/4b5a120d5d0223050a53d2783c049c311eea1709fa9de12d1c358e18b707/coverage-7.8.2-cp313-cp313t-musllinux_1_2_i686.whl", hash = "sha256:43ff5033d657cd51f83015c3b7a443287250dc14e69910577c3e03bd2e06f27b", size = 254478, upload-time = "2025-05-23T11:39:22.838Z" },
    { url = "https://files.pythonhosted.org/packages/ba/85/f9ecdb910ecdb282b121bfcaa32fa8ee8cbd7699f83330ee13ff9bbf1a85/coverage-7.8.2-cp313-cp313t-musllinux_1_2_x86_64.whl", hash = "sha256:94316e13f0981cbbba132c1f9f365cac1d26716aaac130866ca812006f662199", size = 255255, upload-time = "2025-05-23T11:39:24.644Z" },
    { url = "https://files.pythonhosted.org/packages/50/63/2d624ac7d7ccd4ebbd3c6a9eba9d7fc4491a1226071360d59dd84928ccb2/coverage-7.8.2-cp313-cp313t-win32.whl", hash = "sha256:3f5673888d3676d0a745c3d0e16da338c5eea300cb1f4ada9c872981265e76d8", size = 215109, upload-time = "2025-05-23T11:39:26.722Z" },
    { url = "https://files.pythonhosted.org/packages/22/5e/7053b71462e970e869111c1853afd642212568a350eba796deefdfbd0770/coverage-7.8.2-cp313-cp313t-win_amd64.whl", hash = "sha256:2c08b05ee8d7861e45dc5a2cc4195c8c66dca5ac613144eb6ebeaff2d502e73d", size = 216268, upload-time = "2025-05-23T11:39:28.429Z" },
    { url = "https://files.pythonhosted.org/packages/07/69/afa41aa34147655543dbe96994f8a246daf94b361ccf5edfd5df62ce066a/coverage-7.8.2-cp313-cp313t-win_arm64.whl", hash = "sha256:1e1448bb72b387755e1ff3ef1268a06617afd94188164960dba8d0245a46004b", size = 214071, upload-time = "2025-05-23T11:39:30.55Z" },
    { url = "https://files.pythonhosted.org/packages/69/2f/572b29496d8234e4a7773200dd835a0d32d9e171f2d974f3fe04a9dbc271/coverage-7.8.2-pp39.pp310.pp311-none-any.whl", hash = "sha256:ec455eedf3ba0bbdf8f5a570012617eb305c63cb9f03428d39bf544cb2b94837", size = 203636, upload-time = "2025-05-23T11:39:52.002Z" },
    { url = "https://files.pythonhosted.org/packages/a0/1a/0b9c32220ad694d66062f571cc5cedfa9997b64a591e8a500bb63de1bd40/coverage-7.8.2-py3-none-any.whl", hash = "sha256:726f32ee3713f7359696331a18daf0c3b3a70bb0ae71141b9d3c52be7c595e32", size = 203623, upload-time = "2025-05-23T11:39:53.846Z" },
]

[package.optional-dependencies]
toml = [
    { name = "tomli", marker = "python_full_version <= '3.11'" },
]

[[package]]
name = "coveralls"
version = "4.0.1"
source = { registry = "https://pypi.org/simple" }
dependencies = [
    { name = "coverage", extra = ["toml"] },
    { name = "docopt" },
    { name = "requests" },
]
sdist = { url = "https://files.pythonhosted.org/packages/61/75/a454fb443eb6a053833f61603a432ffbd7dd6ae53a11159bacfadb9d6219/coveralls-4.0.1.tar.gz", hash = "sha256:7b2a0a2bcef94f295e3cf28dcc55ca40b71c77d1c2446b538e85f0f7bc21aa69", size = 12419, upload-time = "2024-05-15T12:56:14.297Z" }
wheels = [
    { url = "https://files.pythonhosted.org/packages/63/e5/6708c75e2a4cfca929302d4d9b53b862c6dc65bd75e6933ea3d20016d41d/coveralls-4.0.1-py3-none-any.whl", hash = "sha256:7a6b1fa9848332c7b2221afb20f3df90272ac0167060f41b5fe90429b30b1809", size = 13599, upload-time = "2024-05-15T12:56:12.342Z" },
]

[[package]]
name = "cryptography"
version = "45.0.3"
source = { registry = "https://pypi.org/simple" }
dependencies = [
    { name = "cffi", marker = "platform_python_implementation != 'PyPy'" },
]
sdist = { url = "https://files.pythonhosted.org/packages/13/1f/9fa001e74a1993a9cadd2333bb889e50c66327b8594ac538ab8a04f915b7/cryptography-45.0.3.tar.gz", hash = "sha256:ec21313dd335c51d7877baf2972569f40a4291b76a0ce51391523ae358d05899", size = 744738, upload-time = "2025-05-25T14:17:24.777Z" }
wheels = [
    { url = "https://files.pythonhosted.org/packages/71/3d/ac361649a0bfffc105e2298b720d8b862330a767dab27c06adc2ddbef96a/cryptography-45.0.3-cp311-abi3-manylinux_2_17_aarch64.manylinux2014_aarch64.whl", hash = "sha256:d377dde61c5d67eb4311eace661c3efda46c62113ff56bf05e2d679e02aebb5b", size = 4205541, upload-time = "2025-05-25T14:16:14.333Z" },
    { url = "https://files.pythonhosted.org/packages/70/3e/c02a043750494d5c445f769e9c9f67e550d65060e0bfce52d91c1362693d/cryptography-45.0.3-cp311-abi3-manylinux_2_17_x86_64.manylinux2014_x86_64.whl", hash = "sha256:fae1e637f527750811588e4582988932c222f8251f7b7ea93739acb624e1487f", size = 4433275, upload-time = "2025-05-25T14:16:16.421Z" },
    { url = "https://files.pythonhosted.org/packages/40/7a/9af0bfd48784e80eef3eb6fd6fde96fe706b4fc156751ce1b2b965dada70/cryptography-45.0.3-cp311-abi3-manylinux_2_28_aarch64.whl", hash = "sha256:ca932e11218bcc9ef812aa497cdf669484870ecbcf2d99b765d6c27a86000942", size = 4209173, upload-time = "2025-05-25T14:16:18.163Z" },
    { url = "https://files.pythonhosted.org/packages/31/5f/d6f8753c8708912df52e67969e80ef70b8e8897306cd9eb8b98201f8c184/cryptography-45.0.3-cp311-abi3-manylinux_2_28_armv7l.manylinux_2_31_armv7l.whl", hash = "sha256:af3f92b1dc25621f5fad065288a44ac790c5798e986a34d393ab27d2b27fcff9", size = 3898150, upload-time = "2025-05-25T14:16:20.34Z" },
    { url = "https://files.pythonhosted.org/packages/8b/50/f256ab79c671fb066e47336706dc398c3b1e125f952e07d54ce82cf4011a/cryptography-45.0.3-cp311-abi3-manylinux_2_28_x86_64.whl", hash = "sha256:2f8f8f0b73b885ddd7f3d8c2b2234a7d3ba49002b0223f58cfde1bedd9563c56", size = 4466473, upload-time = "2025-05-25T14:16:22.605Z" },
    { url = "https://files.pythonhosted.org/packages/62/e7/312428336bb2df0848d0768ab5a062e11a32d18139447a76dfc19ada8eed/cryptography-45.0.3-cp311-abi3-manylinux_2_34_aarch64.whl", hash = "sha256:9cc80ce69032ffa528b5e16d217fa4d8d4bb7d6ba8659c1b4d74a1b0f4235fca", size = 4211890, upload-time = "2025-05-25T14:16:24.738Z" },
    { url = "https://files.pythonhosted.org/packages/e7/53/8a130e22c1e432b3c14896ec5eb7ac01fb53c6737e1d705df7e0efb647c6/cryptography-45.0.3-cp311-abi3-manylinux_2_34_x86_64.whl", hash = "sha256:c824c9281cb628015bfc3c59335163d4ca0540d49de4582d6c2637312907e4b1", size = 4466300, upload-time = "2025-05-25T14:16:26.768Z" },
    { url = "https://files.pythonhosted.org/packages/ba/75/6bb6579688ef805fd16a053005fce93944cdade465fc92ef32bbc5c40681/cryptography-45.0.3-cp311-abi3-musllinux_1_2_aarch64.whl", hash = "sha256:5833bb4355cb377ebd880457663a972cd044e7f49585aee39245c0d592904578", size = 4332483, upload-time = "2025-05-25T14:16:28.316Z" },
    { url = "https://files.pythonhosted.org/packages/2f/11/2538f4e1ce05c6c4f81f43c1ef2bd6de7ae5e24ee284460ff6c77e42ca77/cryptography-45.0.3-cp311-abi3-musllinux_1_2_x86_64.whl", hash = "sha256:9bb5bf55dcb69f7067d80354d0a348368da907345a2c448b0babc4215ccd3497", size = 4573714, upload-time = "2025-05-25T14:16:30.474Z" },
    { url = "https://files.pythonhosted.org/packages/46/c7/c7d05d0e133a09fc677b8a87953815c522697bdf025e5cac13ba419e7240/cryptography-45.0.3-cp37-abi3-manylinux_2_17_aarch64.manylinux2014_aarch64.whl", hash = "sha256:c5edcb90da1843df85292ef3a313513766a78fbbb83f584a5a58fb001a5a9d57", size = 4196181, upload-time = "2025-05-25T14:16:37.934Z" },
    { url = "https://files.pythonhosted.org/packages/08/7a/6ad3aa796b18a683657cef930a986fac0045417e2dc428fd336cfc45ba52/cryptography-45.0.3-cp37-abi3-manylinux_2_17_x86_64.manylinux2014_x86_64.whl", hash = "sha256:38deed72285c7ed699864f964a3f4cf11ab3fb38e8d39cfcd96710cd2b5bb716", size = 4423370, upload-time = "2025-05-25T14:16:39.502Z" },
    { url = "https://files.pythonhosted.org/packages/4f/58/ec1461bfcb393525f597ac6a10a63938d18775b7803324072974b41a926b/cryptography-45.0.3-cp37-abi3-manylinux_2_28_aarch64.whl", hash = "sha256:5555365a50efe1f486eed6ac7062c33b97ccef409f5970a0b6f205a7cfab59c8", size = 4197839, upload-time = "2025-05-25T14:16:41.322Z" },
    { url = "https://files.pythonhosted.org/packages/d4/3d/5185b117c32ad4f40846f579369a80e710d6146c2baa8ce09d01612750db/cryptography-45.0.3-cp37-abi3-manylinux_2_28_armv7l.manylinux_2_31_armv7l.whl", hash = "sha256:9e4253ed8f5948a3589b3caee7ad9a5bf218ffd16869c516535325fece163dcc", size = 3886324, upload-time = "2025-05-25T14:16:43.041Z" },
    { url = "https://files.pythonhosted.org/packages/67/85/caba91a57d291a2ad46e74016d1f83ac294f08128b26e2a81e9b4f2d2555/cryptography-45.0.3-cp37-abi3-manylinux_2_28_x86_64.whl", hash = "sha256:cfd84777b4b6684955ce86156cfb5e08d75e80dc2585e10d69e47f014f0a5342", size = 4450447, upload-time = "2025-05-25T14:16:44.759Z" },
    { url = "https://files.pythonhosted.org/packages/ae/d1/164e3c9d559133a38279215c712b8ba38e77735d3412f37711b9f8f6f7e0/cryptography-45.0.3-cp37-abi3-manylinux_2_34_aarch64.whl", hash = "sha256:a2b56de3417fd5f48773ad8e91abaa700b678dc7fe1e0c757e1ae340779acf7b", size = 4200576, upload-time = "2025-05-25T14:16:46.438Z" },
    { url = "https://files.pythonhosted.org/packages/71/7a/e002d5ce624ed46dfc32abe1deff32190f3ac47ede911789ee936f5a4255/cryptography-45.0.3-cp37-abi3-manylinux_2_34_x86_64.whl", hash = "sha256:57a6500d459e8035e813bd8b51b671977fb149a8c95ed814989da682314d0782", size = 4450308, upload-time = "2025-05-25T14:16:48.228Z" },
    { url = "https://files.pythonhosted.org/packages/87/ad/3fbff9c28cf09b0a71e98af57d74f3662dea4a174b12acc493de00ea3f28/cryptography-45.0.3-cp37-abi3-musllinux_1_2_aarch64.whl", hash = "sha256:f22af3c78abfbc7cbcdf2c55d23c3e022e1a462ee2481011d518c7fb9c9f3d65", size = 4325125, upload-time = "2025-05-25T14:16:49.844Z" },
    { url = "https://files.pythonhosted.org/packages/f5/b4/51417d0cc01802304c1984d76e9592f15e4801abd44ef7ba657060520bf0/cryptography-45.0.3-cp37-abi3-musllinux_1_2_x86_64.whl", hash = "sha256:232954730c362638544758a8160c4ee1b832dc011d2c41a306ad8f7cccc5bb0b", size = 4560038, upload-time = "2025-05-25T14:16:51.398Z" },
    { url = "https://files.pythonhosted.org/packages/45/0b/87556d3337f5e93c37fda0a0b5d3e7b4f23670777ce8820fce7962a7ed22/cryptography-45.0.3-pp310-pypy310_pp73-manylinux_2_28_aarch64.whl", hash = "sha256:fed5aaca1750e46db870874c9c273cd5182a9e9deb16f06f7bdffdb5c2bde4b9", size = 4142867, upload-time = "2025-05-25T14:16:58.459Z" },
    { url = "https://files.pythonhosted.org/packages/72/ba/21356dd0bcb922b820211336e735989fe2cf0d8eaac206335a0906a5a38c/cryptography-45.0.3-pp310-pypy310_pp73-manylinux_2_28_x86_64.whl", hash = "sha256:00094838ecc7c6594171e8c8a9166124c1197b074cfca23645cee573910d76bc", size = 4385000, upload-time = "2025-05-25T14:17:00.656Z" },
    { url = "https://files.pythonhosted.org/packages/2f/2b/71c78d18b804c317b66283be55e20329de5cd7e1aec28e4c5fbbe21fd046/cryptography-45.0.3-pp310-pypy310_pp73-manylinux_2_34_aarch64.whl", hash = "sha256:92d5f428c1a0439b2040435a1d6bc1b26ebf0af88b093c3628913dd464d13fa1", size = 4144195, upload-time = "2025-05-25T14:17:02.782Z" },
    { url = "https://files.pythonhosted.org/packages/55/3e/9f9b468ea779b4dbfef6af224804abd93fbcb2c48605d7443b44aea77979/cryptography-45.0.3-pp310-pypy310_pp73-manylinux_2_34_x86_64.whl", hash = "sha256:ec64ee375b5aaa354b2b273c921144a660a511f9df8785e6d1c942967106438e", size = 4384540, upload-time = "2025-05-25T14:17:04.49Z" },
    { url = "https://files.pythonhosted.org/packages/96/61/751ebea58c87b5be533c429f01996050a72c7283b59eee250275746632ea/cryptography-45.0.3-pp311-pypy311_pp73-manylinux_2_28_aarch64.whl", hash = "sha256:555e5e2d3a53b4fabeca32835878b2818b3f23966a4efb0d566689777c5a12c8", size = 4146964, upload-time = "2025-05-25T14:17:09.538Z" },
    { url = "https://files.pythonhosted.org/packages/8d/01/28c90601b199964de383da0b740b5156f5d71a1da25e7194fdf793d373ef/cryptography-45.0.3-pp311-pypy311_pp73-manylinux_2_28_x86_64.whl", hash = "sha256:25286aacb947286620a31f78f2ed1a32cded7be5d8b729ba3fb2c988457639e4", size = 4388103, upload-time = "2025-05-25T14:17:11.978Z" },
    { url = "https://files.pythonhosted.org/packages/3d/ec/cd892180b9e42897446ef35c62442f5b8b039c3d63a05f618aa87ec9ebb5/cryptography-45.0.3-pp311-pypy311_pp73-manylinux_2_34_aarch64.whl", hash = "sha256:050ce5209d5072472971e6efbfc8ec5a8f9a841de5a4db0ebd9c2e392cb81972", size = 4150031, upload-time = "2025-05-25T14:17:14.131Z" },
    { url = "https://files.pythonhosted.org/packages/db/d4/22628c2dedd99289960a682439c6d3aa248dff5215123ead94ac2d82f3f5/cryptography-45.0.3-pp311-pypy311_pp73-manylinux_2_34_x86_64.whl", hash = "sha256:dc10ec1e9f21f33420cc05214989544727e776286c1c16697178978327b95c9c", size = 4387389, upload-time = "2025-05-25T14:17:17.303Z" },
]

[[package]]
name = "csscompressor"
version = "0.9.5"
source = { registry = "https://pypi.org/simple" }
sdist = { url = "https://files.pythonhosted.org/packages/f1/2a/8c3ac3d8bc94e6de8d7ae270bb5bc437b210bb9d6d9e46630c98f4abd20c/csscompressor-0.9.5.tar.gz", hash = "sha256:afa22badbcf3120a4f392e4d22f9fff485c044a1feda4a950ecc5eba9dd31a05", size = 237808, upload-time = "2017-11-26T21:13:08.238Z" }

[[package]]
name = "dacite"
version = "1.9.2"
source = { registry = "https://pypi.org/simple" }
sdist = { url = "https://files.pythonhosted.org/packages/55/a0/7ca79796e799a3e782045d29bf052b5cde7439a2bbb17f15ff44f7aacc63/dacite-1.9.2.tar.gz", hash = "sha256:6ccc3b299727c7aa17582f0021f6ae14d5de47c7227932c47fec4cdfefd26f09", size = 22420, upload-time = "2025-02-05T09:27:29.757Z" }
wheels = [
    { url = "https://files.pythonhosted.org/packages/94/35/386550fd60316d1e37eccdda609b074113298f23cef5bddb2049823fe666/dacite-1.9.2-py3-none-any.whl", hash = "sha256:053f7c3f5128ca2e9aceb66892b1a3c8936d02c686e707bee96e19deef4bc4a0", size = 16600, upload-time = "2025-02-05T09:27:24.345Z" },
]

[[package]]
name = "dill"
version = "0.4.0"
source = { registry = "https://pypi.org/simple" }
sdist = { url = "https://files.pythonhosted.org/packages/12/80/630b4b88364e9a8c8c5797f4602d0f76ef820909ee32f0bacb9f90654042/dill-0.4.0.tar.gz", hash = "sha256:0633f1d2df477324f53a895b02c901fb961bdbf65a17122586ea7019292cbcf0", size = 186976, upload-time = "2025-04-16T00:41:48.867Z" }
wheels = [
    { url = "https://files.pythonhosted.org/packages/50/3d/9373ad9c56321fdab5b41197068e1d8c25883b3fea29dd361f9b55116869/dill-0.4.0-py3-none-any.whl", hash = "sha256:44f54bf6412c2c8464c14e8243eb163690a9800dbe2c367330883b19c7561049", size = 119668, upload-time = "2025-04-16T00:41:47.671Z" },
]

[[package]]
name = "distlib"
version = "0.3.9"
source = { registry = "https://pypi.org/simple" }
sdist = { url = "https://files.pythonhosted.org/packages/0d/dd/1bec4c5ddb504ca60fc29472f3d27e8d4da1257a854e1d96742f15c1d02d/distlib-0.3.9.tar.gz", hash = "sha256:a60f20dea646b8a33f3e7772f74dc0b2d0772d2837ee1342a00645c81edf9403", size = 613923, upload-time = "2024-10-09T18:35:47.551Z" }
wheels = [
    { url = "https://files.pythonhosted.org/packages/91/a1/cf2472db20f7ce4a6be1253a81cfdf85ad9c7885ffbed7047fb72c24cf87/distlib-0.3.9-py2.py3-none-any.whl", hash = "sha256:47f8c22fd27c27e25a65601af709b38e4f0a45ea4fc2e710f65755fa8caaaf87", size = 468973, upload-time = "2024-10-09T18:35:44.272Z" },
]

[[package]]
name = "docopt"
version = "0.6.2"
source = { registry = "https://pypi.org/simple" }
sdist = { url = "https://files.pythonhosted.org/packages/a2/55/8f8cab2afd404cf578136ef2cc5dfb50baa1761b68c9da1fb1e4eed343c9/docopt-0.6.2.tar.gz", hash = "sha256:49b3a825280bd66b3aa83585ef59c4a8c82f2c8a522dbe754a8bc8d08c85c491", size = 25901, upload-time = "2014-06-16T11:18:57.406Z" }

[[package]]
name = "exceptiongroup"
version = "1.3.0"
source = { registry = "https://pypi.org/simple" }
dependencies = [
    { name = "typing-extensions", marker = "python_full_version < '3.11'" },
]
sdist = { url = "https://files.pythonhosted.org/packages/0b/9f/a65090624ecf468cdca03533906e7c69ed7588582240cfe7cc9e770b50eb/exceptiongroup-1.3.0.tar.gz", hash = "sha256:b241f5885f560bc56a59ee63ca4c6a8bfa46ae4ad651af316d4e81817bb9fd88", size = 29749, upload-time = "2025-05-10T17:42:51.123Z" }
wheels = [
    { url = "https://files.pythonhosted.org/packages/36/f4/c6e662dade71f56cd2f3735141b265c3c79293c109549c1e6933b0651ffc/exceptiongroup-1.3.0-py3-none-any.whl", hash = "sha256:4d111e6e0c13d0644cad6ddaa7ed0261a0b36971f6d23e7ec9b4b9097da78a10", size = 16674, upload-time = "2025-05-10T17:42:49.33Z" },
]

[[package]]
name = "filelock"
version = "3.18.0"
source = { registry = "https://pypi.org/simple" }
sdist = { url = "https://files.pythonhosted.org/packages/0a/10/c23352565a6544bdc5353e0b15fc1c563352101f30e24bf500207a54df9a/filelock-3.18.0.tar.gz", hash = "sha256:adbc88eabb99d2fec8c9c1b229b171f18afa655400173ddc653d5d01501fb9f2", size = 18075, upload-time = "2025-03-14T07:11:40.47Z" }
wheels = [
    { url = "https://files.pythonhosted.org/packages/4d/36/2a115987e2d8c300a974597416d9de88f2444426de9571f4b59b2cca3acc/filelock-3.18.0-py3-none-any.whl", hash = "sha256:c401f4f8377c4464e6db25fff06205fd89bdd83b65eb0488ed1b160f780e21de", size = 16215, upload-time = "2025-03-14T07:11:39.145Z" },
]

[[package]]
name = "frozenlist"
version = "1.7.0"
source = { registry = "https://pypi.org/simple" }
sdist = { url = "https://files.pythonhosted.org/packages/79/b1/b64018016eeb087db503b038296fd782586432b9c077fc5c7839e9cb6ef6/frozenlist-1.7.0.tar.gz", hash = "sha256:2e310d81923c2437ea8670467121cc3e9b0f76d3043cc1d2331d56c7fb7a3a8f", size = 45078, upload-time = "2025-06-09T23:02:35.538Z" }
wheels = [
    { url = "https://files.pythonhosted.org/packages/af/36/0da0a49409f6b47cc2d060dc8c9040b897b5902a8a4e37d9bc1deb11f680/frozenlist-1.7.0-cp310-cp310-macosx_10_9_universal2.whl", hash = "sha256:cc4df77d638aa2ed703b878dd093725b72a824c3c546c076e8fdf276f78ee84a", size = 81304, upload-time = "2025-06-09T22:59:46.226Z" },
    { url = "https://files.pythonhosted.org/packages/77/f0/77c11d13d39513b298e267b22eb6cb559c103d56f155aa9a49097221f0b6/frozenlist-1.7.0-cp310-cp310-macosx_10_9_x86_64.whl", hash = "sha256:716a9973a2cc963160394f701964fe25012600f3d311f60c790400b00e568b61", size = 47735, upload-time = "2025-06-09T22:59:48.133Z" },
    { url = "https://files.pythonhosted.org/packages/37/12/9d07fa18971a44150593de56b2f2947c46604819976784bcf6ea0d5db43b/frozenlist-1.7.0-cp310-cp310-macosx_11_0_arm64.whl", hash = "sha256:a0fd1bad056a3600047fb9462cff4c5322cebc59ebf5d0a3725e0ee78955001d", size = 46775, upload-time = "2025-06-09T22:59:49.564Z" },
    { url = "https://files.pythonhosted.org/packages/70/34/f73539227e06288fcd1f8a76853e755b2b48bca6747e99e283111c18bcd4/frozenlist-1.7.0-cp310-cp310-manylinux_2_17_aarch64.manylinux2014_aarch64.whl", hash = "sha256:3789ebc19cb811163e70fe2bd354cea097254ce6e707ae42e56f45e31e96cb8e", size = 224644, upload-time = "2025-06-09T22:59:51.35Z" },
    { url = "https://files.pythonhosted.org/packages/fb/68/c1d9c2f4a6e438e14613bad0f2973567586610cc22dcb1e1241da71de9d3/frozenlist-1.7.0-cp310-cp310-manylinux_2_17_armv7l.manylinux2014_armv7l.manylinux_2_31_armv7l.whl", hash = "sha256:af369aa35ee34f132fcfad5be45fbfcde0e3a5f6a1ec0712857f286b7d20cca9", size = 222125, upload-time = "2025-06-09T22:59:52.884Z" },
    { url = "https://files.pythonhosted.org/packages/b9/d0/98e8f9a515228d708344d7c6986752be3e3192d1795f748c24bcf154ad99/frozenlist-1.7.0-cp310-cp310-manylinux_2_17_ppc64le.manylinux2014_ppc64le.whl", hash = "sha256:ac64b6478722eeb7a3313d494f8342ef3478dff539d17002f849101b212ef97c", size = 233455, upload-time = "2025-06-09T22:59:54.74Z" },
    { url = "https://files.pythonhosted.org/packages/79/df/8a11bcec5600557f40338407d3e5bea80376ed1c01a6c0910fcfdc4b8993/frozenlist-1.7.0-cp310-cp310-manylinux_2_17_s390x.manylinux2014_s390x.whl", hash = "sha256:f89f65d85774f1797239693cef07ad4c97fdd0639544bad9ac4b869782eb1981", size = 227339, upload-time = "2025-06-09T22:59:56.187Z" },
    { url = "https://files.pythonhosted.org/packages/50/82/41cb97d9c9a5ff94438c63cc343eb7980dac4187eb625a51bdfdb7707314/frozenlist-1.7.0-cp310-cp310-manylinux_2_5_i686.manylinux1_i686.manylinux_2_17_i686.manylinux2014_i686.whl", hash = "sha256:1073557c941395fdfcfac13eb2456cb8aad89f9de27bae29fabca8e563b12615", size = 212969, upload-time = "2025-06-09T22:59:57.604Z" },
    { url = "https://files.pythonhosted.org/packages/13/47/f9179ee5ee4f55629e4f28c660b3fdf2775c8bfde8f9c53f2de2d93f52a9/frozenlist-1.7.0-cp310-cp310-manylinux_2_5_x86_64.manylinux1_x86_64.manylinux_2_17_x86_64.manylinux2014_x86_64.whl", hash = "sha256:1ed8d2fa095aae4bdc7fdd80351009a48d286635edffee66bf865e37a9125c50", size = 222862, upload-time = "2025-06-09T22:59:59.498Z" },
    { url = "https://files.pythonhosted.org/packages/1a/52/df81e41ec6b953902c8b7e3a83bee48b195cb0e5ec2eabae5d8330c78038/frozenlist-1.7.0-cp310-cp310-musllinux_1_2_aarch64.whl", hash = "sha256:24c34bea555fe42d9f928ba0a740c553088500377448febecaa82cc3e88aa1fa", size = 222492, upload-time = "2025-06-09T23:00:01.026Z" },
    { url = "https://files.pythonhosted.org/packages/84/17/30d6ea87fa95a9408245a948604b82c1a4b8b3e153cea596421a2aef2754/frozenlist-1.7.0-cp310-cp310-musllinux_1_2_armv7l.whl", hash = "sha256:69cac419ac6a6baad202c85aaf467b65ac860ac2e7f2ac1686dc40dbb52f6577", size = 238250, upload-time = "2025-06-09T23:00:03.401Z" },
    { url = "https://files.pythonhosted.org/packages/8f/00/ecbeb51669e3c3df76cf2ddd66ae3e48345ec213a55e3887d216eb4fbab3/frozenlist-1.7.0-cp310-cp310-musllinux_1_2_i686.whl", hash = "sha256:960d67d0611f4c87da7e2ae2eacf7ea81a5be967861e0c63cf205215afbfac59", size = 218720, upload-time = "2025-06-09T23:00:05.282Z" },
    { url = "https://files.pythonhosted.org/packages/1a/c0/c224ce0e0eb31cc57f67742071bb470ba8246623c1823a7530be0e76164c/frozenlist-1.7.0-cp310-cp310-musllinux_1_2_ppc64le.whl", hash = "sha256:41be2964bd4b15bf575e5daee5a5ce7ed3115320fb3c2b71fca05582ffa4dc9e", size = 232585, upload-time = "2025-06-09T23:00:07.962Z" },
    { url = "https://files.pythonhosted.org/packages/55/3c/34cb694abf532f31f365106deebdeac9e45c19304d83cf7d51ebbb4ca4d1/frozenlist-1.7.0-cp310-cp310-musllinux_1_2_s390x.whl", hash = "sha256:46d84d49e00c9429238a7ce02dc0be8f6d7cd0cd405abd1bebdc991bf27c15bd", size = 234248, upload-time = "2025-06-09T23:00:09.428Z" },
    { url = "https://files.pythonhosted.org/packages/98/c0/2052d8b6cecda2e70bd81299e3512fa332abb6dcd2969b9c80dfcdddbf75/frozenlist-1.7.0-cp310-cp310-musllinux_1_2_x86_64.whl", hash = "sha256:15900082e886edb37480335d9d518cec978afc69ccbc30bd18610b7c1b22a718", size = 221621, upload-time = "2025-06-09T23:00:11.32Z" },
    { url = "https://files.pythonhosted.org/packages/c5/bf/7dcebae315436903b1d98ffb791a09d674c88480c158aa171958a3ac07f0/frozenlist-1.7.0-cp310-cp310-win32.whl", hash = "sha256:400ddd24ab4e55014bba442d917203c73b2846391dd42ca5e38ff52bb18c3c5e", size = 39578, upload-time = "2025-06-09T23:00:13.526Z" },
    { url = "https://files.pythonhosted.org/packages/8f/5f/f69818f017fa9a3d24d1ae39763e29b7f60a59e46d5f91b9c6b21622f4cd/frozenlist-1.7.0-cp310-cp310-win_amd64.whl", hash = "sha256:6eb93efb8101ef39d32d50bce242c84bcbddb4f7e9febfa7b524532a239b4464", size = 43830, upload-time = "2025-06-09T23:00:14.98Z" },
    { url = "https://files.pythonhosted.org/packages/34/7e/803dde33760128acd393a27eb002f2020ddb8d99d30a44bfbaab31c5f08a/frozenlist-1.7.0-cp311-cp311-macosx_10_9_universal2.whl", hash = "sha256:aa51e147a66b2d74de1e6e2cf5921890de6b0f4820b257465101d7f37b49fb5a", size = 82251, upload-time = "2025-06-09T23:00:16.279Z" },
    { url = "https://files.pythonhosted.org/packages/75/a9/9c2c5760b6ba45eae11334db454c189d43d34a4c0b489feb2175e5e64277/frozenlist-1.7.0-cp311-cp311-macosx_10_9_x86_64.whl", hash = "sha256:9b35db7ce1cd71d36ba24f80f0c9e7cff73a28d7a74e91fe83e23d27c7828750", size = 48183, upload-time = "2025-06-09T23:00:17.698Z" },
    { url = "https://files.pythonhosted.org/packages/47/be/4038e2d869f8a2da165f35a6befb9158c259819be22eeaf9c9a8f6a87771/frozenlist-1.7.0-cp311-cp311-macosx_11_0_arm64.whl", hash = "sha256:34a69a85e34ff37791e94542065c8416c1afbf820b68f720452f636d5fb990cd", size = 47107, upload-time = "2025-06-09T23:00:18.952Z" },
    { url = "https://files.pythonhosted.org/packages/79/26/85314b8a83187c76a37183ceed886381a5f992975786f883472fcb6dc5f2/frozenlist-1.7.0-cp311-cp311-manylinux_2_17_aarch64.manylinux2014_aarch64.whl", hash = "sha256:4a646531fa8d82c87fe4bb2e596f23173caec9185bfbca5d583b4ccfb95183e2", size = 237333, upload-time = "2025-06-09T23:00:20.275Z" },
    { url = "https://files.pythonhosted.org/packages/1f/fd/e5b64f7d2c92a41639ffb2ad44a6a82f347787abc0c7df5f49057cf11770/frozenlist-1.7.0-cp311-cp311-manylinux_2_17_armv7l.manylinux2014_armv7l.manylinux_2_31_armv7l.whl", hash = "sha256:79b2ffbba483f4ed36a0f236ccb85fbb16e670c9238313709638167670ba235f", size = 231724, upload-time = "2025-06-09T23:00:21.705Z" },
    { url = "https://files.pythonhosted.org/packages/20/fb/03395c0a43a5976af4bf7534759d214405fbbb4c114683f434dfdd3128ef/frozenlist-1.7.0-cp311-cp311-manylinux_2_17_ppc64le.manylinux2014_ppc64le.whl", hash = "sha256:a26f205c9ca5829cbf82bb2a84b5c36f7184c4316617d7ef1b271a56720d6b30", size = 245842, upload-time = "2025-06-09T23:00:23.148Z" },
    { url = "https://files.pythonhosted.org/packages/d0/15/c01c8e1dffdac5d9803507d824f27aed2ba76b6ed0026fab4d9866e82f1f/frozenlist-1.7.0-cp311-cp311-manylinux_2_17_s390x.manylinux2014_s390x.whl", hash = "sha256:bcacfad3185a623fa11ea0e0634aac7b691aa925d50a440f39b458e41c561d98", size = 239767, upload-time = "2025-06-09T23:00:25.103Z" },
    { url = "https://files.pythonhosted.org/packages/14/99/3f4c6fe882c1f5514b6848aa0a69b20cb5e5d8e8f51a339d48c0e9305ed0/frozenlist-1.7.0-cp311-cp311-manylinux_2_5_i686.manylinux1_i686.manylinux_2_17_i686.manylinux2014_i686.whl", hash = "sha256:72c1b0fe8fe451b34f12dce46445ddf14bd2a5bcad7e324987194dc8e3a74c86", size = 224130, upload-time = "2025-06-09T23:00:27.061Z" },
    { url = "https://files.pythonhosted.org/packages/4d/83/220a374bd7b2aeba9d0725130665afe11de347d95c3620b9b82cc2fcab97/frozenlist-1.7.0-cp311-cp311-manylinux_2_5_x86_64.manylinux1_x86_64.manylinux_2_17_x86_64.manylinux2014_x86_64.whl", hash = "sha256:61d1a5baeaac6c0798ff6edfaeaa00e0e412d49946c53fae8d4b8e8b3566c4ae", size = 235301, upload-time = "2025-06-09T23:00:29.02Z" },
    { url = "https://files.pythonhosted.org/packages/03/3c/3e3390d75334a063181625343e8daab61b77e1b8214802cc4e8a1bb678fc/frozenlist-1.7.0-cp311-cp311-musllinux_1_2_aarch64.whl", hash = "sha256:7edf5c043c062462f09b6820de9854bf28cc6cc5b6714b383149745e287181a8", size = 234606, upload-time = "2025-06-09T23:00:30.514Z" },
    { url = "https://files.pythonhosted.org/packages/23/1e/58232c19608b7a549d72d9903005e2d82488f12554a32de2d5fb59b9b1ba/frozenlist-1.7.0-cp311-cp311-musllinux_1_2_armv7l.whl", hash = "sha256:d50ac7627b3a1bd2dcef6f9da89a772694ec04d9a61b66cf87f7d9446b4a0c31", size = 248372, upload-time = "2025-06-09T23:00:31.966Z" },
    { url = "https://files.pythonhosted.org/packages/c0/a4/e4a567e01702a88a74ce8a324691e62a629bf47d4f8607f24bf1c7216e7f/frozenlist-1.7.0-cp311-cp311-musllinux_1_2_i686.whl", hash = "sha256:ce48b2fece5aeb45265bb7a58259f45027db0abff478e3077e12b05b17fb9da7", size = 229860, upload-time = "2025-06-09T23:00:33.375Z" },
    { url = "https://files.pythonhosted.org/packages/73/a6/63b3374f7d22268b41a9db73d68a8233afa30ed164c46107b33c4d18ecdd/frozenlist-1.7.0-cp311-cp311-musllinux_1_2_ppc64le.whl", hash = "sha256:fe2365ae915a1fafd982c146754e1de6ab3478def8a59c86e1f7242d794f97d5", size = 245893, upload-time = "2025-06-09T23:00:35.002Z" },
    { url = "https://files.pythonhosted.org/packages/6d/eb/d18b3f6e64799a79673c4ba0b45e4cfbe49c240edfd03a68be20002eaeaa/frozenlist-1.7.0-cp311-cp311-musllinux_1_2_s390x.whl", hash = "sha256:45a6f2fdbd10e074e8814eb98b05292f27bad7d1883afbe009d96abdcf3bc898", size = 246323, upload-time = "2025-06-09T23:00:36.468Z" },
    { url = "https://files.pythonhosted.org/packages/5a/f5/720f3812e3d06cd89a1d5db9ff6450088b8f5c449dae8ffb2971a44da506/frozenlist-1.7.0-cp311-cp311-musllinux_1_2_x86_64.whl", hash = "sha256:21884e23cffabb157a9dd7e353779077bf5b8f9a58e9b262c6caad2ef5f80a56", size = 233149, upload-time = "2025-06-09T23:00:37.963Z" },
    { url = "https://files.pythonhosted.org/packages/69/68/03efbf545e217d5db8446acfd4c447c15b7c8cf4dbd4a58403111df9322d/frozenlist-1.7.0-cp311-cp311-win32.whl", hash = "sha256:284d233a8953d7b24f9159b8a3496fc1ddc00f4db99c324bd5fb5f22d8698ea7", size = 39565, upload-time = "2025-06-09T23:00:39.753Z" },
    { url = "https://files.pythonhosted.org/packages/58/17/fe61124c5c333ae87f09bb67186d65038834a47d974fc10a5fadb4cc5ae1/frozenlist-1.7.0-cp311-cp311-win_amd64.whl", hash = "sha256:387cbfdcde2f2353f19c2f66bbb52406d06ed77519ac7ee21be0232147c2592d", size = 44019, upload-time = "2025-06-09T23:00:40.988Z" },
    { url = "https://files.pythonhosted.org/packages/ef/a2/c8131383f1e66adad5f6ecfcce383d584ca94055a34d683bbb24ac5f2f1c/frozenlist-1.7.0-cp312-cp312-macosx_10_13_universal2.whl", hash = "sha256:3dbf9952c4bb0e90e98aec1bd992b3318685005702656bc6f67c1a32b76787f2", size = 81424, upload-time = "2025-06-09T23:00:42.24Z" },
    { url = "https://files.pythonhosted.org/packages/4c/9d/02754159955088cb52567337d1113f945b9e444c4960771ea90eb73de8db/frozenlist-1.7.0-cp312-cp312-macosx_10_13_x86_64.whl", hash = "sha256:1f5906d3359300b8a9bb194239491122e6cf1444c2efb88865426f170c262cdb", size = 47952, upload-time = "2025-06-09T23:00:43.481Z" },
    { url = "https://files.pythonhosted.org/packages/01/7a/0046ef1bd6699b40acd2067ed6d6670b4db2f425c56980fa21c982c2a9db/frozenlist-1.7.0-cp312-cp312-macosx_11_0_arm64.whl", hash = "sha256:3dabd5a8f84573c8d10d8859a50ea2dec01eea372031929871368c09fa103478", size = 46688, upload-time = "2025-06-09T23:00:44.793Z" },
    { url = "https://files.pythonhosted.org/packages/d6/a2/a910bafe29c86997363fb4c02069df4ff0b5bc39d33c5198b4e9dd42d8f8/frozenlist-1.7.0-cp312-cp312-manylinux_2_17_aarch64.manylinux2014_aarch64.whl", hash = "sha256:aa57daa5917f1738064f302bf2626281a1cb01920c32f711fbc7bc36111058a8", size = 243084, upload-time = "2025-06-09T23:00:46.125Z" },
    { url = "https://files.pythonhosted.org/packages/64/3e/5036af9d5031374c64c387469bfcc3af537fc0f5b1187d83a1cf6fab1639/frozenlist-1.7.0-cp312-cp312-manylinux_2_17_armv7l.manylinux2014_armv7l.manylinux_2_31_armv7l.whl", hash = "sha256:c193dda2b6d49f4c4398962810fa7d7c78f032bf45572b3e04dd5249dff27e08", size = 233524, upload-time = "2025-06-09T23:00:47.73Z" },
    { url = "https://files.pythonhosted.org/packages/06/39/6a17b7c107a2887e781a48ecf20ad20f1c39d94b2a548c83615b5b879f28/frozenlist-1.7.0-cp312-cp312-manylinux_2_17_ppc64le.manylinux2014_ppc64le.whl", hash = "sha256:bfe2b675cf0aaa6d61bf8fbffd3c274b3c9b7b1623beb3809df8a81399a4a9c4", size = 248493, upload-time = "2025-06-09T23:00:49.742Z" },
    { url = "https://files.pythonhosted.org/packages/be/00/711d1337c7327d88c44d91dd0f556a1c47fb99afc060ae0ef66b4d24793d/frozenlist-1.7.0-cp312-cp312-manylinux_2_17_s390x.manylinux2014_s390x.whl", hash = "sha256:8fc5d5cda37f62b262405cf9652cf0856839c4be8ee41be0afe8858f17f4c94b", size = 244116, upload-time = "2025-06-09T23:00:51.352Z" },
    { url = "https://files.pythonhosted.org/packages/24/fe/74e6ec0639c115df13d5850e75722750adabdc7de24e37e05a40527ca539/frozenlist-1.7.0-cp312-cp312-manylinux_2_5_i686.manylinux1_i686.manylinux_2_17_i686.manylinux2014_i686.whl", hash = "sha256:b0d5ce521d1dd7d620198829b87ea002956e4319002ef0bc8d3e6d045cb4646e", size = 224557, upload-time = "2025-06-09T23:00:52.855Z" },
    { url = "https://files.pythonhosted.org/packages/8d/db/48421f62a6f77c553575201e89048e97198046b793f4a089c79a6e3268bd/frozenlist-1.7.0-cp312-cp312-manylinux_2_5_x86_64.manylinux1_x86_64.manylinux_2_17_x86_64.manylinux2014_x86_64.whl", hash = "sha256:488d0a7d6a0008ca0db273c542098a0fa9e7dfaa7e57f70acef43f32b3f69dca", size = 241820, upload-time = "2025-06-09T23:00:54.43Z" },
    { url = "https://files.pythonhosted.org/packages/1d/fa/cb4a76bea23047c8462976ea7b7a2bf53997a0ca171302deae9d6dd12096/frozenlist-1.7.0-cp312-cp312-musllinux_1_2_aarch64.whl", hash = "sha256:15a7eaba63983d22c54d255b854e8108e7e5f3e89f647fc854bd77a237e767df", size = 236542, upload-time = "2025-06-09T23:00:56.409Z" },
    { url = "https://files.pythonhosted.org/packages/5d/32/476a4b5cfaa0ec94d3f808f193301debff2ea42288a099afe60757ef6282/frozenlist-1.7.0-cp312-cp312-musllinux_1_2_armv7l.whl", hash = "sha256:1eaa7e9c6d15df825bf255649e05bd8a74b04a4d2baa1ae46d9c2d00b2ca2cb5", size = 249350, upload-time = "2025-06-09T23:00:58.468Z" },
    { url = "https://files.pythonhosted.org/packages/8d/ba/9a28042f84a6bf8ea5dbc81cfff8eaef18d78b2a1ad9d51c7bc5b029ad16/frozenlist-1.7.0-cp312-cp312-musllinux_1_2_i686.whl", hash = "sha256:e4389e06714cfa9d47ab87f784a7c5be91d3934cd6e9a7b85beef808297cc025", size = 225093, upload-time = "2025-06-09T23:01:00.015Z" },
    { url = "https://files.pythonhosted.org/packages/bc/29/3a32959e68f9cf000b04e79ba574527c17e8842e38c91d68214a37455786/frozenlist-1.7.0-cp312-cp312-musllinux_1_2_ppc64le.whl", hash = "sha256:73bd45e1488c40b63fe5a7df892baf9e2a4d4bb6409a2b3b78ac1c6236178e01", size = 245482, upload-time = "2025-06-09T23:01:01.474Z" },
    { url = "https://files.pythonhosted.org/packages/80/e8/edf2f9e00da553f07f5fa165325cfc302dead715cab6ac8336a5f3d0adc2/frozenlist-1.7.0-cp312-cp312-musllinux_1_2_s390x.whl", hash = "sha256:99886d98e1643269760e5fe0df31e5ae7050788dd288947f7f007209b8c33f08", size = 249590, upload-time = "2025-06-09T23:01:02.961Z" },
    { url = "https://files.pythonhosted.org/packages/1c/80/9a0eb48b944050f94cc51ee1c413eb14a39543cc4f760ed12657a5a3c45a/frozenlist-1.7.0-cp312-cp312-musllinux_1_2_x86_64.whl", hash = "sha256:290a172aae5a4c278c6da8a96222e6337744cd9c77313efe33d5670b9f65fc43", size = 237785, upload-time = "2025-06-09T23:01:05.095Z" },
    { url = "https://files.pythonhosted.org/packages/f3/74/87601e0fb0369b7a2baf404ea921769c53b7ae00dee7dcfe5162c8c6dbf0/frozenlist-1.7.0-cp312-cp312-win32.whl", hash = "sha256:426c7bc70e07cfebc178bc4c2bf2d861d720c4fff172181eeb4a4c41d4ca2ad3", size = 39487, upload-time = "2025-06-09T23:01:06.54Z" },
    { url = "https://files.pythonhosted.org/packages/0b/15/c026e9a9fc17585a9d461f65d8593d281fedf55fbf7eb53f16c6df2392f9/frozenlist-1.7.0-cp312-cp312-win_amd64.whl", hash = "sha256:563b72efe5da92e02eb68c59cb37205457c977aa7a449ed1b37e6939e5c47c6a", size = 43874, upload-time = "2025-06-09T23:01:07.752Z" },
    { url = "https://files.pythonhosted.org/packages/24/90/6b2cebdabdbd50367273c20ff6b57a3dfa89bd0762de02c3a1eb42cb6462/frozenlist-1.7.0-cp313-cp313-macosx_10_13_universal2.whl", hash = "sha256:ee80eeda5e2a4e660651370ebffd1286542b67e268aa1ac8d6dbe973120ef7ee", size = 79791, upload-time = "2025-06-09T23:01:09.368Z" },
    { url = "https://files.pythonhosted.org/packages/83/2e/5b70b6a3325363293fe5fc3ae74cdcbc3e996c2a11dde2fd9f1fb0776d19/frozenlist-1.7.0-cp313-cp313-macosx_10_13_x86_64.whl", hash = "sha256:d1a81c85417b914139e3a9b995d4a1c84559afc839a93cf2cb7f15e6e5f6ed2d", size = 47165, upload-time = "2025-06-09T23:01:10.653Z" },
    { url = "https://files.pythonhosted.org/packages/f4/25/a0895c99270ca6966110f4ad98e87e5662eab416a17e7fd53c364bf8b954/frozenlist-1.7.0-cp313-cp313-macosx_11_0_arm64.whl", hash = "sha256:cbb65198a9132ebc334f237d7b0df163e4de83fb4f2bdfe46c1e654bdb0c5d43", size = 45881, upload-time = "2025-06-09T23:01:12.296Z" },
    { url = "https://files.pythonhosted.org/packages/19/7c/71bb0bbe0832793c601fff68cd0cf6143753d0c667f9aec93d3c323f4b55/frozenlist-1.7.0-cp313-cp313-manylinux_2_17_aarch64.manylinux2014_aarch64.whl", hash = "sha256:dab46c723eeb2c255a64f9dc05b8dd601fde66d6b19cdb82b2e09cc6ff8d8b5d", size = 232409, upload-time = "2025-06-09T23:01:13.641Z" },
    { url = "https://files.pythonhosted.org/packages/c0/45/ed2798718910fe6eb3ba574082aaceff4528e6323f9a8570be0f7028d8e9/frozenlist-1.7.0-cp313-cp313-manylinux_2_17_armv7l.manylinux2014_armv7l.manylinux_2_31_armv7l.whl", hash = "sha256:6aeac207a759d0dedd2e40745575ae32ab30926ff4fa49b1635def65806fddee", size = 225132, upload-time = "2025-06-09T23:01:15.264Z" },
    { url = "https://files.pythonhosted.org/packages/ba/e2/8417ae0f8eacb1d071d4950f32f229aa6bf68ab69aab797b72a07ea68d4f/frozenlist-1.7.0-cp313-cp313-manylinux_2_17_ppc64le.manylinux2014_ppc64le.whl", hash = "sha256:bd8c4e58ad14b4fa7802b8be49d47993182fdd4023393899632c88fd8cd994eb", size = 237638, upload-time = "2025-06-09T23:01:16.752Z" },
    { url = "https://files.pythonhosted.org/packages/f8/b7/2ace5450ce85f2af05a871b8c8719b341294775a0a6c5585d5e6170f2ce7/frozenlist-1.7.0-cp313-cp313-manylinux_2_17_s390x.manylinux2014_s390x.whl", hash = "sha256:04fb24d104f425da3540ed83cbfc31388a586a7696142004c577fa61c6298c3f", size = 233539, upload-time = "2025-06-09T23:01:18.202Z" },
    { url = "https://files.pythonhosted.org/packages/46/b9/6989292c5539553dba63f3c83dc4598186ab2888f67c0dc1d917e6887db6/frozenlist-1.7.0-cp313-cp313-manylinux_2_5_i686.manylinux1_i686.manylinux_2_17_i686.manylinux2014_i686.whl", hash = "sha256:6a5c505156368e4ea6b53b5ac23c92d7edc864537ff911d2fb24c140bb175e60", size = 215646, upload-time = "2025-06-09T23:01:19.649Z" },
    { url = "https://files.pythonhosted.org/packages/72/31/bc8c5c99c7818293458fe745dab4fd5730ff49697ccc82b554eb69f16a24/frozenlist-1.7.0-cp313-cp313-manylinux_2_5_x86_64.manylinux1_x86_64.manylinux_2_17_x86_64.manylinux2014_x86_64.whl", hash = "sha256:8bd7eb96a675f18aa5c553eb7ddc24a43c8c18f22e1f9925528128c052cdbe00", size = 232233, upload-time = "2025-06-09T23:01:21.175Z" },
    { url = "https://files.pythonhosted.org/packages/59/52/460db4d7ba0811b9ccb85af996019f5d70831f2f5f255f7cc61f86199795/frozenlist-1.7.0-cp313-cp313-musllinux_1_2_aarch64.whl", hash = "sha256:05579bf020096fe05a764f1f84cd104a12f78eaab68842d036772dc6d4870b4b", size = 227996, upload-time = "2025-06-09T23:01:23.098Z" },
    { url = "https://files.pythonhosted.org/packages/ba/c9/f4b39e904c03927b7ecf891804fd3b4df3db29b9e487c6418e37988d6e9d/frozenlist-1.7.0-cp313-cp313-musllinux_1_2_armv7l.whl", hash = "sha256:376b6222d114e97eeec13d46c486facd41d4f43bab626b7c3f6a8b4e81a5192c", size = 242280, upload-time = "2025-06-09T23:01:24.808Z" },
    { url = "https://files.pythonhosted.org/packages/b8/33/3f8d6ced42f162d743e3517781566b8481322be321b486d9d262adf70bfb/frozenlist-1.7.0-cp313-cp313-musllinux_1_2_i686.whl", hash = "sha256:0aa7e176ebe115379b5b1c95b4096fb1c17cce0847402e227e712c27bdb5a949", size = 217717, upload-time = "2025-06-09T23:01:26.28Z" },
    { url = "https://files.pythonhosted.org/packages/3e/e8/ad683e75da6ccef50d0ab0c2b2324b32f84fc88ceee778ed79b8e2d2fe2e/frozenlist-1.7.0-cp313-cp313-musllinux_1_2_ppc64le.whl", hash = "sha256:3fbba20e662b9c2130dc771e332a99eff5da078b2b2648153a40669a6d0e36ca", size = 236644, upload-time = "2025-06-09T23:01:27.887Z" },
    { url = "https://files.pythonhosted.org/packages/b2/14/8d19ccdd3799310722195a72ac94ddc677541fb4bef4091d8e7775752360/frozenlist-1.7.0-cp313-cp313-musllinux_1_2_s390x.whl", hash = "sha256:f3f4410a0a601d349dd406b5713fec59b4cee7e71678d5b17edda7f4655a940b", size = 238879, upload-time = "2025-06-09T23:01:29.524Z" },
    { url = "https://files.pythonhosted.org/packages/ce/13/c12bf657494c2fd1079a48b2db49fa4196325909249a52d8f09bc9123fd7/frozenlist-1.7.0-cp313-cp313-musllinux_1_2_x86_64.whl", hash = "sha256:e2cdfaaec6a2f9327bf43c933c0319a7c429058e8537c508964a133dffee412e", size = 232502, upload-time = "2025-06-09T23:01:31.287Z" },
    { url = "https://files.pythonhosted.org/packages/d7/8b/e7f9dfde869825489382bc0d512c15e96d3964180c9499efcec72e85db7e/frozenlist-1.7.0-cp313-cp313-win32.whl", hash = "sha256:5fc4df05a6591c7768459caba1b342d9ec23fa16195e744939ba5914596ae3e1", size = 39169, upload-time = "2025-06-09T23:01:35.503Z" },
    { url = "https://files.pythonhosted.org/packages/35/89/a487a98d94205d85745080a37860ff5744b9820a2c9acbcdd9440bfddf98/frozenlist-1.7.0-cp313-cp313-win_amd64.whl", hash = "sha256:52109052b9791a3e6b5d1b65f4b909703984b770694d3eb64fad124c835d7cba", size = 43219, upload-time = "2025-06-09T23:01:36.784Z" },
    { url = "https://files.pythonhosted.org/packages/56/d5/5c4cf2319a49eddd9dd7145e66c4866bdc6f3dbc67ca3d59685149c11e0d/frozenlist-1.7.0-cp313-cp313t-macosx_10_13_universal2.whl", hash = "sha256:a6f86e4193bb0e235ef6ce3dde5cbabed887e0b11f516ce8a0f4d3b33078ec2d", size = 84345, upload-time = "2025-06-09T23:01:38.295Z" },
    { url = "https://files.pythonhosted.org/packages/a4/7d/ec2c1e1dc16b85bc9d526009961953df9cec8481b6886debb36ec9107799/frozenlist-1.7.0-cp313-cp313t-macosx_10_13_x86_64.whl", hash = "sha256:82d664628865abeb32d90ae497fb93df398a69bb3434463d172b80fc25b0dd7d", size = 48880, upload-time = "2025-06-09T23:01:39.887Z" },
    { url = "https://files.pythonhosted.org/packages/69/86/f9596807b03de126e11e7d42ac91e3d0b19a6599c714a1989a4e85eeefc4/frozenlist-1.7.0-cp313-cp313t-macosx_11_0_arm64.whl", hash = "sha256:912a7e8375a1c9a68325a902f3953191b7b292aa3c3fb0d71a216221deca460b", size = 48498, upload-time = "2025-06-09T23:01:41.318Z" },
    { url = "https://files.pythonhosted.org/packages/5e/cb/df6de220f5036001005f2d726b789b2c0b65f2363b104bbc16f5be8084f8/frozenlist-1.7.0-cp313-cp313t-manylinux_2_17_aarch64.manylinux2014_aarch64.whl", hash = "sha256:9537c2777167488d539bc5de2ad262efc44388230e5118868e172dd4a552b146", size = 292296, upload-time = "2025-06-09T23:01:42.685Z" },
    { url = "https://files.pythonhosted.org/packages/83/1f/de84c642f17c8f851a2905cee2dae401e5e0daca9b5ef121e120e19aa825/frozenlist-1.7.0-cp313-cp313t-manylinux_2_17_armv7l.manylinux2014_armv7l.manylinux_2_31_armv7l.whl", hash = "sha256:f34560fb1b4c3e30ba35fa9a13894ba39e5acfc5f60f57d8accde65f46cc5e74", size = 273103, upload-time = "2025-06-09T23:01:44.166Z" },
    { url = "https://files.pythonhosted.org/packages/88/3c/c840bfa474ba3fa13c772b93070893c6e9d5c0350885760376cbe3b6c1b3/frozenlist-1.7.0-cp313-cp313t-manylinux_2_17_ppc64le.manylinux2014_ppc64le.whl", hash = "sha256:acd03d224b0175f5a850edc104ac19040d35419eddad04e7cf2d5986d98427f1", size = 292869, upload-time = "2025-06-09T23:01:45.681Z" },
    { url = "https://files.pythonhosted.org/packages/a6/1c/3efa6e7d5a39a1d5ef0abeb51c48fb657765794a46cf124e5aca2c7a592c/frozenlist-1.7.0-cp313-cp313t-manylinux_2_17_s390x.manylinux2014_s390x.whl", hash = "sha256:f2038310bc582f3d6a09b3816ab01737d60bf7b1ec70f5356b09e84fb7408ab1", size = 291467, upload-time = "2025-06-09T23:01:47.234Z" },
    { url = "https://files.pythonhosted.org/packages/4f/00/d5c5e09d4922c395e2f2f6b79b9a20dab4b67daaf78ab92e7729341f61f6/frozenlist-1.7.0-cp313-cp313t-manylinux_2_5_i686.manylinux1_i686.manylinux_2_17_i686.manylinux2014_i686.whl", hash = "sha256:b8c05e4c8e5f36e5e088caa1bf78a687528f83c043706640a92cb76cd6999384", size = 266028, upload-time = "2025-06-09T23:01:48.819Z" },
    { url = "https://files.pythonhosted.org/packages/4e/27/72765be905619dfde25a7f33813ac0341eb6b076abede17a2e3fbfade0cb/frozenlist-1.7.0-cp313-cp313t-manylinux_2_5_x86_64.manylinux1_x86_64.manylinux_2_17_x86_64.manylinux2014_x86_64.whl", hash = "sha256:765bb588c86e47d0b68f23c1bee323d4b703218037765dcf3f25c838c6fecceb", size = 284294, upload-time = "2025-06-09T23:01:50.394Z" },
    { url = "https://files.pythonhosted.org/packages/88/67/c94103a23001b17808eb7dd1200c156bb69fb68e63fcf0693dde4cd6228c/frozenlist-1.7.0-cp313-cp313t-musllinux_1_2_aarch64.whl", hash = "sha256:32dc2e08c67d86d0969714dd484fd60ff08ff81d1a1e40a77dd34a387e6ebc0c", size = 281898, upload-time = "2025-06-09T23:01:52.234Z" },
    { url = "https://files.pythonhosted.org/packages/42/34/a3e2c00c00f9e2a9db5653bca3fec306349e71aff14ae45ecc6d0951dd24/frozenlist-1.7.0-cp313-cp313t-musllinux_1_2_armv7l.whl", hash = "sha256:c0303e597eb5a5321b4de9c68e9845ac8f290d2ab3f3e2c864437d3c5a30cd65", size = 290465, upload-time = "2025-06-09T23:01:53.788Z" },
    { url = "https://files.pythonhosted.org/packages/bb/73/f89b7fbce8b0b0c095d82b008afd0590f71ccb3dee6eee41791cf8cd25fd/frozenlist-1.7.0-cp313-cp313t-musllinux_1_2_i686.whl", hash = "sha256:a47f2abb4e29b3a8d0b530f7c3598badc6b134562b1a5caee867f7c62fee51e3", size = 266385, upload-time = "2025-06-09T23:01:55.769Z" },
    { url = "https://files.pythonhosted.org/packages/cd/45/e365fdb554159462ca12df54bc59bfa7a9a273ecc21e99e72e597564d1ae/frozenlist-1.7.0-cp313-cp313t-musllinux_1_2_ppc64le.whl", hash = "sha256:3d688126c242a6fabbd92e02633414d40f50bb6002fa4cf995a1d18051525657", size = 288771, upload-time = "2025-06-09T23:01:57.4Z" },
    { url = "https://files.pythonhosted.org/packages/00/11/47b6117002a0e904f004d70ec5194fe9144f117c33c851e3d51c765962d0/frozenlist-1.7.0-cp313-cp313t-musllinux_1_2_s390x.whl", hash = "sha256:4e7e9652b3d367c7bd449a727dc79d5043f48b88d0cbfd4f9f1060cf2b414104", size = 288206, upload-time = "2025-06-09T23:01:58.936Z" },
    { url = "https://files.pythonhosted.org/packages/40/37/5f9f3c3fd7f7746082ec67bcdc204db72dad081f4f83a503d33220a92973/frozenlist-1.7.0-cp313-cp313t-musllinux_1_2_x86_64.whl", hash = "sha256:1a85e345b4c43db8b842cab1feb41be5cc0b10a1830e6295b69d7310f99becaf", size = 282620, upload-time = "2025-06-09T23:02:00.493Z" },
    { url = "https://files.pythonhosted.org/packages/0b/31/8fbc5af2d183bff20f21aa743b4088eac4445d2bb1cdece449ae80e4e2d1/frozenlist-1.7.0-cp313-cp313t-win32.whl", hash = "sha256:3a14027124ddb70dfcee5148979998066897e79f89f64b13328595c4bdf77c81", size = 43059, upload-time = "2025-06-09T23:02:02.072Z" },
    { url = "https://files.pythonhosted.org/packages/bb/ed/41956f52105b8dbc26e457c5705340c67c8cc2b79f394b79bffc09d0e938/frozenlist-1.7.0-cp313-cp313t-win_amd64.whl", hash = "sha256:3bf8010d71d4507775f658e9823210b7427be36625b387221642725b515dcf3e", size = 47516, upload-time = "2025-06-09T23:02:03.779Z" },
    { url = "https://files.pythonhosted.org/packages/ee/45/b82e3c16be2182bff01179db177fe144d58b5dc787a7d4492c6ed8b9317f/frozenlist-1.7.0-py3-none-any.whl", hash = "sha256:9a5af342e34f7e97caf8c995864c7a396418ae2859cc6fdf1b1073020d516a7e", size = 13106, upload-time = "2025-06-09T23:02:34.204Z" },
]

[[package]]
name = "ghp-import"
version = "2.1.0"
source = { registry = "https://pypi.org/simple" }
dependencies = [
    { name = "python-dateutil" },
]
sdist = { url = "https://files.pythonhosted.org/packages/d9/29/d40217cbe2f6b1359e00c6c307bb3fc876ba74068cbab3dde77f03ca0dc4/ghp-import-2.1.0.tar.gz", hash = "sha256:9c535c4c61193c2df8871222567d7fd7e5014d835f97dc7b7439069e2413d343", size = 10943, upload-time = "2022-05-02T15:47:16.11Z" }
wheels = [
    { url = "https://files.pythonhosted.org/packages/f7/ec/67fbef5d497f86283db54c22eec6f6140243aae73265799baaaa19cd17fb/ghp_import-2.1.0-py3-none-any.whl", hash = "sha256:8337dd7b50877f163d4c0289bc1f1c7f127550241988d568c1db512c4324a619", size = 11034, upload-time = "2022-05-02T15:47:14.552Z" },
]

[[package]]
name = "gitdb"
version = "4.0.12"
source = { registry = "https://pypi.org/simple" }
dependencies = [
    { name = "smmap" },
]
sdist = { url = "https://files.pythonhosted.org/packages/72/94/63b0fc47eb32792c7ba1fe1b694daec9a63620db1e313033d18140c2320a/gitdb-4.0.12.tar.gz", hash = "sha256:5ef71f855d191a3326fcfbc0d5da835f26b13fbcba60c32c21091c349ffdb571", size = 394684, upload-time = "2025-01-02T07:20:46.413Z" }
wheels = [
    { url = "https://files.pythonhosted.org/packages/a0/61/5c78b91c3143ed5c14207f463aecfc8f9dbb5092fb2869baf37c273b2705/gitdb-4.0.12-py3-none-any.whl", hash = "sha256:67073e15955400952c6565cc3e707c554a4eea2e428946f7a4c162fab9bd9bcf", size = 62794, upload-time = "2025-01-02T07:20:43.624Z" },
]

[[package]]
name = "gitpython"
version = "3.1.44"
source = { registry = "https://pypi.org/simple" }
dependencies = [
    { name = "gitdb" },
]
sdist = { url = "https://files.pythonhosted.org/packages/c0/89/37df0b71473153574a5cdef8f242de422a0f5d26d7a9e231e6f169b4ad14/gitpython-3.1.44.tar.gz", hash = "sha256:c87e30b26253bf5418b01b0660f818967f3c503193838337fe5e573331249269", size = 214196, upload-time = "2025-01-02T07:32:43.59Z" }
wheels = [
    { url = "https://files.pythonhosted.org/packages/1d/9a/4114a9057db2f1462d5c8f8390ab7383925fe1ac012eaa42402ad65c2963/GitPython-3.1.44-py3-none-any.whl", hash = "sha256:9e0e10cda9bed1ee64bc9a6de50e7e38a9c9943241cd7f585f6df3ed28011110", size = 207599, upload-time = "2025-01-02T07:32:40.731Z" },
]

[[package]]
name = "greenlet"
version = "3.2.3"
source = { registry = "https://pypi.org/simple" }
sdist = { url = "https://files.pythonhosted.org/packages/c9/92/bb85bd6e80148a4d2e0c59f7c0c2891029f8fd510183afc7d8d2feeed9b6/greenlet-3.2.3.tar.gz", hash = "sha256:8b0dd8ae4c0d6f5e54ee55ba935eeb3d735a9b58a8a1e5b5cbab64e01a39f365", size = 185752, upload-time = "2025-06-05T16:16:09.955Z" }
wheels = [
    { url = "https://files.pythonhosted.org/packages/92/db/b4c12cff13ebac2786f4f217f06588bccd8b53d260453404ef22b121fc3a/greenlet-3.2.3-cp310-cp310-macosx_11_0_universal2.whl", hash = "sha256:1afd685acd5597349ee6d7a88a8bec83ce13c106ac78c196ee9dde7c04fe87be", size = 268977, upload-time = "2025-06-05T16:10:24.001Z" },
    { url = "https://files.pythonhosted.org/packages/52/61/75b4abd8147f13f70986df2801bf93735c1bd87ea780d70e3b3ecda8c165/greenlet-3.2.3-cp310-cp310-manylinux2014_aarch64.manylinux_2_17_aarch64.whl", hash = "sha256:761917cac215c61e9dc7324b2606107b3b292a8349bdebb31503ab4de3f559ac", size = 627351, upload-time = "2025-06-05T16:38:50.685Z" },
    { url = "https://files.pythonhosted.org/packages/35/aa/6894ae299d059d26254779a5088632874b80ee8cf89a88bca00b0709d22f/greenlet-3.2.3-cp310-cp310-manylinux2014_ppc64le.manylinux_2_17_ppc64le.whl", hash = "sha256:a433dbc54e4a37e4fff90ef34f25a8c00aed99b06856f0119dcf09fbafa16392", size = 638599, upload-time = "2025-06-05T16:41:34.057Z" },
    { url = "https://files.pythonhosted.org/packages/30/64/e01a8261d13c47f3c082519a5e9dbf9e143cc0498ed20c911d04e54d526c/greenlet-3.2.3-cp310-cp310-manylinux2014_s390x.manylinux_2_17_s390x.whl", hash = "sha256:72e77ed69312bab0434d7292316d5afd6896192ac4327d44f3d613ecb85b037c", size = 634482, upload-time = "2025-06-05T16:48:16.26Z" },
    { url = "https://files.pythonhosted.org/packages/47/48/ff9ca8ba9772d083a4f5221f7b4f0ebe8978131a9ae0909cf202f94cd879/greenlet-3.2.3-cp310-cp310-manylinux2014_x86_64.manylinux_2_17_x86_64.whl", hash = "sha256:68671180e3849b963649254a882cd544a3c75bfcd2c527346ad8bb53494444db", size = 633284, upload-time = "2025-06-05T16:13:01.599Z" },
    { url = "https://files.pythonhosted.org/packages/e9/45/626e974948713bc15775b696adb3eb0bd708bec267d6d2d5c47bb47a6119/greenlet-3.2.3-cp310-cp310-manylinux_2_24_x86_64.manylinux_2_28_x86_64.whl", hash = "sha256:49c8cfb18fb419b3d08e011228ef8a25882397f3a859b9fe1436946140b6756b", size = 582206, upload-time = "2025-06-05T16:12:48.51Z" },
    { url = "https://files.pythonhosted.org/packages/b1/8e/8b6f42c67d5df7db35b8c55c9a850ea045219741bb14416255616808c690/greenlet-3.2.3-cp310-cp310-musllinux_1_1_aarch64.whl", hash = "sha256:efc6dc8a792243c31f2f5674b670b3a95d46fa1c6a912b8e310d6f542e7b0712", size = 1111412, upload-time = "2025-06-05T16:36:45.479Z" },
    { url = "https://files.pythonhosted.org/packages/05/46/ab58828217349500a7ebb81159d52ca357da747ff1797c29c6023d79d798/greenlet-3.2.3-cp310-cp310-musllinux_1_1_x86_64.whl", hash = "sha256:731e154aba8e757aedd0781d4b240f1225b075b4409f1bb83b05ff410582cf00", size = 1135054, upload-time = "2025-06-05T16:12:36.478Z" },
    { url = "https://files.pythonhosted.org/packages/68/7f/d1b537be5080721c0f0089a8447d4ef72839039cdb743bdd8ffd23046e9a/greenlet-3.2.3-cp310-cp310-win_amd64.whl", hash = "sha256:96c20252c2f792defe9a115d3287e14811036d51e78b3aaddbee23b69b216302", size = 296573, upload-time = "2025-06-05T16:34:26.521Z" },
    { url = "https://files.pythonhosted.org/packages/fc/2e/d4fcb2978f826358b673f779f78fa8a32ee37df11920dc2bb5589cbeecef/greenlet-3.2.3-cp311-cp311-macosx_11_0_universal2.whl", hash = "sha256:784ae58bba89fa1fa5733d170d42486580cab9decda3484779f4759345b29822", size = 270219, upload-time = "2025-06-05T16:10:10.414Z" },
    { url = "https://files.pythonhosted.org/packages/16/24/929f853e0202130e4fe163bc1d05a671ce8dcd604f790e14896adac43a52/greenlet-3.2.3-cp311-cp311-manylinux2014_aarch64.manylinux_2_17_aarch64.whl", hash = "sha256:0921ac4ea42a5315d3446120ad48f90c3a6b9bb93dd9b3cf4e4d84a66e42de83", size = 630383, upload-time = "2025-06-05T16:38:51.785Z" },
    { url = "https://files.pythonhosted.org/packages/d1/b2/0320715eb61ae70c25ceca2f1d5ae620477d246692d9cc284c13242ec31c/greenlet-3.2.3-cp311-cp311-manylinux2014_ppc64le.manylinux_2_17_ppc64le.whl", hash = "sha256:d2971d93bb99e05f8c2c0c2f4aa9484a18d98c4c3bd3c62b65b7e6ae33dfcfaf", size = 642422, upload-time = "2025-06-05T16:41:35.259Z" },
    { url = "https://files.pythonhosted.org/packages/bd/49/445fd1a210f4747fedf77615d941444349c6a3a4a1135bba9701337cd966/greenlet-3.2.3-cp311-cp311-manylinux2014_s390x.manylinux_2_17_s390x.whl", hash = "sha256:c667c0bf9d406b77a15c924ef3285e1e05250948001220368e039b6aa5b5034b", size = 638375, upload-time = "2025-06-05T16:48:18.235Z" },
    { url = "https://files.pythonhosted.org/packages/7e/c8/ca19760cf6eae75fa8dc32b487e963d863b3ee04a7637da77b616703bc37/greenlet-3.2.3-cp311-cp311-manylinux2014_x86_64.manylinux_2_17_x86_64.whl", hash = "sha256:592c12fb1165be74592f5de0d70f82bc5ba552ac44800d632214b76089945147", size = 637627, upload-time = "2025-06-05T16:13:02.858Z" },
    { url = "https://files.pythonhosted.org/packages/65/89/77acf9e3da38e9bcfca881e43b02ed467c1dedc387021fc4d9bd9928afb8/greenlet-3.2.3-cp311-cp311-manylinux_2_24_x86_64.manylinux_2_28_x86_64.whl", hash = "sha256:29e184536ba333003540790ba29829ac14bb645514fbd7e32af331e8202a62a5", size = 585502, upload-time = "2025-06-05T16:12:49.642Z" },
    { url = "https://files.pythonhosted.org/packages/97/c6/ae244d7c95b23b7130136e07a9cc5aadd60d59b5951180dc7dc7e8edaba7/greenlet-3.2.3-cp311-cp311-musllinux_1_1_aarch64.whl", hash = "sha256:93c0bb79844a367782ec4f429d07589417052e621aa39a5ac1fb99c5aa308edc", size = 1114498, upload-time = "2025-06-05T16:36:46.598Z" },
    { url = "https://files.pythonhosted.org/packages/89/5f/b16dec0cbfd3070658e0d744487919740c6d45eb90946f6787689a7efbce/greenlet-3.2.3-cp311-cp311-musllinux_1_1_x86_64.whl", hash = "sha256:751261fc5ad7b6705f5f76726567375bb2104a059454e0226e1eef6c756748ba", size = 1139977, upload-time = "2025-06-05T16:12:38.262Z" },
    { url = "https://files.pythonhosted.org/packages/66/77/d48fb441b5a71125bcac042fc5b1494c806ccb9a1432ecaa421e72157f77/greenlet-3.2.3-cp311-cp311-win_amd64.whl", hash = "sha256:83a8761c75312361aa2b5b903b79da97f13f556164a7dd2d5448655425bd4c34", size = 297017, upload-time = "2025-06-05T16:25:05.225Z" },
    { url = "https://files.pythonhosted.org/packages/f3/94/ad0d435f7c48debe960c53b8f60fb41c2026b1d0fa4a99a1cb17c3461e09/greenlet-3.2.3-cp312-cp312-macosx_11_0_universal2.whl", hash = "sha256:25ad29caed5783d4bd7a85c9251c651696164622494c00802a139c00d639242d", size = 271992, upload-time = "2025-06-05T16:11:23.467Z" },
    { url = "https://files.pythonhosted.org/packages/93/5d/7c27cf4d003d6e77749d299c7c8f5fd50b4f251647b5c2e97e1f20da0ab5/greenlet-3.2.3-cp312-cp312-manylinux2014_aarch64.manylinux_2_17_aarch64.whl", hash = "sha256:88cd97bf37fe24a6710ec6a3a7799f3f81d9cd33317dcf565ff9950c83f55e0b", size = 638820, upload-time = "2025-06-05T16:38:52.882Z" },
    { url = "https://files.pythonhosted.org/packages/c6/7e/807e1e9be07a125bb4c169144937910bf59b9d2f6d931578e57f0bce0ae2/greenlet-3.2.3-cp312-cp312-manylinux2014_ppc64le.manylinux_2_17_ppc64le.whl", hash = "sha256:baeedccca94880d2f5666b4fa16fc20ef50ba1ee353ee2d7092b383a243b0b0d", size = 653046, upload-time = "2025-06-05T16:41:36.343Z" },
    { url = "https://files.pythonhosted.org/packages/9d/ab/158c1a4ea1068bdbc78dba5a3de57e4c7aeb4e7fa034320ea94c688bfb61/greenlet-3.2.3-cp312-cp312-manylinux2014_s390x.manylinux_2_17_s390x.whl", hash = "sha256:be52af4b6292baecfa0f397f3edb3c6092ce071b499dd6fe292c9ac9f2c8f264", size = 647701, upload-time = "2025-06-05T16:48:19.604Z" },
    { url = "https://files.pythonhosted.org/packages/cc/0d/93729068259b550d6a0288da4ff72b86ed05626eaf1eb7c0d3466a2571de/greenlet-3.2.3-cp312-cp312-manylinux2014_x86_64.manylinux_2_17_x86_64.whl", hash = "sha256:0cc73378150b8b78b0c9fe2ce56e166695e67478550769536a6742dca3651688", size = 649747, upload-time = "2025-06-05T16:13:04.628Z" },
    { url = "https://files.pythonhosted.org/packages/f6/f6/c82ac1851c60851302d8581680573245c8fc300253fc1ff741ae74a6c24d/greenlet-3.2.3-cp312-cp312-manylinux_2_24_x86_64.manylinux_2_28_x86_64.whl", hash = "sha256:706d016a03e78df129f68c4c9b4c4f963f7d73534e48a24f5f5a7101ed13dbbb", size = 605461, upload-time = "2025-06-05T16:12:50.792Z" },
    { url = "https://files.pythonhosted.org/packages/98/82/d022cf25ca39cf1200650fc58c52af32c90f80479c25d1cbf57980ec3065/greenlet-3.2.3-cp312-cp312-musllinux_1_1_aarch64.whl", hash = "sha256:419e60f80709510c343c57b4bb5a339d8767bf9aef9b8ce43f4f143240f88b7c", size = 1121190, upload-time = "2025-06-05T16:36:48.59Z" },
    { url = "https://files.pythonhosted.org/packages/f5/e1/25297f70717abe8104c20ecf7af0a5b82d2f5a980eb1ac79f65654799f9f/greenlet-3.2.3-cp312-cp312-musllinux_1_1_x86_64.whl", hash = "sha256:93d48533fade144203816783373f27a97e4193177ebaaf0fc396db19e5d61163", size = 1149055, upload-time = "2025-06-05T16:12:40.457Z" },
    { url = "https://files.pythonhosted.org/packages/1f/8f/8f9e56c5e82eb2c26e8cde787962e66494312dc8cb261c460e1f3a9c88bc/greenlet-3.2.3-cp312-cp312-win_amd64.whl", hash = "sha256:7454d37c740bb27bdeddfc3f358f26956a07d5220818ceb467a483197d84f849", size = 297817, upload-time = "2025-06-05T16:29:49.244Z" },
    { url = "https://files.pythonhosted.org/packages/b1/cf/f5c0b23309070ae93de75c90d29300751a5aacefc0a3ed1b1d8edb28f08b/greenlet-3.2.3-cp313-cp313-macosx_11_0_universal2.whl", hash = "sha256:500b8689aa9dd1ab26872a34084503aeddefcb438e2e7317b89b11eaea1901ad", size = 270732, upload-time = "2025-06-05T16:10:08.26Z" },
    { url = "https://files.pythonhosted.org/packages/48/ae/91a957ba60482d3fecf9be49bc3948f341d706b52ddb9d83a70d42abd498/greenlet-3.2.3-cp313-cp313-manylinux2014_aarch64.manylinux_2_17_aarch64.whl", hash = "sha256:a07d3472c2a93117af3b0136f246b2833fdc0b542d4a9799ae5f41c28323faef", size = 639033, upload-time = "2025-06-05T16:38:53.983Z" },
    { url = "https://files.pythonhosted.org/packages/6f/df/20ffa66dd5a7a7beffa6451bdb7400d66251374ab40b99981478c69a67a8/greenlet-3.2.3-cp313-cp313-manylinux2014_ppc64le.manylinux_2_17_ppc64le.whl", hash = "sha256:8704b3768d2f51150626962f4b9a9e4a17d2e37c8a8d9867bbd9fa4eb938d3b3", size = 652999, upload-time = "2025-06-05T16:41:37.89Z" },
    { url = "https://files.pythonhosted.org/packages/51/b4/ebb2c8cb41e521f1d72bf0465f2f9a2fd803f674a88db228887e6847077e/greenlet-3.2.3-cp313-cp313-manylinux2014_s390x.manylinux_2_17_s390x.whl", hash = "sha256:5035d77a27b7c62db6cf41cf786cfe2242644a7a337a0e155c80960598baab95", size = 647368, upload-time = "2025-06-05T16:48:21.467Z" },
    { url = "https://files.pythonhosted.org/packages/8e/6a/1e1b5aa10dced4ae876a322155705257748108b7fd2e4fae3f2a091fe81a/greenlet-3.2.3-cp313-cp313-manylinux2014_x86_64.manylinux_2_17_x86_64.whl", hash = "sha256:2d8aa5423cd4a396792f6d4580f88bdc6efcb9205891c9d40d20f6e670992efb", size = 650037, upload-time = "2025-06-05T16:13:06.402Z" },
    { url = "https://files.pythonhosted.org/packages/26/f2/ad51331a157c7015c675702e2d5230c243695c788f8f75feba1af32b3617/greenlet-3.2.3-cp313-cp313-manylinux_2_24_x86_64.manylinux_2_28_x86_64.whl", hash = "sha256:2c724620a101f8170065d7dded3f962a2aea7a7dae133a009cada42847e04a7b", size = 608402, upload-time = "2025-06-05T16:12:51.91Z" },
    { url = "https://files.pythonhosted.org/packages/26/bc/862bd2083e6b3aff23300900a956f4ea9a4059de337f5c8734346b9b34fc/greenlet-3.2.3-cp313-cp313-musllinux_1_1_aarch64.whl", hash = "sha256:873abe55f134c48e1f2a6f53f7d1419192a3d1a4e873bace00499a4e45ea6af0", size = 1119577, upload-time = "2025-06-05T16:36:49.787Z" },
    { url = "https://files.pythonhosted.org/packages/86/94/1fc0cc068cfde885170e01de40a619b00eaa8f2916bf3541744730ffb4c3/greenlet-3.2.3-cp313-cp313-musllinux_1_1_x86_64.whl", hash = "sha256:024571bbce5f2c1cfff08bf3fbaa43bbc7444f580ae13b0099e95d0e6e67ed36", size = 1147121, upload-time = "2025-06-05T16:12:42.527Z" },
    { url = "https://files.pythonhosted.org/packages/27/1a/199f9587e8cb08a0658f9c30f3799244307614148ffe8b1e3aa22f324dea/greenlet-3.2.3-cp313-cp313-win_amd64.whl", hash = "sha256:5195fb1e75e592dd04ce79881c8a22becdfa3e6f500e7feb059b1e6fdd54d3e3", size = 297603, upload-time = "2025-06-05T16:20:12.651Z" },
    { url = "https://files.pythonhosted.org/packages/d8/ca/accd7aa5280eb92b70ed9e8f7fd79dc50a2c21d8c73b9a0856f5b564e222/greenlet-3.2.3-cp314-cp314-macosx_11_0_universal2.whl", hash = "sha256:3d04332dddb10b4a211b68111dabaee2e1a073663d117dc10247b5b1642bac86", size = 271479, upload-time = "2025-06-05T16:10:47.525Z" },
    { url = "https://files.pythonhosted.org/packages/55/71/01ed9895d9eb49223280ecc98a557585edfa56b3d0e965b9fa9f7f06b6d9/greenlet-3.2.3-cp314-cp314-manylinux2014_aarch64.manylinux_2_17_aarch64.whl", hash = "sha256:8186162dffde068a465deab08fc72c767196895c39db26ab1c17c0b77a6d8b97", size = 683952, upload-time = "2025-06-05T16:38:55.125Z" },
    { url = "https://files.pythonhosted.org/packages/ea/61/638c4bdf460c3c678a0a1ef4c200f347dff80719597e53b5edb2fb27ab54/greenlet-3.2.3-cp314-cp314-manylinux2014_ppc64le.manylinux_2_17_ppc64le.whl", hash = "sha256:f4bfbaa6096b1b7a200024784217defedf46a07c2eee1a498e94a1b5f8ec5728", size = 696917, upload-time = "2025-06-05T16:41:38.959Z" },
    { url = "https://files.pythonhosted.org/packages/22/cc/0bd1a7eb759d1f3e3cc2d1bc0f0b487ad3cc9f34d74da4b80f226fde4ec3/greenlet-3.2.3-cp314-cp314-manylinux2014_s390x.manylinux_2_17_s390x.whl", hash = "sha256:ed6cfa9200484d234d8394c70f5492f144b20d4533f69262d530a1a082f6ee9a", size = 692443, upload-time = "2025-06-05T16:48:23.113Z" },
    { url = "https://files.pythonhosted.org/packages/67/10/b2a4b63d3f08362662e89c103f7fe28894a51ae0bc890fabf37d1d780e52/greenlet-3.2.3-cp314-cp314-manylinux2014_x86_64.manylinux_2_17_x86_64.whl", hash = "sha256:02b0df6f63cd15012bed5401b47829cfd2e97052dc89da3cfaf2c779124eb892", size = 692995, upload-time = "2025-06-05T16:13:07.972Z" },
    { url = "https://files.pythonhosted.org/packages/5a/c6/ad82f148a4e3ce9564056453a71529732baf5448ad53fc323e37efe34f66/greenlet-3.2.3-cp314-cp314-manylinux_2_24_x86_64.manylinux_2_28_x86_64.whl", hash = "sha256:86c2d68e87107c1792e2e8d5399acec2487a4e993ab76c792408e59394d52141", size = 655320, upload-time = "2025-06-05T16:12:53.453Z" },
    { url = "https://files.pythonhosted.org/packages/5c/4f/aab73ecaa6b3086a4c89863d94cf26fa84cbff63f52ce9bc4342b3087a06/greenlet-3.2.3-cp314-cp314-win_amd64.whl", hash = "sha256:8c47aae8fbbfcf82cc13327ae802ba13c9c36753b67e760023fd116bc124a62a", size = 301236, upload-time = "2025-06-05T16:15:20.111Z" },
]

[[package]]
name = "griffe"
version = "1.7.3"
source = { registry = "https://pypi.org/simple" }
dependencies = [
    { name = "colorama" },
]
sdist = { url = "https://files.pythonhosted.org/packages/a9/3e/5aa9a61f7c3c47b0b52a1d930302992229d191bf4bc76447b324b731510a/griffe-1.7.3.tar.gz", hash = "sha256:52ee893c6a3a968b639ace8015bec9d36594961e156e23315c8e8e51401fa50b", size = 395137, upload-time = "2025-04-23T11:29:09.147Z" }
wheels = [
    { url = "https://files.pythonhosted.org/packages/58/c6/5c20af38c2a57c15d87f7f38bee77d63c1d2a3689f74fefaf35915dd12b2/griffe-1.7.3-py3-none-any.whl", hash = "sha256:c6b3ee30c2f0f17f30bcdef5068d6ab7a2a4f1b8bf1a3e74b56fffd21e1c5f75", size = 129303, upload-time = "2025-04-23T11:29:07.145Z" },
]

[[package]]
name = "h11"
version = "0.16.0"
source = { registry = "https://pypi.org/simple" }
sdist = { url = "https://files.pythonhosted.org/packages/01/ee/02a2c011bdab74c6fb3c75474d40b3052059d95df7e73351460c8588d963/h11-0.16.0.tar.gz", hash = "sha256:4e35b956cf45792e4caa5885e69fba00bdbc6ffafbfa020300e549b208ee5ff1", size = 101250, upload-time = "2025-04-24T03:35:25.427Z" }
wheels = [
    { url = "https://files.pythonhosted.org/packages/04/4b/29cac41a4d98d144bf5f6d33995617b185d14b22401f75ca86f384e87ff1/h11-0.16.0-py3-none-any.whl", hash = "sha256:63cf8bbe7522de3bf65932fda1d9c2772064ffb3dae62d55932da54b31cb6c86", size = 37515, upload-time = "2025-04-24T03:35:24.344Z" },
]

[[package]]
name = "hatch"
version = "1.14.1"
source = { registry = "https://pypi.org/simple" }
dependencies = [
    { name = "click" },
    { name = "hatchling" },
    { name = "httpx" },
    { name = "hyperlink" },
    { name = "keyring" },
    { name = "packaging" },
    { name = "pexpect" },
    { name = "platformdirs" },
    { name = "rich" },
    { name = "shellingham" },
    { name = "tomli-w" },
    { name = "tomlkit" },
    { name = "userpath" },
    { name = "uv" },
    { name = "virtualenv" },
    { name = "zstandard" },
]
sdist = { url = "https://files.pythonhosted.org/packages/1f/43/c0b37db0e857a44ce5ffdb7e8a9b8fa6425d0b74dea698fafcd9bddb50d1/hatch-1.14.1.tar.gz", hash = "sha256:ca1aff788f8596b0dd1f8f8dfe776443d2724a86b1976fabaf087406ba3d0713", size = 5188180, upload-time = "2025-04-07T04:16:04.522Z" }
wheels = [
    { url = "https://files.pythonhosted.org/packages/a5/40/19c0935bf9f25808541a0e3144ac459de696c5b6b6d4511a98d456c69604/hatch-1.14.1-py3-none-any.whl", hash = "sha256:39cdaa59e47ce0c5505d88a951f4324a9c5aafa17e4a877e2fde79b36ab66c21", size = 125770, upload-time = "2025-04-07T04:16:02.525Z" },
]

[[package]]
name = "hatchling"
version = "1.27.0"
source = { registry = "https://pypi.org/simple" }
dependencies = [
    { name = "packaging" },
    { name = "pathspec" },
    { name = "pluggy" },
    { name = "tomli", marker = "python_full_version < '3.11'" },
    { name = "trove-classifiers" },
]
sdist = { url = "https://files.pythonhosted.org/packages/8f/8a/cc1debe3514da292094f1c3a700e4ca25442489731ef7c0814358816bb03/hatchling-1.27.0.tar.gz", hash = "sha256:971c296d9819abb3811112fc52c7a9751c8d381898f36533bb16f9791e941fd6", size = 54983, upload-time = "2024-12-15T17:08:11.894Z" }
wheels = [
    { url = "https://files.pythonhosted.org/packages/08/e7/ae38d7a6dfba0533684e0b2136817d667588ae3ec984c1a4e5df5eb88482/hatchling-1.27.0-py3-none-any.whl", hash = "sha256:d3a2f3567c4f926ea39849cdf924c7e99e6686c9c8e288ae1037c8fa2a5d937b", size = 75794, upload-time = "2024-12-15T17:08:10.364Z" },
]

[[package]]
name = "htmlmin2"
version = "0.1.13"
source = { registry = "https://pypi.org/simple" }
wheels = [
    { url = "https://files.pythonhosted.org/packages/be/31/a76f4bfa885f93b8167cb4c85cf32b54d1f64384d0b897d45bc6d19b7b45/htmlmin2-0.1.13-py3-none-any.whl", hash = "sha256:75609f2a42e64f7ce57dbff28a39890363bde9e7e5885db633317efbdf8c79a2", size = 34486, upload-time = "2023-03-14T21:28:30.388Z" },
]

[[package]]
name = "httpcore"
version = "1.0.9"
source = { registry = "https://pypi.org/simple" }
dependencies = [
    { name = "certifi" },
    { name = "h11" },
]
sdist = { url = "https://files.pythonhosted.org/packages/06/94/82699a10bca87a5556c9c59b5963f2d039dbd239f25bc2a63907a05a14cb/httpcore-1.0.9.tar.gz", hash = "sha256:6e34463af53fd2ab5d807f399a9b45ea31c3dfa2276f15a2c3f00afff6e176e8", size = 85484, upload-time = "2025-04-24T22:06:22.219Z" }
wheels = [
    { url = "https://files.pythonhosted.org/packages/7e/f5/f66802a942d491edb555dd61e3a9961140fd64c90bce1eafd741609d334d/httpcore-1.0.9-py3-none-any.whl", hash = "sha256:2d400746a40668fc9dec9810239072b40b4484b640a8c38fd654a024c7a1bf55", size = 78784, upload-time = "2025-04-24T22:06:20.566Z" },
]

[[package]]
name = "httpx"
version = "0.28.1"
source = { registry = "https://pypi.org/simple" }
dependencies = [
    { name = "anyio" },
    { name = "certifi" },
    { name = "httpcore" },
    { name = "idna" },
]
sdist = { url = "https://files.pythonhosted.org/packages/b1/df/48c586a5fe32a0f01324ee087459e112ebb7224f646c0b5023f5e79e9956/httpx-0.28.1.tar.gz", hash = "sha256:75e98c5f16b0f35b567856f597f06ff2270a374470a5c2392242528e3e3e42fc", size = 141406, upload-time = "2024-12-06T15:37:23.222Z" }
wheels = [
    { url = "https://files.pythonhosted.org/packages/2a/39/e50c7c3a983047577ee07d2a9e53faf5a69493943ec3f6a384bdc792deb2/httpx-0.28.1-py3-none-any.whl", hash = "sha256:d909fcccc110f8c7faf814ca82a9a4d816bc5a6dbfea25d6591d6985b8ba59ad", size = 73517, upload-time = "2024-12-06T15:37:21.509Z" },
]

[[package]]
name = "hyperlink"
version = "21.0.0"
source = { registry = "https://pypi.org/simple" }
dependencies = [
    { name = "idna" },
]
sdist = { url = "https://files.pythonhosted.org/packages/3a/51/1947bd81d75af87e3bb9e34593a4cf118115a8feb451ce7a69044ef1412e/hyperlink-21.0.0.tar.gz", hash = "sha256:427af957daa58bc909471c6c40f74c5450fa123dd093fc53efd2e91d2705a56b", size = 140743, upload-time = "2021-01-08T05:51:20.972Z" }
wheels = [
    { url = "https://files.pythonhosted.org/packages/6e/aa/8caf6a0a3e62863cbb9dab27135660acba46903b703e224f14f447e57934/hyperlink-21.0.0-py2.py3-none-any.whl", hash = "sha256:e6b14c37ecb73e89c77d78cdb4c2cc8f3fb59a885c5b3f819ff4ed80f25af1b4", size = 74638, upload-time = "2021-01-08T05:51:22.906Z" },
]

[[package]]
name = "hypothesis"
version = "6.131.30"
source = { registry = "https://pypi.org/simple" }
dependencies = [
    { name = "attrs" },
    { name = "exceptiongroup", marker = "python_full_version < '3.11'" },
    { name = "sortedcontainers" },
]
sdist = { url = "https://files.pythonhosted.org/packages/49/7f/e1d7a5ee9f96ca73e0fe51d226e2ad15029ff1ff16b6096ced2837c4af2f/hypothesis-6.131.30.tar.gz", hash = "sha256:c04f748c9cb6c3e3d134699258c2d076afebf40e2752572b6f05f86bd3f23fe5", size = 442221, upload-time = "2025-05-27T18:05:40.098Z" }
wheels = [
    { url = "https://files.pythonhosted.org/packages/e3/a5/59fd76d3445e54cfb3982ffbca627aa58cca127e05d6552a6c4302926a6f/hypothesis-6.131.30-py3-none-any.whl", hash = "sha256:1a04a43f282a32bffb21dc4b1ab7e68c9b34db0298b9b91933484eca4682d6b4", size = 506833, upload-time = "2025-05-27T18:05:35.867Z" },
]

[[package]]
name = "identify"
version = "2.6.12"
source = { registry = "https://pypi.org/simple" }
sdist = { url = "https://files.pythonhosted.org/packages/a2/88/d193a27416618628a5eea64e3223acd800b40749a96ffb322a9b55a49ed1/identify-2.6.12.tar.gz", hash = "sha256:d8de45749f1efb108badef65ee8386f0f7bb19a7f26185f74de6367bffbaf0e6", size = 99254, upload-time = "2025-05-23T20:37:53.3Z" }
wheels = [
    { url = "https://files.pythonhosted.org/packages/7a/cd/18f8da995b658420625f7ef13f037be53ae04ec5ad33f9b718240dcfd48c/identify-2.6.12-py2.py3-none-any.whl", hash = "sha256:ad9672d5a72e0d2ff7c5c8809b62dfa60458626352fb0eb7b55e69bdc45334a2", size = 99145, upload-time = "2025-05-23T20:37:51.495Z" },
]

[[package]]
name = "idna"
version = "3.10"
source = { registry = "https://pypi.org/simple" }
sdist = { url = "https://files.pythonhosted.org/packages/f1/70/7703c29685631f5a7590aa73f1f1d3fa9a380e654b86af429e0934a32f7d/idna-3.10.tar.gz", hash = "sha256:12f65c9b470abda6dc35cf8e63cc574b1c52b11df2c86030af0ac09b01b13ea9", size = 190490, upload-time = "2024-09-15T18:07:39.745Z" }
wheels = [
    { url = "https://files.pythonhosted.org/packages/76/c6/c88e154df9c4e1a2a66ccf0005a88dfb2650c1dffb6f5ce603dfbd452ce3/idna-3.10-py3-none-any.whl", hash = "sha256:946d195a0d259cbba61165e88e65941f16e9b36ea6ddb97f00452bae8b1287d3", size = 70442, upload-time = "2024-09-15T18:07:37.964Z" },
]

[[package]]
name = "importlib-metadata"
version = "8.7.0"
source = { registry = "https://pypi.org/simple" }
dependencies = [
    { name = "zipp", marker = "python_full_version < '3.12'" },
]
sdist = { url = "https://files.pythonhosted.org/packages/76/66/650a33bd90f786193e4de4b3ad86ea60b53c89b669a5c7be931fac31cdb0/importlib_metadata-8.7.0.tar.gz", hash = "sha256:d13b81ad223b890aa16c5471f2ac3056cf76c5f10f82d6f9292f0b415f389000", size = 56641, upload-time = "2025-04-27T15:29:01.736Z" }
wheels = [
    { url = "https://files.pythonhosted.org/packages/20/b0/36bd937216ec521246249be3bf9855081de4c5e06a0c9b4219dbeda50373/importlib_metadata-8.7.0-py3-none-any.whl", hash = "sha256:e5dd1551894c77868a30651cef00984d50e1002d06942a7101d34870c5f02afd", size = 27656, upload-time = "2025-04-27T15:29:00.214Z" },
]

[[package]]
name = "iniconfig"
version = "2.1.0"
source = { registry = "https://pypi.org/simple" }
sdist = { url = "https://files.pythonhosted.org/packages/f2/97/ebf4da567aa6827c909642694d71c9fcf53e5b504f2d96afea02718862f3/iniconfig-2.1.0.tar.gz", hash = "sha256:3abbd2e30b36733fee78f9c7f7308f2d0050e88f0087fd25c2645f63c773e1c7", size = 4793, upload-time = "2025-03-19T20:09:59.721Z" }
wheels = [
    { url = "https://files.pythonhosted.org/packages/2c/e1/e6716421ea10d38022b952c159d5161ca1193197fb744506875fbb87ea7b/iniconfig-2.1.0-py3-none-any.whl", hash = "sha256:9deba5723312380e77435581c6bf4935c94cbfab9b1ed33ef8d238ea168eb760", size = 6050, upload-time = "2025-03-19T20:10:01.071Z" },
]

[[package]]
name = "isort"
version = "6.0.1"
source = { registry = "https://pypi.org/simple" }
sdist = { url = "https://files.pythonhosted.org/packages/b8/21/1e2a441f74a653a144224d7d21afe8f4169e6c7c20bb13aec3a2dc3815e0/isort-6.0.1.tar.gz", hash = "sha256:1cb5df28dfbc742e490c5e41bad6da41b805b0a8be7bc93cd0fb2a8a890ac450", size = 821955, upload-time = "2025-02-26T21:13:16.955Z" }
wheels = [
    { url = "https://files.pythonhosted.org/packages/c1/11/114d0a5f4dabbdcedc1125dee0888514c3c3b16d3e9facad87ed96fad97c/isort-6.0.1-py3-none-any.whl", hash = "sha256:2dc5d7f65c9678d94c88dfc29161a320eec67328bc97aad576874cb4be1e9615", size = 94186, upload-time = "2025-02-26T21:13:14.911Z" },
]

[[package]]
name = "jaraco-classes"
version = "3.4.0"
source = { registry = "https://pypi.org/simple" }
dependencies = [
    { name = "more-itertools" },
]
sdist = { url = "https://files.pythonhosted.org/packages/06/c0/ed4a27bc5571b99e3cff68f8a9fa5b56ff7df1c2251cc715a652ddd26402/jaraco.classes-3.4.0.tar.gz", hash = "sha256:47a024b51d0239c0dd8c8540c6c7f484be3b8fcf0b2d85c13825780d3b3f3acd", size = 11780, upload-time = "2024-03-31T07:27:36.643Z" }
wheels = [
    { url = "https://files.pythonhosted.org/packages/7f/66/b15ce62552d84bbfcec9a4873ab79d993a1dd4edb922cbfccae192bd5b5f/jaraco.classes-3.4.0-py3-none-any.whl", hash = "sha256:f662826b6bed8cace05e7ff873ce0f9283b5c924470fe664fff1c2f00f581790", size = 6777, upload-time = "2024-03-31T07:27:34.792Z" },
]

[[package]]
name = "jaraco-context"
version = "6.0.1"
source = { registry = "https://pypi.org/simple" }
dependencies = [
    { name = "backports-tarfile", marker = "python_full_version < '3.12'" },
]
sdist = { url = "https://files.pythonhosted.org/packages/df/ad/f3777b81bf0b6e7bc7514a1656d3e637b2e8e15fab2ce3235730b3e7a4e6/jaraco_context-6.0.1.tar.gz", hash = "sha256:9bae4ea555cf0b14938dc0aee7c9f32ed303aa20a3b73e7dc80111628792d1b3", size = 13912, upload-time = "2024-08-20T03:39:27.358Z" }
wheels = [
    { url = "https://files.pythonhosted.org/packages/ff/db/0c52c4cf5e4bd9f5d7135ec7669a3a767af21b3a308e1ed3674881e52b62/jaraco.context-6.0.1-py3-none-any.whl", hash = "sha256:f797fc481b490edb305122c9181830a3a5b76d84ef6d1aef2fb9b47ab956f9e4", size = 6825, upload-time = "2024-08-20T03:39:25.966Z" },
]

[[package]]
name = "jaraco-functools"
version = "4.1.0"
source = { registry = "https://pypi.org/simple" }
dependencies = [
    { name = "more-itertools" },
]
sdist = { url = "https://files.pythonhosted.org/packages/ab/23/9894b3df5d0a6eb44611c36aec777823fc2e07740dabbd0b810e19594013/jaraco_functools-4.1.0.tar.gz", hash = "sha256:70f7e0e2ae076498e212562325e805204fc092d7b4c17e0e86c959e249701a9d", size = 19159, upload-time = "2024-09-27T19:47:09.122Z" }
wheels = [
    { url = "https://files.pythonhosted.org/packages/9f/4f/24b319316142c44283d7540e76c7b5a6dbd5db623abd86bb7b3491c21018/jaraco.functools-4.1.0-py3-none-any.whl", hash = "sha256:ad159f13428bc4acbf5541ad6dec511f91573b90fba04df61dafa2a1231cf649", size = 10187, upload-time = "2024-09-27T19:47:07.14Z" },
]

[[package]]
name = "jeepney"
version = "0.9.0"
source = { registry = "https://pypi.org/simple" }
sdist = { url = "https://files.pythonhosted.org/packages/7b/6f/357efd7602486741aa73ffc0617fb310a29b588ed0fd69c2399acbb85b0c/jeepney-0.9.0.tar.gz", hash = "sha256:cf0e9e845622b81e4a28df94c40345400256ec608d0e55bb8a3feaa9163f5732", size = 106758, upload-time = "2025-02-27T18:51:01.684Z" }
wheels = [
    { url = "https://files.pythonhosted.org/packages/b2/a3/e137168c9c44d18eff0376253da9f1e9234d0239e0ee230d2fee6cea8e55/jeepney-0.9.0-py3-none-any.whl", hash = "sha256:97e5714520c16fc0a45695e5365a2e11b81ea79bba796e26f9f1d178cb182683", size = 49010, upload-time = "2025-02-27T18:51:00.104Z" },
]

[[package]]
name = "jinja2"
version = "3.1.6"
source = { registry = "https://pypi.org/simple" }
dependencies = [
    { name = "markupsafe" },
]
sdist = { url = "https://files.pythonhosted.org/packages/df/bf/f7da0350254c0ed7c72f3e33cef02e048281fec7ecec5f032d4aac52226b/jinja2-3.1.6.tar.gz", hash = "sha256:0137fb05990d35f1275a587e9aee6d56da821fc83491a0fb838183be43f66d6d", size = 245115, upload-time = "2025-03-05T20:05:02.478Z" }
wheels = [
    { url = "https://files.pythonhosted.org/packages/62/a1/3d680cbfd5f4b8f15abc1d571870c5fc3e594bb582bc3b64ea099db13e56/jinja2-3.1.6-py3-none-any.whl", hash = "sha256:85ece4451f492d0c13c5dd7c13a64681a86afae63a5f347908daf103ce6d2f67", size = 134899, upload-time = "2025-03-05T20:05:00.369Z" },
]

[[package]]
name = "jsmin"
version = "3.0.1"
source = { registry = "https://pypi.org/simple" }
sdist = { url = "https://files.pythonhosted.org/packages/5e/73/e01e4c5e11ad0494f4407a3f623ad4d87714909f50b17a06ed121034ff6e/jsmin-3.0.1.tar.gz", hash = "sha256:c0959a121ef94542e807a674142606f7e90214a2b3d1eb17300244bbb5cc2bfc", size = 13925, upload-time = "2022-01-16T20:35:59.13Z" }

[[package]]
name = "keyring"
version = "25.6.0"
source = { registry = "https://pypi.org/simple" }
dependencies = [
    { name = "importlib-metadata", marker = "python_full_version < '3.12'" },
    { name = "jaraco-classes" },
    { name = "jaraco-context" },
    { name = "jaraco-functools" },
    { name = "jeepney", marker = "sys_platform == 'linux'" },
    { name = "pywin32-ctypes", marker = "sys_platform == 'win32'" },
    { name = "secretstorage", marker = "sys_platform == 'linux'" },
]
sdist = { url = "https://files.pythonhosted.org/packages/70/09/d904a6e96f76ff214be59e7aa6ef7190008f52a0ab6689760a98de0bf37d/keyring-25.6.0.tar.gz", hash = "sha256:0b39998aa941431eb3d9b0d4b2460bc773b9df6fed7621c2dfb291a7e0187a66", size = 62750, upload-time = "2024-12-25T15:26:45.782Z" }
wheels = [
    { url = "https://files.pythonhosted.org/packages/d3/32/da7f44bcb1105d3e88a0b74ebdca50c59121d2ddf71c9e34ba47df7f3a56/keyring-25.6.0-py3-none-any.whl", hash = "sha256:552a3f7af126ece7ed5c89753650eec89c7eaae8617d0aa4d9ad2b75111266bd", size = 39085, upload-time = "2024-12-25T15:26:44.377Z" },
]

[[package]]
name = "markdown"
version = "3.8"
source = { registry = "https://pypi.org/simple" }
sdist = { url = "https://files.pythonhosted.org/packages/2f/15/222b423b0b88689c266d9eac4e61396fe2cc53464459d6a37618ac863b24/markdown-3.8.tar.gz", hash = "sha256:7df81e63f0df5c4b24b7d156eb81e4690595239b7d70937d0409f1b0de319c6f", size = 360906, upload-time = "2025-04-11T14:42:50.928Z" }
wheels = [
    { url = "https://files.pythonhosted.org/packages/51/3f/afe76f8e2246ffbc867440cbcf90525264df0e658f8a5ca1f872b3f6192a/markdown-3.8-py3-none-any.whl", hash = "sha256:794a929b79c5af141ef5ab0f2f642d0f7b1872981250230e72682346f7cc90dc", size = 106210, upload-time = "2025-04-11T14:42:49.178Z" },
]

[[package]]
name = "markdown-callouts"
version = "0.4.0"
source = { registry = "https://pypi.org/simple" }
dependencies = [
    { name = "markdown" },
]
sdist = { url = "https://files.pythonhosted.org/packages/87/73/ae5aa379f6f7fea9d0bf4cba888f9a31d451d90f80033ae60ae3045770d5/markdown_callouts-0.4.0.tar.gz", hash = "sha256:7ed2c90486967058a73a547781121983839522d67041ae52c4979616f1b2b746", size = 9768, upload-time = "2024-01-22T23:18:18.513Z" }
wheels = [
    { url = "https://files.pythonhosted.org/packages/1d/b5/7b0a0a52c82bfccd830af2a8cc8add1c5bc932e0204922434954a631dd51/markdown_callouts-0.4.0-py3-none-any.whl", hash = "sha256:ed0da38f29158d93116a0d0c6ecaf9df90b37e0d989b5337d678ee6e6d6550b7", size = 7108, upload-time = "2024-01-22T23:18:17.465Z" },
]

[[package]]
name = "markdown-exec"
version = "1.10.3"
source = { registry = "https://pypi.org/simple" }
dependencies = [
    { name = "pymdown-extensions" },
]
sdist = { url = "https://files.pythonhosted.org/packages/70/e8/dafa2b91c60f3cec6a2926851fb20b3c1fcdfd5721d6ea0b65bb6b7dab7b/markdown_exec-1.10.3.tar.gz", hash = "sha256:ddd33996526a54dcc33debc464a9d4c00c1acece092cf1843cbb1264bf6800a6", size = 81050, upload-time = "2025-03-24T21:52:36.357Z" }
wheels = [
    { url = "https://files.pythonhosted.org/packages/04/7e/94d6c703d9a1927339d709ca4224c35215dcd1033ee4d756fa7fa0c8bea9/markdown_exec-1.10.3-py3-none-any.whl", hash = "sha256:74bfe5a9063fafab6199847cbef28dd5071a515e8959f326cf16f2ae7a66033b", size = 34404, upload-time = "2025-03-24T21:52:35.145Z" },
]

[[package]]
name = "markdown-it-py"
version = "3.0.0"
source = { registry = "https://pypi.org/simple" }
dependencies = [
    { name = "mdurl" },
]
sdist = { url = "https://files.pythonhosted.org/packages/38/71/3b932df36c1a044d397a1f92d1cf91ee0a503d91e470cbd670aa66b07ed0/markdown-it-py-3.0.0.tar.gz", hash = "sha256:e3f60a94fa066dc52ec76661e37c851cb232d92f9886b15cb560aaada2df8feb", size = 74596, upload-time = "2023-06-03T06:41:14.443Z" }
wheels = [
    { url = "https://files.pythonhosted.org/packages/42/d7/1ec15b46af6af88f19b8e5ffea08fa375d433c998b8a7639e76935c14f1f/markdown_it_py-3.0.0-py3-none-any.whl", hash = "sha256:355216845c60bd96232cd8d8c40e8f9765cc86f46880e43a8fd22dc1a1a8cab1", size = 87528, upload-time = "2023-06-03T06:41:11.019Z" },
]

[[package]]
name = "markdownify"
version = "1.1.0"
source = { registry = "https://pypi.org/simple" }
dependencies = [
    { name = "beautifulsoup4" },
    { name = "six" },
]
sdist = { url = "https://files.pythonhosted.org/packages/2f/78/c48fed23c7aebc2c16049062e72de1da3220c274de59d28c942acdc9ffb2/markdownify-1.1.0.tar.gz", hash = "sha256:449c0bbbf1401c5112379619524f33b63490a8fa479456d41de9dc9e37560ebd", size = 17127, upload-time = "2025-03-05T11:54:40.574Z" }
wheels = [
    { url = "https://files.pythonhosted.org/packages/64/11/b751af7ad41b254a802cf52f7bc1fca7cabe2388132f2ce60a1a6b9b9622/markdownify-1.1.0-py3-none-any.whl", hash = "sha256:32a5a08e9af02c8a6528942224c91b933b4bd2c7d078f9012943776fc313eeef", size = 13901, upload-time = "2025-03-05T11:54:39.454Z" },
]

[[package]]
name = "markupsafe"
version = "3.0.2"
source = { registry = "https://pypi.org/simple" }
sdist = { url = "https://files.pythonhosted.org/packages/b2/97/5d42485e71dfc078108a86d6de8fa46db44a1a9295e89c5d6d4a06e23a62/markupsafe-3.0.2.tar.gz", hash = "sha256:ee55d3edf80167e48ea11a923c7386f4669df67d7994554387f84e7d8b0a2bf0", size = 20537, upload-time = "2024-10-18T15:21:54.129Z" }
wheels = [
    { url = "https://files.pythonhosted.org/packages/04/90/d08277ce111dd22f77149fd1a5d4653eeb3b3eaacbdfcbae5afb2600eebd/MarkupSafe-3.0.2-cp310-cp310-macosx_10_9_universal2.whl", hash = "sha256:7e94c425039cde14257288fd61dcfb01963e658efbc0ff54f5306b06054700f8", size = 14357, upload-time = "2024-10-18T15:20:51.44Z" },
    { url = "https://files.pythonhosted.org/packages/04/e1/6e2194baeae0bca1fae6629dc0cbbb968d4d941469cbab11a3872edff374/MarkupSafe-3.0.2-cp310-cp310-macosx_11_0_arm64.whl", hash = "sha256:9e2d922824181480953426608b81967de705c3cef4d1af983af849d7bd619158", size = 12393, upload-time = "2024-10-18T15:20:52.426Z" },
    { url = "https://files.pythonhosted.org/packages/1d/69/35fa85a8ece0a437493dc61ce0bb6d459dcba482c34197e3efc829aa357f/MarkupSafe-3.0.2-cp310-cp310-manylinux_2_17_aarch64.manylinux2014_aarch64.whl", hash = "sha256:38a9ef736c01fccdd6600705b09dc574584b89bea478200c5fbf112a6b0d5579", size = 21732, upload-time = "2024-10-18T15:20:53.578Z" },
    { url = "https://files.pythonhosted.org/packages/22/35/137da042dfb4720b638d2937c38a9c2df83fe32d20e8c8f3185dbfef05f7/MarkupSafe-3.0.2-cp310-cp310-manylinux_2_17_x86_64.manylinux2014_x86_64.whl", hash = "sha256:bbcb445fa71794da8f178f0f6d66789a28d7319071af7a496d4d507ed566270d", size = 20866, upload-time = "2024-10-18T15:20:55.06Z" },
    { url = "https://files.pythonhosted.org/packages/29/28/6d029a903727a1b62edb51863232152fd335d602def598dade38996887f0/MarkupSafe-3.0.2-cp310-cp310-manylinux_2_5_i686.manylinux1_i686.manylinux_2_17_i686.manylinux2014_i686.whl", hash = "sha256:57cb5a3cf367aeb1d316576250f65edec5bb3be939e9247ae594b4bcbc317dfb", size = 20964, upload-time = "2024-10-18T15:20:55.906Z" },
    { url = "https://files.pythonhosted.org/packages/cc/cd/07438f95f83e8bc028279909d9c9bd39e24149b0d60053a97b2bc4f8aa51/MarkupSafe-3.0.2-cp310-cp310-musllinux_1_2_aarch64.whl", hash = "sha256:3809ede931876f5b2ec92eef964286840ed3540dadf803dd570c3b7e13141a3b", size = 21977, upload-time = "2024-10-18T15:20:57.189Z" },
    { url = "https://files.pythonhosted.org/packages/29/01/84b57395b4cc062f9c4c55ce0df7d3108ca32397299d9df00fedd9117d3d/MarkupSafe-3.0.2-cp310-cp310-musllinux_1_2_i686.whl", hash = "sha256:e07c3764494e3776c602c1e78e298937c3315ccc9043ead7e685b7f2b8d47b3c", size = 21366, upload-time = "2024-10-18T15:20:58.235Z" },
    { url = "https://files.pythonhosted.org/packages/bd/6e/61ebf08d8940553afff20d1fb1ba7294b6f8d279df9fd0c0db911b4bbcfd/MarkupSafe-3.0.2-cp310-cp310-musllinux_1_2_x86_64.whl", hash = "sha256:b424c77b206d63d500bcb69fa55ed8d0e6a3774056bdc4839fc9298a7edca171", size = 21091, upload-time = "2024-10-18T15:20:59.235Z" },
    { url = "https://files.pythonhosted.org/packages/11/23/ffbf53694e8c94ebd1e7e491de185124277964344733c45481f32ede2499/MarkupSafe-3.0.2-cp310-cp310-win32.whl", hash = "sha256:fcabf5ff6eea076f859677f5f0b6b5c1a51e70a376b0579e0eadef8db48c6b50", size = 15065, upload-time = "2024-10-18T15:21:00.307Z" },
    { url = "https://files.pythonhosted.org/packages/44/06/e7175d06dd6e9172d4a69a72592cb3f7a996a9c396eee29082826449bbc3/MarkupSafe-3.0.2-cp310-cp310-win_amd64.whl", hash = "sha256:6af100e168aa82a50e186c82875a5893c5597a0c1ccdb0d8b40240b1f28b969a", size = 15514, upload-time = "2024-10-18T15:21:01.122Z" },
    { url = "https://files.pythonhosted.org/packages/6b/28/bbf83e3f76936960b850435576dd5e67034e200469571be53f69174a2dfd/MarkupSafe-3.0.2-cp311-cp311-macosx_10_9_universal2.whl", hash = "sha256:9025b4018f3a1314059769c7bf15441064b2207cb3f065e6ea1e7359cb46db9d", size = 14353, upload-time = "2024-10-18T15:21:02.187Z" },
    { url = "https://files.pythonhosted.org/packages/6c/30/316d194b093cde57d448a4c3209f22e3046c5bb2fb0820b118292b334be7/MarkupSafe-3.0.2-cp311-cp311-macosx_11_0_arm64.whl", hash = "sha256:93335ca3812df2f366e80509ae119189886b0f3c2b81325d39efdb84a1e2ae93", size = 12392, upload-time = "2024-10-18T15:21:02.941Z" },
    { url = "https://files.pythonhosted.org/packages/f2/96/9cdafba8445d3a53cae530aaf83c38ec64c4d5427d975c974084af5bc5d2/MarkupSafe-3.0.2-cp311-cp311-manylinux_2_17_aarch64.manylinux2014_aarch64.whl", hash = "sha256:2cb8438c3cbb25e220c2ab33bb226559e7afb3baec11c4f218ffa7308603c832", size = 23984, upload-time = "2024-10-18T15:21:03.953Z" },
    { url = "https://files.pythonhosted.org/packages/f1/a4/aefb044a2cd8d7334c8a47d3fb2c9f328ac48cb349468cc31c20b539305f/MarkupSafe-3.0.2-cp311-cp311-manylinux_2_17_x86_64.manylinux2014_x86_64.whl", hash = "sha256:a123e330ef0853c6e822384873bef7507557d8e4a082961e1defa947aa59ba84", size = 23120, upload-time = "2024-10-18T15:21:06.495Z" },
    { url = "https://files.pythonhosted.org/packages/8d/21/5e4851379f88f3fad1de30361db501300d4f07bcad047d3cb0449fc51f8c/MarkupSafe-3.0.2-cp311-cp311-manylinux_2_5_i686.manylinux1_i686.manylinux_2_17_i686.manylinux2014_i686.whl", hash = "sha256:1e084f686b92e5b83186b07e8a17fc09e38fff551f3602b249881fec658d3eca", size = 23032, upload-time = "2024-10-18T15:21:07.295Z" },
    { url = "https://files.pythonhosted.org/packages/00/7b/e92c64e079b2d0d7ddf69899c98842f3f9a60a1ae72657c89ce2655c999d/MarkupSafe-3.0.2-cp311-cp311-musllinux_1_2_aarch64.whl", hash = "sha256:d8213e09c917a951de9d09ecee036d5c7d36cb6cb7dbaece4c71a60d79fb9798", size = 24057, upload-time = "2024-10-18T15:21:08.073Z" },
    { url = "https://files.pythonhosted.org/packages/f9/ac/46f960ca323037caa0a10662ef97d0a4728e890334fc156b9f9e52bcc4ca/MarkupSafe-3.0.2-cp311-cp311-musllinux_1_2_i686.whl", hash = "sha256:5b02fb34468b6aaa40dfc198d813a641e3a63b98c2b05a16b9f80b7ec314185e", size = 23359, upload-time = "2024-10-18T15:21:09.318Z" },
    { url = "https://files.pythonhosted.org/packages/69/84/83439e16197337b8b14b6a5b9c2105fff81d42c2a7c5b58ac7b62ee2c3b1/MarkupSafe-3.0.2-cp311-cp311-musllinux_1_2_x86_64.whl", hash = "sha256:0bff5e0ae4ef2e1ae4fdf2dfd5b76c75e5c2fa4132d05fc1b0dabcd20c7e28c4", size = 23306, upload-time = "2024-10-18T15:21:10.185Z" },
    { url = "https://files.pythonhosted.org/packages/9a/34/a15aa69f01e2181ed8d2b685c0d2f6655d5cca2c4db0ddea775e631918cd/MarkupSafe-3.0.2-cp311-cp311-win32.whl", hash = "sha256:6c89876f41da747c8d3677a2b540fb32ef5715f97b66eeb0c6b66f5e3ef6f59d", size = 15094, upload-time = "2024-10-18T15:21:11.005Z" },
    { url = "https://files.pythonhosted.org/packages/da/b8/3a3bd761922d416f3dc5d00bfbed11f66b1ab89a0c2b6e887240a30b0f6b/MarkupSafe-3.0.2-cp311-cp311-win_amd64.whl", hash = "sha256:70a87b411535ccad5ef2f1df5136506a10775d267e197e4cf531ced10537bd6b", size = 15521, upload-time = "2024-10-18T15:21:12.911Z" },
    { url = "https://files.pythonhosted.org/packages/22/09/d1f21434c97fc42f09d290cbb6350d44eb12f09cc62c9476effdb33a18aa/MarkupSafe-3.0.2-cp312-cp312-macosx_10_13_universal2.whl", hash = "sha256:9778bd8ab0a994ebf6f84c2b949e65736d5575320a17ae8984a77fab08db94cf", size = 14274, upload-time = "2024-10-18T15:21:13.777Z" },
    { url = "https://files.pythonhosted.org/packages/6b/b0/18f76bba336fa5aecf79d45dcd6c806c280ec44538b3c13671d49099fdd0/MarkupSafe-3.0.2-cp312-cp312-macosx_11_0_arm64.whl", hash = "sha256:846ade7b71e3536c4e56b386c2a47adf5741d2d8b94ec9dc3e92e5e1ee1e2225", size = 12348, upload-time = "2024-10-18T15:21:14.822Z" },
    { url = "https://files.pythonhosted.org/packages/e0/25/dd5c0f6ac1311e9b40f4af06c78efde0f3b5cbf02502f8ef9501294c425b/MarkupSafe-3.0.2-cp312-cp312-manylinux_2_17_aarch64.manylinux2014_aarch64.whl", hash = "sha256:1c99d261bd2d5f6b59325c92c73df481e05e57f19837bdca8413b9eac4bd8028", size = 24149, upload-time = "2024-10-18T15:21:15.642Z" },
    { url = "https://files.pythonhosted.org/packages/f3/f0/89e7aadfb3749d0f52234a0c8c7867877876e0a20b60e2188e9850794c17/MarkupSafe-3.0.2-cp312-cp312-manylinux_2_17_x86_64.manylinux2014_x86_64.whl", hash = "sha256:e17c96c14e19278594aa4841ec148115f9c7615a47382ecb6b82bd8fea3ab0c8", size = 23118, upload-time = "2024-10-18T15:21:17.133Z" },
    { url = "https://files.pythonhosted.org/packages/d5/da/f2eeb64c723f5e3777bc081da884b414671982008c47dcc1873d81f625b6/MarkupSafe-3.0.2-cp312-cp312-manylinux_2_5_i686.manylinux1_i686.manylinux_2_17_i686.manylinux2014_i686.whl", hash = "sha256:88416bd1e65dcea10bc7569faacb2c20ce071dd1f87539ca2ab364bf6231393c", size = 22993, upload-time = "2024-10-18T15:21:18.064Z" },
    { url = "https://files.pythonhosted.org/packages/da/0e/1f32af846df486dce7c227fe0f2398dc7e2e51d4a370508281f3c1c5cddc/MarkupSafe-3.0.2-cp312-cp312-musllinux_1_2_aarch64.whl", hash = "sha256:2181e67807fc2fa785d0592dc2d6206c019b9502410671cc905d132a92866557", size = 24178, upload-time = "2024-10-18T15:21:18.859Z" },
    { url = "https://files.pythonhosted.org/packages/c4/f6/bb3ca0532de8086cbff5f06d137064c8410d10779c4c127e0e47d17c0b71/MarkupSafe-3.0.2-cp312-cp312-musllinux_1_2_i686.whl", hash = "sha256:52305740fe773d09cffb16f8ed0427942901f00adedac82ec8b67752f58a1b22", size = 23319, upload-time = "2024-10-18T15:21:19.671Z" },
    { url = "https://files.pythonhosted.org/packages/a2/82/8be4c96ffee03c5b4a034e60a31294daf481e12c7c43ab8e34a1453ee48b/MarkupSafe-3.0.2-cp312-cp312-musllinux_1_2_x86_64.whl", hash = "sha256:ad10d3ded218f1039f11a75f8091880239651b52e9bb592ca27de44eed242a48", size = 23352, upload-time = "2024-10-18T15:21:20.971Z" },
    { url = "https://files.pythonhosted.org/packages/51/ae/97827349d3fcffee7e184bdf7f41cd6b88d9919c80f0263ba7acd1bbcb18/MarkupSafe-3.0.2-cp312-cp312-win32.whl", hash = "sha256:0f4ca02bea9a23221c0182836703cbf8930c5e9454bacce27e767509fa286a30", size = 15097, upload-time = "2024-10-18T15:21:22.646Z" },
    { url = "https://files.pythonhosted.org/packages/c1/80/a61f99dc3a936413c3ee4e1eecac96c0da5ed07ad56fd975f1a9da5bc630/MarkupSafe-3.0.2-cp312-cp312-win_amd64.whl", hash = "sha256:8e06879fc22a25ca47312fbe7c8264eb0b662f6db27cb2d3bbbc74b1df4b9b87", size = 15601, upload-time = "2024-10-18T15:21:23.499Z" },
    { url = "https://files.pythonhosted.org/packages/83/0e/67eb10a7ecc77a0c2bbe2b0235765b98d164d81600746914bebada795e97/MarkupSafe-3.0.2-cp313-cp313-macosx_10_13_universal2.whl", hash = "sha256:ba9527cdd4c926ed0760bc301f6728ef34d841f405abf9d4f959c478421e4efd", size = 14274, upload-time = "2024-10-18T15:21:24.577Z" },
    { url = "https://files.pythonhosted.org/packages/2b/6d/9409f3684d3335375d04e5f05744dfe7e9f120062c9857df4ab490a1031a/MarkupSafe-3.0.2-cp313-cp313-macosx_11_0_arm64.whl", hash = "sha256:f8b3d067f2e40fe93e1ccdd6b2e1d16c43140e76f02fb1319a05cf2b79d99430", size = 12352, upload-time = "2024-10-18T15:21:25.382Z" },
    { url = "https://files.pythonhosted.org/packages/d2/f5/6eadfcd3885ea85fe2a7c128315cc1bb7241e1987443d78c8fe712d03091/MarkupSafe-3.0.2-cp313-cp313-manylinux_2_17_aarch64.manylinux2014_aarch64.whl", hash = "sha256:569511d3b58c8791ab4c2e1285575265991e6d8f8700c7be0e88f86cb0672094", size = 24122, upload-time = "2024-10-18T15:21:26.199Z" },
    { url = "https://files.pythonhosted.org/packages/0c/91/96cf928db8236f1bfab6ce15ad070dfdd02ed88261c2afafd4b43575e9e9/MarkupSafe-3.0.2-cp313-cp313-manylinux_2_17_x86_64.manylinux2014_x86_64.whl", hash = "sha256:15ab75ef81add55874e7ab7055e9c397312385bd9ced94920f2802310c930396", size = 23085, upload-time = "2024-10-18T15:21:27.029Z" },
    { url = "https://files.pythonhosted.org/packages/c2/cf/c9d56af24d56ea04daae7ac0940232d31d5a8354f2b457c6d856b2057d69/MarkupSafe-3.0.2-cp313-cp313-manylinux_2_5_i686.manylinux1_i686.manylinux_2_17_i686.manylinux2014_i686.whl", hash = "sha256:f3818cb119498c0678015754eba762e0d61e5b52d34c8b13d770f0719f7b1d79", size = 22978, upload-time = "2024-10-18T15:21:27.846Z" },
    { url = "https://files.pythonhosted.org/packages/2a/9f/8619835cd6a711d6272d62abb78c033bda638fdc54c4e7f4272cf1c0962b/MarkupSafe-3.0.2-cp313-cp313-musllinux_1_2_aarch64.whl", hash = "sha256:cdb82a876c47801bb54a690c5ae105a46b392ac6099881cdfb9f6e95e4014c6a", size = 24208, upload-time = "2024-10-18T15:21:28.744Z" },
    { url = "https://files.pythonhosted.org/packages/f9/bf/176950a1792b2cd2102b8ffeb5133e1ed984547b75db47c25a67d3359f77/MarkupSafe-3.0.2-cp313-cp313-musllinux_1_2_i686.whl", hash = "sha256:cabc348d87e913db6ab4aa100f01b08f481097838bdddf7c7a84b7575b7309ca", size = 23357, upload-time = "2024-10-18T15:21:29.545Z" },
    { url = "https://files.pythonhosted.org/packages/ce/4f/9a02c1d335caabe5c4efb90e1b6e8ee944aa245c1aaaab8e8a618987d816/MarkupSafe-3.0.2-cp313-cp313-musllinux_1_2_x86_64.whl", hash = "sha256:444dcda765c8a838eaae23112db52f1efaf750daddb2d9ca300bcae1039adc5c", size = 23344, upload-time = "2024-10-18T15:21:30.366Z" },
    { url = "https://files.pythonhosted.org/packages/ee/55/c271b57db36f748f0e04a759ace9f8f759ccf22b4960c270c78a394f58be/MarkupSafe-3.0.2-cp313-cp313-win32.whl", hash = "sha256:bcf3e58998965654fdaff38e58584d8937aa3096ab5354d493c77d1fdd66d7a1", size = 15101, upload-time = "2024-10-18T15:21:31.207Z" },
    { url = "https://files.pythonhosted.org/packages/29/88/07df22d2dd4df40aba9f3e402e6dc1b8ee86297dddbad4872bd5e7b0094f/MarkupSafe-3.0.2-cp313-cp313-win_amd64.whl", hash = "sha256:e6a2a455bd412959b57a172ce6328d2dd1f01cb2135efda2e4576e8a23fa3b0f", size = 15603, upload-time = "2024-10-18T15:21:32.032Z" },
    { url = "https://files.pythonhosted.org/packages/62/6a/8b89d24db2d32d433dffcd6a8779159da109842434f1dd2f6e71f32f738c/MarkupSafe-3.0.2-cp313-cp313t-macosx_10_13_universal2.whl", hash = "sha256:b5a6b3ada725cea8a5e634536b1b01c30bcdcd7f9c6fff4151548d5bf6b3a36c", size = 14510, upload-time = "2024-10-18T15:21:33.625Z" },
    { url = "https://files.pythonhosted.org/packages/7a/06/a10f955f70a2e5a9bf78d11a161029d278eeacbd35ef806c3fd17b13060d/MarkupSafe-3.0.2-cp313-cp313t-macosx_11_0_arm64.whl", hash = "sha256:a904af0a6162c73e3edcb969eeeb53a63ceeb5d8cf642fade7d39e7963a22ddb", size = 12486, upload-time = "2024-10-18T15:21:34.611Z" },
    { url = "https://files.pythonhosted.org/packages/34/cf/65d4a571869a1a9078198ca28f39fba5fbb910f952f9dbc5220afff9f5e6/MarkupSafe-3.0.2-cp313-cp313t-manylinux_2_17_aarch64.manylinux2014_aarch64.whl", hash = "sha256:4aa4e5faecf353ed117801a068ebab7b7e09ffb6e1d5e412dc852e0da018126c", size = 25480, upload-time = "2024-10-18T15:21:35.398Z" },
    { url = "https://files.pythonhosted.org/packages/0c/e3/90e9651924c430b885468b56b3d597cabf6d72be4b24a0acd1fa0e12af67/MarkupSafe-3.0.2-cp313-cp313t-manylinux_2_17_x86_64.manylinux2014_x86_64.whl", hash = "sha256:c0ef13eaeee5b615fb07c9a7dadb38eac06a0608b41570d8ade51c56539e509d", size = 23914, upload-time = "2024-10-18T15:21:36.231Z" },
    { url = "https://files.pythonhosted.org/packages/66/8c/6c7cf61f95d63bb866db39085150df1f2a5bd3335298f14a66b48e92659c/MarkupSafe-3.0.2-cp313-cp313t-manylinux_2_5_i686.manylinux1_i686.manylinux_2_17_i686.manylinux2014_i686.whl", hash = "sha256:d16a81a06776313e817c951135cf7340a3e91e8c1ff2fac444cfd75fffa04afe", size = 23796, upload-time = "2024-10-18T15:21:37.073Z" },
    { url = "https://files.pythonhosted.org/packages/bb/35/cbe9238ec3f47ac9a7c8b3df7a808e7cb50fe149dc7039f5f454b3fba218/MarkupSafe-3.0.2-cp313-cp313t-musllinux_1_2_aarch64.whl", hash = "sha256:6381026f158fdb7c72a168278597a5e3a5222e83ea18f543112b2662a9b699c5", size = 25473, upload-time = "2024-10-18T15:21:37.932Z" },
    { url = "https://files.pythonhosted.org/packages/e6/32/7621a4382488aa283cc05e8984a9c219abad3bca087be9ec77e89939ded9/MarkupSafe-3.0.2-cp313-cp313t-musllinux_1_2_i686.whl", hash = "sha256:3d79d162e7be8f996986c064d1c7c817f6df3a77fe3d6859f6f9e7be4b8c213a", size = 24114, upload-time = "2024-10-18T15:21:39.799Z" },
    { url = "https://files.pythonhosted.org/packages/0d/80/0985960e4b89922cb5a0bac0ed39c5b96cbc1a536a99f30e8c220a996ed9/MarkupSafe-3.0.2-cp313-cp313t-musllinux_1_2_x86_64.whl", hash = "sha256:131a3c7689c85f5ad20f9f6fb1b866f402c445b220c19fe4308c0b147ccd2ad9", size = 24098, upload-time = "2024-10-18T15:21:40.813Z" },
    { url = "https://files.pythonhosted.org/packages/82/78/fedb03c7d5380df2427038ec8d973587e90561b2d90cd472ce9254cf348b/MarkupSafe-3.0.2-cp313-cp313t-win32.whl", hash = "sha256:ba8062ed2cf21c07a9e295d5b8a2a5ce678b913b45fdf68c32d95d6c1291e0b6", size = 15208, upload-time = "2024-10-18T15:21:41.814Z" },
    { url = "https://files.pythonhosted.org/packages/4f/65/6079a46068dfceaeabb5dcad6d674f5f5c61a6fa5673746f42a9f4c233b3/MarkupSafe-3.0.2-cp313-cp313t-win_amd64.whl", hash = "sha256:e444a31f8db13eb18ada366ab3cf45fd4b31e4db1236a4448f68778c1d1a5a2f", size = 15739, upload-time = "2024-10-18T15:21:42.784Z" },
]

[[package]]
name = "mccabe"
version = "0.7.0"
source = { registry = "https://pypi.org/simple" }
sdist = { url = "https://files.pythonhosted.org/packages/e7/ff/0ffefdcac38932a54d2b5eed4e0ba8a408f215002cd178ad1df0f2806ff8/mccabe-0.7.0.tar.gz", hash = "sha256:348e0240c33b60bbdf4e523192ef919f28cb2c3d7d5c7794f74009290f236325", size = 9658, upload-time = "2022-01-24T01:14:51.113Z" }
wheels = [
    { url = "https://files.pythonhosted.org/packages/27/1a/1f68f9ba0c207934b35b86a8ca3aad8395a3d6dd7921c0686e23853ff5a9/mccabe-0.7.0-py2.py3-none-any.whl", hash = "sha256:6c2d30ab6be0e4a46919781807b4f0d834ebdd6c6e3dca0bda5a15f863427b6e", size = 7350, upload-time = "2022-01-24T01:14:49.62Z" },
]

[[package]]
name = "mdformat"
version = "0.7.22"
source = { registry = "https://pypi.org/simple" }
dependencies = [
    { name = "markdown-it-py" },
    { name = "tomli", marker = "python_full_version < '3.11'" },
]
sdist = { url = "https://files.pythonhosted.org/packages/fc/eb/b5cbf2484411af039a3d4aeb53a5160fae25dd8c84af6a4243bc2f3fedb3/mdformat-0.7.22.tar.gz", hash = "sha256:eef84fa8f233d3162734683c2a8a6222227a229b9206872e6139658d99acb1ea", size = 34610, upload-time = "2025-01-30T18:00:51.418Z" }
wheels = [
    { url = "https://files.pythonhosted.org/packages/f2/6f/94a7344f6d634fe3563bea8b33bccedee37f2726f7807e9a58440dc91627/mdformat-0.7.22-py3-none-any.whl", hash = "sha256:61122637c9e1d9be1329054f3fa216559f0d1f722b7919b060a8c2a4ae1850e5", size = 34447, upload-time = "2025-01-30T18:00:48.708Z" },
]

[[package]]
name = "mdurl"
version = "0.1.2"
source = { registry = "https://pypi.org/simple" }
sdist = { url = "https://files.pythonhosted.org/packages/d6/54/cfe61301667036ec958cb99bd3efefba235e65cdeb9c84d24a8293ba1d90/mdurl-0.1.2.tar.gz", hash = "sha256:bb413d29f5eea38f31dd4754dd7377d4465116fb207585f97bf925588687c1ba", size = 8729, upload-time = "2022-08-14T12:40:10.846Z" }
wheels = [
    { url = "https://files.pythonhosted.org/packages/b3/38/89ba8ad64ae25be8de66a6d463314cf1eb366222074cfda9ee839c56a4b4/mdurl-0.1.2-py3-none-any.whl", hash = "sha256:84008a41e51615a49fc9966191ff91509e3c40b939176e643fd50a5c2196b8f8", size = 9979, upload-time = "2022-08-14T12:40:09.779Z" },
]

[[package]]
name = "mergedeep"
version = "1.3.4"
source = { registry = "https://pypi.org/simple" }
sdist = { url = "https://files.pythonhosted.org/packages/3a/41/580bb4006e3ed0361b8151a01d324fb03f420815446c7def45d02f74c270/mergedeep-1.3.4.tar.gz", hash = "sha256:0096d52e9dad9939c3d975a774666af186eda617e6ca84df4c94dec30004f2a8", size = 4661, upload-time = "2021-02-05T18:55:30.623Z" }
wheels = [
    { url = "https://files.pythonhosted.org/packages/2c/19/04f9b178c2d8a15b076c8b5140708fa6ffc5601fb6f1e975537072df5b2a/mergedeep-1.3.4-py3-none-any.whl", hash = "sha256:70775750742b25c0d8f36c55aed03d24c3384d17c951b3175d898bd778ef0307", size = 6354, upload-time = "2021-02-05T18:55:29.583Z" },
]

[[package]]
name = "mkdocs"
version = "1.6.1"
source = { registry = "https://pypi.org/simple" }
dependencies = [
    { name = "click" },
    { name = "colorama", marker = "sys_platform == 'win32'" },
    { name = "ghp-import" },
    { name = "jinja2" },
    { name = "markdown" },
    { name = "markupsafe" },
    { name = "mergedeep" },
    { name = "mkdocs-get-deps" },
    { name = "packaging" },
    { name = "pathspec" },
    { name = "pyyaml" },
    { name = "pyyaml-env-tag" },
    { name = "watchdog" },
]
sdist = { url = "https://files.pythonhosted.org/packages/bc/c6/bbd4f061bd16b378247f12953ffcb04786a618ce5e904b8c5a01a0309061/mkdocs-1.6.1.tar.gz", hash = "sha256:7b432f01d928c084353ab39c57282f29f92136665bdd6abf7c1ec8d822ef86f2", size = 3889159, upload-time = "2024-08-30T12:24:06.899Z" }
wheels = [
    { url = "https://files.pythonhosted.org/packages/22/5b/dbc6a8cddc9cfa9c4971d59fb12bb8d42e161b7e7f8cc89e49137c5b279c/mkdocs-1.6.1-py3-none-any.whl", hash = "sha256:db91759624d1647f3f34aa0c3f327dd2601beae39a366d6e064c03468d35c20e", size = 3864451, upload-time = "2024-08-30T12:24:05.054Z" },
]

[[package]]
name = "mkdocs-autorefs"
version = "1.4.2"
source = { registry = "https://pypi.org/simple" }
dependencies = [
    { name = "markdown" },
    { name = "markupsafe" },
    { name = "mkdocs" },
]
sdist = { url = "https://files.pythonhosted.org/packages/47/0c/c9826f35b99c67fa3a7cddfa094c1a6c43fafde558c309c6e4403e5b37dc/mkdocs_autorefs-1.4.2.tar.gz", hash = "sha256:e2ebe1abd2b67d597ed19378c0fff84d73d1dbce411fce7a7cc6f161888b6749", size = 54961, upload-time = "2025-05-20T13:09:09.886Z" }
wheels = [
    { url = "https://files.pythonhosted.org/packages/87/dc/fc063b78f4b769d1956319351704e23ebeba1e9e1d6a41b4b602325fd7e4/mkdocs_autorefs-1.4.2-py3-none-any.whl", hash = "sha256:83d6d777b66ec3c372a1aad4ae0cf77c243ba5bcda5bf0c6b8a2c5e7a3d89f13", size = 24969, upload-time = "2025-05-20T13:09:08.237Z" },
]

[[package]]
name = "mkdocs-coverage"
version = "1.1.0"
source = { registry = "https://pypi.org/simple" }
dependencies = [
    { name = "mkdocs" },
]
sdist = { url = "https://files.pythonhosted.org/packages/93/64/a9fe7d953d6b02944610a5f7361cdab7532a9f5518ffe890287a9f187f08/mkdocs_coverage-1.1.0.tar.gz", hash = "sha256:a67cc6f6d548b8d6b4b21ecd777f2e3768b49e7a95e54c6df158e7c0f179134c", size = 5514, upload-time = "2024-06-11T18:47:23.773Z" }
wheels = [
    { url = "https://files.pythonhosted.org/packages/eb/f0/96851f1d9809e1cbd1f1545948d3c4bde7abfa3af5965b7ba8d88ec37c11/mkdocs_coverage-1.1.0-py3-none-any.whl", hash = "sha256:168ca4ebc35ba48309c1f734d0cab0359cd95b205d0d18030d27e73b6a4590d9", size = 6853, upload-time = "2024-06-11T18:47:20.649Z" },
]

[[package]]
name = "mkdocs-exclude"
version = "1.0.2"
source = { registry = "https://pypi.org/simple" }
dependencies = [
    { name = "mkdocs" },
]
sdist = { url = "https://files.pythonhosted.org/packages/54/b5/3a8e289282c9e8d7003f8a2f53d673d4fdaa81d493dc6966092d9985b6fc/mkdocs-exclude-1.0.2.tar.gz", hash = "sha256:ba6fab3c80ddbe3fd31d3e579861fd3124513708271180a5f81846da8c7e2a51", size = 6751, upload-time = "2019-02-20T23:34:12.81Z" }

[[package]]
name = "mkdocs-get-deps"
version = "0.2.0"
source = { registry = "https://pypi.org/simple" }
dependencies = [
    { name = "mergedeep" },
    { name = "platformdirs" },
    { name = "pyyaml" },
]
sdist = { url = "https://files.pythonhosted.org/packages/98/f5/ed29cd50067784976f25ed0ed6fcd3c2ce9eb90650aa3b2796ddf7b6870b/mkdocs_get_deps-0.2.0.tar.gz", hash = "sha256:162b3d129c7fad9b19abfdcb9c1458a651628e4b1dea628ac68790fb3061c60c", size = 10239, upload-time = "2023-11-20T17:51:09.981Z" }
wheels = [
    { url = "https://files.pythonhosted.org/packages/9f/d4/029f984e8d3f3b6b726bd33cafc473b75e9e44c0f7e80a5b29abc466bdea/mkdocs_get_deps-0.2.0-py3-none-any.whl", hash = "sha256:2bf11d0b133e77a0dd036abeeb06dec8775e46efa526dc70667d8863eefc6134", size = 9521, upload-time = "2023-11-20T17:51:08.587Z" },
]

[[package]]
name = "mkdocs-git-revision-date-localized-plugin"
version = "1.4.7"
source = { registry = "https://pypi.org/simple" }
dependencies = [
    { name = "babel" },
    { name = "gitpython" },
    { name = "mkdocs" },
    { name = "pytz" },
]
sdist = { url = "https://files.pythonhosted.org/packages/5e/f8/a17ec39a4fc314d40cc96afdc1d401e393ebd4f42309d454cc940a2cf38a/mkdocs_git_revision_date_localized_plugin-1.4.7.tar.gz", hash = "sha256:10a49eff1e1c3cb766e054b9d8360c904ce4fe8c33ac3f6cc083ac6459c91953", size = 450473, upload-time = "2025-05-28T18:26:20.697Z" }
wheels = [
    { url = "https://files.pythonhosted.org/packages/53/b6/106fcc15287e7228658fbd0ad9e8b0d775becced0a089cc39984641f4a0f/mkdocs_git_revision_date_localized_plugin-1.4.7-py3-none-any.whl", hash = "sha256:056c0a90242409148f1dc94d5c9d2c25b5b8ddd8de45489fa38f7fa7ccad2bc4", size = 25382, upload-time = "2025-05-28T18:26:18.907Z" },
]

[[package]]
name = "mkdocs-llmstxt"
version = "0.2.0"
source = { registry = "https://pypi.org/simple" }
dependencies = [
    { name = "beautifulsoup4" },
    { name = "markdownify" },
    { name = "mdformat" },
]
sdist = { url = "https://files.pythonhosted.org/packages/ee/25/263ea9c16d1f95f30d9eb1b76e63eb50a88a1ec9fad1829281bab7a371eb/mkdocs_llmstxt-0.2.0.tar.gz", hash = "sha256:104f10b8101167d6baf7761942b4743869be3d8f8a8d909f4e9e0b63307f709e", size = 41376, upload-time = "2025-04-08T13:18:48.664Z" }
wheels = [
    { url = "https://files.pythonhosted.org/packages/24/29/0a33f7d8499a01dd7fd0d90fb163b2d8eefa9c90ac0ecbc1a7770e50614e/mkdocs_llmstxt-0.2.0-py3-none-any.whl", hash = "sha256:907de892e0c8be74002e8b4d553820c2b5bbcf03cc303b95c8bca48fb49c1a29", size = 23244, upload-time = "2025-04-08T13:18:47.516Z" },
]

[[package]]
name = "mkdocs-material"
version = "9.6.14"
source = { registry = "https://pypi.org/simple" }
dependencies = [
    { name = "babel" },
    { name = "backrefs" },
    { name = "colorama" },
    { name = "jinja2" },
    { name = "markdown" },
    { name = "mkdocs" },
    { name = "mkdocs-material-extensions" },
    { name = "paginate" },
    { name = "pygments" },
    { name = "pymdown-extensions" },
    { name = "requests" },
]
sdist = { url = "https://files.pythonhosted.org/packages/b3/fa/0101de32af88f87cf5cc23ad5f2e2030d00995f74e616306513431b8ab4b/mkdocs_material-9.6.14.tar.gz", hash = "sha256:39d795e90dce6b531387c255bd07e866e027828b7346d3eba5ac3de265053754", size = 3951707, upload-time = "2025-05-13T13:27:57.173Z" }
wheels = [
    { url = "https://files.pythonhosted.org/packages/3a/a1/7fdb959ad592e013c01558822fd3c22931a95a0f08cf0a7c36da13a5b2b5/mkdocs_material-9.6.14-py3-none-any.whl", hash = "sha256:3b9cee6d3688551bf7a8e8f41afda97a3c39a12f0325436d76c86706114b721b", size = 8703767, upload-time = "2025-05-13T13:27:54.089Z" },
]

[[package]]
name = "mkdocs-material-extensions"
version = "1.3.1"
source = { registry = "https://pypi.org/simple" }
sdist = { url = "https://files.pythonhosted.org/packages/79/9b/9b4c96d6593b2a541e1cb8b34899a6d021d208bb357042823d4d2cabdbe7/mkdocs_material_extensions-1.3.1.tar.gz", hash = "sha256:10c9511cea88f568257f960358a467d12b970e1f7b2c0e5fb2bb48cab1928443", size = 11847, upload-time = "2023-11-22T19:09:45.208Z" }
wheels = [
    { url = "https://files.pythonhosted.org/packages/5b/54/662a4743aa81d9582ee9339d4ffa3c8fd40a4965e033d77b9da9774d3960/mkdocs_material_extensions-1.3.1-py3-none-any.whl", hash = "sha256:adff8b62700b25cb77b53358dad940f3ef973dd6db797907c49e3c2ef3ab4e31", size = 8728, upload-time = "2023-11-22T19:09:43.465Z" },
]

[[package]]
name = "mkdocs-minify-plugin"
version = "0.8.0"
source = { registry = "https://pypi.org/simple" }
dependencies = [
    { name = "csscompressor" },
    { name = "htmlmin2" },
    { name = "jsmin" },
    { name = "mkdocs" },
]
sdist = { url = "https://files.pythonhosted.org/packages/52/67/fe4b77e7a8ae7628392e28b14122588beaf6078b53eb91c7ed000fd158ac/mkdocs-minify-plugin-0.8.0.tar.gz", hash = "sha256:bc11b78b8120d79e817308e2b11539d790d21445eb63df831e393f76e52e753d", size = 8366, upload-time = "2024-01-29T16:11:32.982Z" }
wheels = [
    { url = "https://files.pythonhosted.org/packages/1b/cd/2e8d0d92421916e2ea4ff97f10a544a9bd5588eb747556701c983581df13/mkdocs_minify_plugin-0.8.0-py3-none-any.whl", hash = "sha256:5fba1a3f7bd9a2142c9954a6559a57e946587b21f133165ece30ea145c66aee6", size = 6723, upload-time = "2024-01-29T16:11:31.851Z" },
]

[[package]]
name = "mkdocs-open-in-new-tab"
version = "1.0.8"
source = { registry = "https://pypi.org/simple" }
dependencies = [
    { name = "mkdocs" },
]
sdist = { url = "https://files.pythonhosted.org/packages/0a/0e/f72a506a21bdb27b807124e00c688226848a388d1fd3980b80ae3cc27203/mkdocs_open_in_new_tab-1.0.8.tar.gz", hash = "sha256:3e0dad08cc9938b0b13097be8e0aa435919de1eeb2d1a648e66b5dee8d57e048", size = 5791, upload-time = "2024-11-18T13:15:13.977Z" }
wheels = [
    { url = "https://files.pythonhosted.org/packages/21/94/44f3c868495481c868d08eea065c82803f1affd8553d3383b782f497613c/mkdocs_open_in_new_tab-1.0.8-py3-none-any.whl", hash = "sha256:051d767a4467b12d89827e1fea0ec660b05b027c726317fe4fceee5456e36ad2", size = 7717, upload-time = "2024-11-18T13:15:12.286Z" },
]

[[package]]
name = "mkdocs-redirects"
version = "1.2.2"
source = { registry = "https://pypi.org/simple" }
dependencies = [
    { name = "mkdocs" },
]
sdist = { url = "https://files.pythonhosted.org/packages/f1/a8/6d44a6cf07e969c7420cb36ab287b0669da636a2044de38a7d2208d5a758/mkdocs_redirects-1.2.2.tar.gz", hash = "sha256:3094981b42ffab29313c2c1b8ac3969861109f58b2dd58c45fc81cd44bfa0095", size = 7162, upload-time = "2024-11-07T14:57:21.109Z" }
wheels = [
    { url = "https://files.pythonhosted.org/packages/c4/ec/38443b1f2a3821bbcb24e46cd8ba979154417794d54baf949fefde1c2146/mkdocs_redirects-1.2.2-py3-none-any.whl", hash = "sha256:7dbfa5647b79a3589da4401403d69494bd1f4ad03b9c15136720367e1f340ed5", size = 6142, upload-time = "2024-11-07T14:57:19.143Z" },
]

[[package]]
name = "mkdocs-section-index"
version = "0.3.10"
source = { registry = "https://pypi.org/simple" }
dependencies = [
    { name = "mkdocs" },
]
sdist = { url = "https://files.pythonhosted.org/packages/93/40/4aa9d3cfa2ac6528b91048847a35f005b97ec293204c02b179762a85b7f2/mkdocs_section_index-0.3.10.tar.gz", hash = "sha256:a82afbda633c82c5568f0e3b008176b9b365bf4bd8b6f919d6eff09ee146b9f8", size = 14446, upload-time = "2025-04-05T20:56:45.387Z" }
wheels = [
    { url = "https://files.pythonhosted.org/packages/01/53/76c109e6f822a6d19befb0450c87330b9a6ce52353de6a9dda7892060a1f/mkdocs_section_index-0.3.10-py3-none-any.whl", hash = "sha256:bc27c0d0dc497c0ebaee1fc72839362aed77be7318b5ec0c30628f65918e4776", size = 8796, upload-time = "2025-04-05T20:56:43.975Z" },
]

[[package]]
name = "mkdocs-typer2"
version = "0.1.4"
source = { registry = "https://pypi.org/simple" }
dependencies = [
    { name = "mkdocs" },
    { name = "pydantic" },
    { name = "typer" },
]
sdist = { url = "https://files.pythonhosted.org/packages/4a/ac/0ada9ee8273f9cd379b3f60512059bc7ce2de245a5caa89bb3177d16aa0e/mkdocs_typer2-0.1.4.tar.gz", hash = "sha256:1e974bbe7717c42f747215270323196d6acd214aa383634cf237f746293c3b90", size = 22211, upload-time = "2025-03-09T17:14:41.95Z" }
wheels = [
    { url = "https://files.pythonhosted.org/packages/4b/c8/076e1fe8dd813434da661bd0782f79f0af8cc06e129b0293c9ae3cb0c1c8/mkdocs_typer2-0.1.4-py3-none-any.whl", hash = "sha256:8d269313647fa5a798a043e12ba5806c4c9253d348f753f5d18a6010d9699346", size = 11582, upload-time = "2025-03-09T17:14:40.856Z" },
]

[[package]]
name = "mkdocstrings"
version = "0.29.1"
source = { registry = "https://pypi.org/simple" }
dependencies = [
    { name = "jinja2" },
    { name = "markdown" },
    { name = "markupsafe" },
    { name = "mkdocs" },
    { name = "mkdocs-autorefs" },
    { name = "pymdown-extensions" },
]
sdist = { url = "https://files.pythonhosted.org/packages/41/e8/d22922664a627a0d3d7ff4a6ca95800f5dde54f411982591b4621a76225d/mkdocstrings-0.29.1.tar.gz", hash = "sha256:8722f8f8c5cd75da56671e0a0c1bbed1df9946c0cef74794d6141b34011abd42", size = 1212686, upload-time = "2025-03-31T08:33:11.997Z" }
wheels = [
    { url = "https://files.pythonhosted.org/packages/98/14/22533a578bf8b187e05d67e2c1721ce10e3f526610eebaf7a149d557ea7a/mkdocstrings-0.29.1-py3-none-any.whl", hash = "sha256:37a9736134934eea89cbd055a513d40a020d87dfcae9e3052c2a6b8cd4af09b6", size = 1631075, upload-time = "2025-03-31T08:33:09.661Z" },
]

[[package]]
name = "mkdocstrings-python"
version = "1.16.11"
source = { registry = "https://pypi.org/simple" }
dependencies = [
    { name = "griffe" },
    { name = "mkdocs-autorefs" },
    { name = "mkdocstrings" },
    { name = "typing-extensions", marker = "python_full_version < '3.11'" },
]
sdist = { url = "https://files.pythonhosted.org/packages/90/a3/0c7559a355fa21127a174a5aa2d3dca2de6e479ddd9c63ca4082d5f9980c/mkdocstrings_python-1.16.11.tar.gz", hash = "sha256:935f95efa887f99178e4a7becaaa1286fb35adafffd669b04fd611d97c00e5ce", size = 205392, upload-time = "2025-05-24T10:41:32.078Z" }
wheels = [
    { url = "https://files.pythonhosted.org/packages/cb/c4/ffa32f2c7cdb1728026c7a34aab87796b895767893aaa54611a79b4eef45/mkdocstrings_python-1.16.11-py3-none-any.whl", hash = "sha256:25d96cc9c1f9c272ea1bd8222c900b5f852bf46c984003e9c7c56eaa4696190f", size = 124282, upload-time = "2025-05-24T10:41:30.008Z" },
]

[[package]]
name = "more-itertools"
version = "10.7.0"
source = { registry = "https://pypi.org/simple" }
sdist = { url = "https://files.pythonhosted.org/packages/ce/a0/834b0cebabbfc7e311f30b46c8188790a37f89fc8d756660346fe5abfd09/more_itertools-10.7.0.tar.gz", hash = "sha256:9fddd5403be01a94b204faadcff459ec3568cf110265d3c54323e1e866ad29d3", size = 127671, upload-time = "2025-04-22T14:17:41.838Z" }
wheels = [
    { url = "https://files.pythonhosted.org/packages/2b/9f/7ba6f94fc1e9ac3d2b853fdff3035fb2fa5afbed898c4a72b8a020610594/more_itertools-10.7.0-py3-none-any.whl", hash = "sha256:d43980384673cb07d2f7d2d918c616b30c659c089ee23953f601d6609c67510e", size = 65278, upload-time = "2025-04-22T14:17:40.49Z" },
]

[[package]]
name = "multidict"
version = "6.6.3"
source = { registry = "https://pypi.org/simple" }
dependencies = [
    { name = "typing-extensions", marker = "python_full_version < '3.11'" },
]
sdist = { url = "https://files.pythonhosted.org/packages/3d/2c/5dad12e82fbdf7470f29bff2171484bf07cb3b16ada60a6589af8f376440/multidict-6.6.3.tar.gz", hash = "sha256:798a9eb12dab0a6c2e29c1de6f3468af5cb2da6053a20dfa3344907eed0937cc", size = 101006, upload-time = "2025-06-30T15:53:46.929Z" }
wheels = [
    { url = "https://files.pythonhosted.org/packages/0b/67/414933982bce2efce7cbcb3169eaaf901e0f25baec69432b4874dfb1f297/multidict-6.6.3-cp310-cp310-macosx_10_9_universal2.whl", hash = "sha256:a2be5b7b35271f7fff1397204ba6708365e3d773579fe2a30625e16c4b4ce817", size = 77017, upload-time = "2025-06-30T15:50:58.931Z" },
    { url = "https://files.pythonhosted.org/packages/8a/fe/d8a3ee1fad37dc2ef4f75488b0d9d4f25bf204aad8306cbab63d97bff64a/multidict-6.6.3-cp310-cp310-macosx_10_9_x86_64.whl", hash = "sha256:12f4581d2930840295c461764b9a65732ec01250b46c6b2c510d7ee68872b140", size = 44897, upload-time = "2025-06-30T15:51:00.999Z" },
    { url = "https://files.pythonhosted.org/packages/1f/e0/265d89af8c98240265d82b8cbcf35897f83b76cd59ee3ab3879050fd8c45/multidict-6.6.3-cp310-cp310-macosx_11_0_arm64.whl", hash = "sha256:dd7793bab517e706c9ed9d7310b06c8672fd0aeee5781bfad612f56b8e0f7d14", size = 44574, upload-time = "2025-06-30T15:51:02.449Z" },
    { url = "https://files.pythonhosted.org/packages/e6/05/6b759379f7e8e04ccc97cfb2a5dcc5cdbd44a97f072b2272dc51281e6a40/multidict-6.6.3-cp310-cp310-manylinux1_i686.manylinux2014_i686.manylinux_2_17_i686.manylinux_2_5_i686.whl", hash = "sha256:72d8815f2cd3cf3df0f83cac3f3ef801d908b2d90409ae28102e0553af85545a", size = 225729, upload-time = "2025-06-30T15:51:03.794Z" },
    { url = "https://files.pythonhosted.org/packages/4e/f5/8d5a15488edd9a91fa4aad97228d785df208ed6298580883aa3d9def1959/multidict-6.6.3-cp310-cp310-manylinux2014_aarch64.manylinux_2_17_aarch64.manylinux_2_28_aarch64.whl", hash = "sha256:531e331a2ee53543ab32b16334e2deb26f4e6b9b28e41f8e0c87e99a6c8e2d69", size = 242515, upload-time = "2025-06-30T15:51:05.002Z" },
    { url = "https://files.pythonhosted.org/packages/6e/b5/a8f317d47d0ac5bb746d6d8325885c8967c2a8ce0bb57be5399e3642cccb/multidict-6.6.3-cp310-cp310-manylinux2014_armv7l.manylinux_2_17_armv7l.manylinux_2_31_armv7l.whl", hash = "sha256:42ca5aa9329a63be8dc49040f63817d1ac980e02eeddba763a9ae5b4027b9c9c", size = 222224, upload-time = "2025-06-30T15:51:06.148Z" },
    { url = "https://files.pythonhosted.org/packages/76/88/18b2a0d5e80515fa22716556061189c2853ecf2aa2133081ebbe85ebea38/multidict-6.6.3-cp310-cp310-manylinux2014_ppc64le.manylinux_2_17_ppc64le.manylinux_2_28_ppc64le.whl", hash = "sha256:208b9b9757060b9faa6f11ab4bc52846e4f3c2fb8b14d5680c8aac80af3dc751", size = 253124, upload-time = "2025-06-30T15:51:07.375Z" },
    { url = "https://files.pythonhosted.org/packages/62/bf/ebfcfd6b55a1b05ef16d0775ae34c0fe15e8dab570d69ca9941073b969e7/multidict-6.6.3-cp310-cp310-manylinux2014_s390x.manylinux_2_17_s390x.manylinux_2_28_s390x.whl", hash = "sha256:acf6b97bd0884891af6a8b43d0f586ab2fcf8e717cbd47ab4bdddc09e20652d8", size = 251529, upload-time = "2025-06-30T15:51:08.691Z" },
    { url = "https://files.pythonhosted.org/packages/44/11/780615a98fd3775fc309d0234d563941af69ade2df0bb82c91dda6ddaea1/multidict-6.6.3-cp310-cp310-manylinux2014_x86_64.manylinux_2_17_x86_64.manylinux_2_28_x86_64.whl", hash = "sha256:68e9e12ed00e2089725669bdc88602b0b6f8d23c0c95e52b95f0bc69f7fe9b55", size = 241627, upload-time = "2025-06-30T15:51:10.605Z" },
    { url = "https://files.pythonhosted.org/packages/28/3d/35f33045e21034b388686213752cabc3a1b9d03e20969e6fa8f1b1d82db1/multidict-6.6.3-cp310-cp310-musllinux_1_2_aarch64.whl", hash = "sha256:05db2f66c9addb10cfa226e1acb363450fab2ff8a6df73c622fefe2f5af6d4e7", size = 239351, upload-time = "2025-06-30T15:51:12.18Z" },
    { url = "https://files.pythonhosted.org/packages/6e/cc/ff84c03b95b430015d2166d9aae775a3985d757b94f6635010d0038d9241/multidict-6.6.3-cp310-cp310-musllinux_1_2_armv7l.whl", hash = "sha256:0db58da8eafb514db832a1b44f8fa7906fdd102f7d982025f816a93ba45e3dcb", size = 233429, upload-time = "2025-06-30T15:51:13.533Z" },
    { url = "https://files.pythonhosted.org/packages/2e/f0/8cd49a0b37bdea673a4b793c2093f2f4ba8e7c9d6d7c9bd672fd6d38cd11/multidict-6.6.3-cp310-cp310-musllinux_1_2_i686.whl", hash = "sha256:14117a41c8fdb3ee19c743b1c027da0736fdb79584d61a766da53d399b71176c", size = 243094, upload-time = "2025-06-30T15:51:14.815Z" },
    { url = "https://files.pythonhosted.org/packages/96/19/5d9a0cfdafe65d82b616a45ae950975820289069f885328e8185e64283c2/multidict-6.6.3-cp310-cp310-musllinux_1_2_ppc64le.whl", hash = "sha256:877443eaaabcd0b74ff32ebeed6f6176c71850feb7d6a1d2db65945256ea535c", size = 248957, upload-time = "2025-06-30T15:51:16.076Z" },
    { url = "https://files.pythonhosted.org/packages/e6/dc/c90066151da87d1e489f147b9b4327927241e65f1876702fafec6729c014/multidict-6.6.3-cp310-cp310-musllinux_1_2_s390x.whl", hash = "sha256:70b72e749a4f6e7ed8fb334fa8d8496384840319512746a5f42fa0aec79f4d61", size = 243590, upload-time = "2025-06-30T15:51:17.413Z" },
    { url = "https://files.pythonhosted.org/packages/ec/39/458afb0cccbb0ee9164365273be3e039efddcfcb94ef35924b7dbdb05db0/multidict-6.6.3-cp310-cp310-musllinux_1_2_x86_64.whl", hash = "sha256:43571f785b86afd02b3855c5ac8e86ec921b760298d6f82ff2a61daf5a35330b", size = 237487, upload-time = "2025-06-30T15:51:19.039Z" },
    { url = "https://files.pythonhosted.org/packages/35/38/0016adac3990426610a081787011177e661875546b434f50a26319dc8372/multidict-6.6.3-cp310-cp310-win32.whl", hash = "sha256:20c5a0c3c13a15fd5ea86c42311859f970070e4e24de5a550e99d7c271d76318", size = 41390, upload-time = "2025-06-30T15:51:20.362Z" },
    { url = "https://files.pythonhosted.org/packages/f3/d2/17897a8f3f2c5363d969b4c635aa40375fe1f09168dc09a7826780bfb2a4/multidict-6.6.3-cp310-cp310-win_amd64.whl", hash = "sha256:ab0a34a007704c625e25a9116c6770b4d3617a071c8a7c30cd338dfbadfe6485", size = 45954, upload-time = "2025-06-30T15:51:21.383Z" },
    { url = "https://files.pythonhosted.org/packages/2d/5f/d4a717c1e457fe44072e33fa400d2b93eb0f2819c4d669381f925b7cba1f/multidict-6.6.3-cp310-cp310-win_arm64.whl", hash = "sha256:769841d70ca8bdd140a715746199fc6473414bd02efd678d75681d2d6a8986c5", size = 42981, upload-time = "2025-06-30T15:51:22.809Z" },
    { url = "https://files.pythonhosted.org/packages/08/f0/1a39863ced51f639c81a5463fbfa9eb4df59c20d1a8769ab9ef4ca57ae04/multidict-6.6.3-cp311-cp311-macosx_10_9_universal2.whl", hash = "sha256:18f4eba0cbac3546b8ae31e0bbc55b02c801ae3cbaf80c247fcdd89b456ff58c", size = 76445, upload-time = "2025-06-30T15:51:24.01Z" },
    { url = "https://files.pythonhosted.org/packages/c9/0e/a7cfa451c7b0365cd844e90b41e21fab32edaa1e42fc0c9f68461ce44ed7/multidict-6.6.3-cp311-cp311-macosx_10_9_x86_64.whl", hash = "sha256:ef43b5dd842382329e4797c46f10748d8c2b6e0614f46b4afe4aee9ac33159df", size = 44610, upload-time = "2025-06-30T15:51:25.158Z" },
    { url = "https://files.pythonhosted.org/packages/c6/bb/a14a4efc5ee748cc1904b0748be278c31b9295ce5f4d2ef66526f410b94d/multidict-6.6.3-cp311-cp311-macosx_11_0_arm64.whl", hash = "sha256:bf9bd1fd5eec01494e0f2e8e446a74a85d5e49afb63d75a9934e4a5423dba21d", size = 44267, upload-time = "2025-06-30T15:51:26.326Z" },
    { url = "https://files.pythonhosted.org/packages/c2/f8/410677d563c2d55e063ef74fe578f9d53fe6b0a51649597a5861f83ffa15/multidict-6.6.3-cp311-cp311-manylinux1_i686.manylinux2014_i686.manylinux_2_17_i686.manylinux_2_5_i686.whl", hash = "sha256:5bd8d6f793a787153956cd35e24f60485bf0651c238e207b9a54f7458b16d539", size = 230004, upload-time = "2025-06-30T15:51:27.491Z" },
    { url = "https://files.pythonhosted.org/packages/fd/df/2b787f80059314a98e1ec6a4cc7576244986df3e56b3c755e6fc7c99e038/multidict-6.6.3-cp311-cp311-manylinux2014_aarch64.manylinux_2_17_aarch64.manylinux_2_28_aarch64.whl", hash = "sha256:1bf99b4daf908c73856bd87ee0a2499c3c9a3d19bb04b9c6025e66af3fd07462", size = 247196, upload-time = "2025-06-30T15:51:28.762Z" },
    { url = "https://files.pythonhosted.org/packages/05/f2/f9117089151b9a8ab39f9019620d10d9718eec2ac89e7ca9d30f3ec78e96/multidict-6.6.3-cp311-cp311-manylinux2014_armv7l.manylinux_2_17_armv7l.manylinux_2_31_armv7l.whl", hash = "sha256:0b9e59946b49dafaf990fd9c17ceafa62976e8471a14952163d10a7a630413a9", size = 225337, upload-time = "2025-06-30T15:51:30.025Z" },
    { url = "https://files.pythonhosted.org/packages/93/2d/7115300ec5b699faa152c56799b089a53ed69e399c3c2d528251f0aeda1a/multidict-6.6.3-cp311-cp311-manylinux2014_ppc64le.manylinux_2_17_ppc64le.manylinux_2_28_ppc64le.whl", hash = "sha256:e2db616467070d0533832d204c54eea6836a5e628f2cb1e6dfd8cd6ba7277cb7", size = 257079, upload-time = "2025-06-30T15:51:31.716Z" },
    { url = "https://files.pythonhosted.org/packages/15/ea/ff4bab367623e39c20d3b07637225c7688d79e4f3cc1f3b9f89867677f9a/multidict-6.6.3-cp311-cp311-manylinux2014_s390x.manylinux_2_17_s390x.manylinux_2_28_s390x.whl", hash = "sha256:7394888236621f61dcdd25189b2768ae5cc280f041029a5bcf1122ac63df79f9", size = 255461, upload-time = "2025-06-30T15:51:33.029Z" },
    { url = "https://files.pythonhosted.org/packages/74/07/2c9246cda322dfe08be85f1b8739646f2c4c5113a1422d7a407763422ec4/multidict-6.6.3-cp311-cp311-manylinux2014_x86_64.manylinux_2_17_x86_64.manylinux_2_28_x86_64.whl", hash = "sha256:f114d8478733ca7388e7c7e0ab34b72547476b97009d643644ac33d4d3fe1821", size = 246611, upload-time = "2025-06-30T15:51:34.47Z" },
    { url = "https://files.pythonhosted.org/packages/a8/62/279c13d584207d5697a752a66ffc9bb19355a95f7659140cb1b3cf82180e/multidict-6.6.3-cp311-cp311-musllinux_1_2_aarch64.whl", hash = "sha256:cdf22e4db76d323bcdc733514bf732e9fb349707c98d341d40ebcc6e9318ef3d", size = 243102, upload-time = "2025-06-30T15:51:36.525Z" },
    { url = "https://files.pythonhosted.org/packages/69/cc/e06636f48c6d51e724a8bc8d9e1db5f136fe1df066d7cafe37ef4000f86a/multidict-6.6.3-cp311-cp311-musllinux_1_2_armv7l.whl", hash = "sha256:e995a34c3d44ab511bfc11aa26869b9d66c2d8c799fa0e74b28a473a692532d6", size = 238693, upload-time = "2025-06-30T15:51:38.278Z" },
    { url = "https://files.pythonhosted.org/packages/89/a4/66c9d8fb9acf3b226cdd468ed009537ac65b520aebdc1703dd6908b19d33/multidict-6.6.3-cp311-cp311-musllinux_1_2_i686.whl", hash = "sha256:766a4a5996f54361d8d5a9050140aa5362fe48ce51c755a50c0bc3706460c430", size = 246582, upload-time = "2025-06-30T15:51:39.709Z" },
    { url = "https://files.pythonhosted.org/packages/cf/01/c69e0317be556e46257826d5449feb4e6aa0d18573e567a48a2c14156f1f/multidict-6.6.3-cp311-cp311-musllinux_1_2_ppc64le.whl", hash = "sha256:3893a0d7d28a7fe6ca7a1f760593bc13038d1d35daf52199d431b61d2660602b", size = 253355, upload-time = "2025-06-30T15:51:41.013Z" },
    { url = "https://files.pythonhosted.org/packages/c0/da/9cc1da0299762d20e626fe0042e71b5694f9f72d7d3f9678397cbaa71b2b/multidict-6.6.3-cp311-cp311-musllinux_1_2_s390x.whl", hash = "sha256:934796c81ea996e61914ba58064920d6cad5d99140ac3167901eb932150e2e56", size = 247774, upload-time = "2025-06-30T15:51:42.291Z" },
    { url = "https://files.pythonhosted.org/packages/e6/91/b22756afec99cc31105ddd4a52f95ab32b1a4a58f4d417979c570c4a922e/multidict-6.6.3-cp311-cp311-musllinux_1_2_x86_64.whl", hash = "sha256:9ed948328aec2072bc00f05d961ceadfd3e9bfc2966c1319aeaf7b7c21219183", size = 242275, upload-time = "2025-06-30T15:51:43.642Z" },
    { url = "https://files.pythonhosted.org/packages/be/f1/adcc185b878036a20399d5be5228f3cbe7f823d78985d101d425af35c800/multidict-6.6.3-cp311-cp311-win32.whl", hash = "sha256:9f5b28c074c76afc3e4c610c488e3493976fe0e596dd3db6c8ddfbb0134dcac5", size = 41290, upload-time = "2025-06-30T15:51:45.264Z" },
    { url = "https://files.pythonhosted.org/packages/e0/d4/27652c1c6526ea6b4f5ddd397e93f4232ff5de42bea71d339bc6a6cc497f/multidict-6.6.3-cp311-cp311-win_amd64.whl", hash = "sha256:bc7f6fbc61b1c16050a389c630da0b32fc6d4a3d191394ab78972bf5edc568c2", size = 45942, upload-time = "2025-06-30T15:51:46.377Z" },
    { url = "https://files.pythonhosted.org/packages/16/18/23f4932019804e56d3c2413e237f866444b774b0263bcb81df2fdecaf593/multidict-6.6.3-cp311-cp311-win_arm64.whl", hash = "sha256:d4e47d8faffaae822fb5cba20937c048d4f734f43572e7079298a6c39fb172cb", size = 42880, upload-time = "2025-06-30T15:51:47.561Z" },
    { url = "https://files.pythonhosted.org/packages/0e/a0/6b57988ea102da0623ea814160ed78d45a2645e4bbb499c2896d12833a70/multidict-6.6.3-cp312-cp312-macosx_10_13_universal2.whl", hash = "sha256:056bebbeda16b2e38642d75e9e5310c484b7c24e3841dc0fb943206a72ec89d6", size = 76514, upload-time = "2025-06-30T15:51:48.728Z" },
    { url = "https://files.pythonhosted.org/packages/07/7a/d1e92665b0850c6c0508f101f9cf0410c1afa24973e1115fe9c6a185ebf7/multidict-6.6.3-cp312-cp312-macosx_10_13_x86_64.whl", hash = "sha256:e5f481cccb3c5c5e5de5d00b5141dc589c1047e60d07e85bbd7dea3d4580d63f", size = 45394, upload-time = "2025-06-30T15:51:49.986Z" },
    { url = "https://files.pythonhosted.org/packages/52/6f/dd104490e01be6ef8bf9573705d8572f8c2d2c561f06e3826b081d9e6591/multidict-6.6.3-cp312-cp312-macosx_11_0_arm64.whl", hash = "sha256:10bea2ee839a759ee368b5a6e47787f399b41e70cf0c20d90dfaf4158dfb4e55", size = 43590, upload-time = "2025-06-30T15:51:51.331Z" },
    { url = "https://files.pythonhosted.org/packages/44/fe/06e0e01b1b0611e6581b7fd5a85b43dacc08b6cea3034f902f383b0873e5/multidict-6.6.3-cp312-cp312-manylinux1_i686.manylinux2014_i686.manylinux_2_17_i686.manylinux_2_5_i686.whl", hash = "sha256:2334cfb0fa9549d6ce2c21af2bfbcd3ac4ec3646b1b1581c88e3e2b1779ec92b", size = 237292, upload-time = "2025-06-30T15:51:52.584Z" },
    { url = "https://files.pythonhosted.org/packages/ce/71/4f0e558fb77696b89c233c1ee2d92f3e1d5459070a0e89153c9e9e804186/multidict-6.6.3-cp312-cp312-manylinux2014_aarch64.manylinux_2_17_aarch64.manylinux_2_28_aarch64.whl", hash = "sha256:b8fee016722550a2276ca2cb5bb624480e0ed2bd49125b2b73b7010b9090e888", size = 258385, upload-time = "2025-06-30T15:51:53.913Z" },
    { url = "https://files.pythonhosted.org/packages/e3/25/cca0e68228addad24903801ed1ab42e21307a1b4b6dd2cf63da5d3ae082a/multidict-6.6.3-cp312-cp312-manylinux2014_armv7l.manylinux_2_17_armv7l.manylinux_2_31_armv7l.whl", hash = "sha256:e5511cb35f5c50a2db21047c875eb42f308c5583edf96bd8ebf7d770a9d68f6d", size = 242328, upload-time = "2025-06-30T15:51:55.672Z" },
    { url = "https://files.pythonhosted.org/packages/6e/a3/46f2d420d86bbcb8fe660b26a10a219871a0fbf4d43cb846a4031533f3e0/multidict-6.6.3-cp312-cp312-manylinux2014_ppc64le.manylinux_2_17_ppc64le.manylinux_2_28_ppc64le.whl", hash = "sha256:712b348f7f449948e0a6c4564a21c7db965af900973a67db432d724619b3c680", size = 268057, upload-time = "2025-06-30T15:51:57.037Z" },
    { url = "https://files.pythonhosted.org/packages/9e/73/1c743542fe00794a2ec7466abd3f312ccb8fad8dff9f36d42e18fb1ec33e/multidict-6.6.3-cp312-cp312-manylinux2014_s390x.manylinux_2_17_s390x.manylinux_2_28_s390x.whl", hash = "sha256:e4e15d2138ee2694e038e33b7c3da70e6b0ad8868b9f8094a72e1414aeda9c1a", size = 269341, upload-time = "2025-06-30T15:51:59.111Z" },
    { url = "https://files.pythonhosted.org/packages/a4/11/6ec9dcbe2264b92778eeb85407d1df18812248bf3506a5a1754bc035db0c/multidict-6.6.3-cp312-cp312-manylinux2014_x86_64.manylinux_2_17_x86_64.manylinux_2_28_x86_64.whl", hash = "sha256:8df25594989aebff8a130f7899fa03cbfcc5d2b5f4a461cf2518236fe6f15961", size = 256081, upload-time = "2025-06-30T15:52:00.533Z" },
    { url = "https://files.pythonhosted.org/packages/9b/2b/631b1e2afeb5f1696846d747d36cda075bfdc0bc7245d6ba5c319278d6c4/multidict-6.6.3-cp312-cp312-musllinux_1_2_aarch64.whl", hash = "sha256:159ca68bfd284a8860f8d8112cf0521113bffd9c17568579e4d13d1f1dc76b65", size = 253581, upload-time = "2025-06-30T15:52:02.43Z" },
    { url = "https://files.pythonhosted.org/packages/bf/0e/7e3b93f79efeb6111d3bf9a1a69e555ba1d07ad1c11bceb56b7310d0d7ee/multidict-6.6.3-cp312-cp312-musllinux_1_2_armv7l.whl", hash = "sha256:e098c17856a8c9ade81b4810888c5ad1914099657226283cab3062c0540b0643", size = 250750, upload-time = "2025-06-30T15:52:04.26Z" },
    { url = "https://files.pythonhosted.org/packages/ad/9e/086846c1d6601948e7de556ee464a2d4c85e33883e749f46b9547d7b0704/multidict-6.6.3-cp312-cp312-musllinux_1_2_i686.whl", hash = "sha256:67c92ed673049dec52d7ed39f8cf9ebbadf5032c774058b4406d18c8f8fe7063", size = 251548, upload-time = "2025-06-30T15:52:06.002Z" },
    { url = "https://files.pythonhosted.org/packages/8c/7b/86ec260118e522f1a31550e87b23542294880c97cfbf6fb18cc67b044c66/multidict-6.6.3-cp312-cp312-musllinux_1_2_ppc64le.whl", hash = "sha256:bd0578596e3a835ef451784053cfd327d607fc39ea1a14812139339a18a0dbc3", size = 262718, upload-time = "2025-06-30T15:52:07.707Z" },
    { url = "https://files.pythonhosted.org/packages/8c/bd/22ce8f47abb0be04692c9fc4638508b8340987b18691aa7775d927b73f72/multidict-6.6.3-cp312-cp312-musllinux_1_2_s390x.whl", hash = "sha256:346055630a2df2115cd23ae271910b4cae40f4e336773550dca4889b12916e75", size = 259603, upload-time = "2025-06-30T15:52:09.58Z" },
    { url = "https://files.pythonhosted.org/packages/07/9c/91b7ac1691be95cd1f4a26e36a74b97cda6aa9820632d31aab4410f46ebd/multidict-6.6.3-cp312-cp312-musllinux_1_2_x86_64.whl", hash = "sha256:555ff55a359302b79de97e0468e9ee80637b0de1fce77721639f7cd9440b3a10", size = 251351, upload-time = "2025-06-30T15:52:10.947Z" },
    { url = "https://files.pythonhosted.org/packages/6f/5c/4d7adc739884f7a9fbe00d1eac8c034023ef8bad71f2ebe12823ca2e3649/multidict-6.6.3-cp312-cp312-win32.whl", hash = "sha256:73ab034fb8d58ff85c2bcbadc470efc3fafeea8affcf8722855fb94557f14cc5", size = 41860, upload-time = "2025-06-30T15:52:12.334Z" },
    { url = "https://files.pythonhosted.org/packages/6a/a3/0fbc7afdf7cb1aa12a086b02959307848eb6bcc8f66fcb66c0cb57e2a2c1/multidict-6.6.3-cp312-cp312-win_amd64.whl", hash = "sha256:04cbcce84f63b9af41bad04a54d4cc4e60e90c35b9e6ccb130be2d75b71f8c17", size = 45982, upload-time = "2025-06-30T15:52:13.6Z" },
    { url = "https://files.pythonhosted.org/packages/b8/95/8c825bd70ff9b02462dc18d1295dd08d3e9e4eb66856d292ffa62cfe1920/multidict-6.6.3-cp312-cp312-win_arm64.whl", hash = "sha256:0f1130b896ecb52d2a1e615260f3ea2af55fa7dc3d7c3003ba0c3121a759b18b", size = 43210, upload-time = "2025-06-30T15:52:14.893Z" },
    { url = "https://files.pythonhosted.org/packages/52/1d/0bebcbbb4f000751fbd09957257903d6e002943fc668d841a4cf2fb7f872/multidict-6.6.3-cp313-cp313-macosx_10_13_universal2.whl", hash = "sha256:540d3c06d48507357a7d57721e5094b4f7093399a0106c211f33540fdc374d55", size = 75843, upload-time = "2025-06-30T15:52:16.155Z" },
    { url = "https://files.pythonhosted.org/packages/07/8f/cbe241b0434cfe257f65c2b1bcf9e8d5fb52bc708c5061fb29b0fed22bdf/multidict-6.6.3-cp313-cp313-macosx_10_13_x86_64.whl", hash = "sha256:9c19cea2a690f04247d43f366d03e4eb110a0dc4cd1bbeee4d445435428ed35b", size = 45053, upload-time = "2025-06-30T15:52:17.429Z" },
    { url = "https://files.pythonhosted.org/packages/32/d2/0b3b23f9dbad5b270b22a3ac3ea73ed0a50ef2d9a390447061178ed6bdb8/multidict-6.6.3-cp313-cp313-macosx_11_0_arm64.whl", hash = "sha256:7af039820cfd00effec86bda5d8debef711a3e86a1d3772e85bea0f243a4bd65", size = 43273, upload-time = "2025-06-30T15:52:19.346Z" },
    { url = "https://files.pythonhosted.org/packages/fd/fe/6eb68927e823999e3683bc49678eb20374ba9615097d085298fd5b386564/multidict-6.6.3-cp313-cp313-manylinux1_i686.manylinux2014_i686.manylinux_2_17_i686.manylinux_2_5_i686.whl", hash = "sha256:500b84f51654fdc3944e936f2922114349bf8fdcac77c3092b03449f0e5bc2b3", size = 237124, upload-time = "2025-06-30T15:52:20.773Z" },
    { url = "https://files.pythonhosted.org/packages/e7/ab/320d8507e7726c460cb77117848b3834ea0d59e769f36fdae495f7669929/multidict-6.6.3-cp313-cp313-manylinux2014_aarch64.manylinux_2_17_aarch64.manylinux_2_28_aarch64.whl", hash = "sha256:f3fc723ab8a5c5ed6c50418e9bfcd8e6dceba6c271cee6728a10a4ed8561520c", size = 256892, upload-time = "2025-06-30T15:52:22.242Z" },
    { url = "https://files.pythonhosted.org/packages/76/60/38ee422db515ac69834e60142a1a69111ac96026e76e8e9aa347fd2e4591/multidict-6.6.3-cp313-cp313-manylinux2014_armv7l.manylinux_2_17_armv7l.manylinux_2_31_armv7l.whl", hash = "sha256:94c47ea3ade005b5976789baaed66d4de4480d0a0bf31cef6edaa41c1e7b56a6", size = 240547, upload-time = "2025-06-30T15:52:23.736Z" },
    { url = "https://files.pythonhosted.org/packages/27/fb/905224fde2dff042b030c27ad95a7ae744325cf54b890b443d30a789b80e/multidict-6.6.3-cp313-cp313-manylinux2014_ppc64le.manylinux_2_17_ppc64le.manylinux_2_28_ppc64le.whl", hash = "sha256:dbc7cf464cc6d67e83e136c9f55726da3a30176f020a36ead246eceed87f1cd8", size = 266223, upload-time = "2025-06-30T15:52:25.185Z" },
    { url = "https://files.pythonhosted.org/packages/76/35/dc38ab361051beae08d1a53965e3e1a418752fc5be4d3fb983c5582d8784/multidict-6.6.3-cp313-cp313-manylinux2014_s390x.manylinux_2_17_s390x.manylinux_2_28_s390x.whl", hash = "sha256:900eb9f9da25ada070f8ee4a23f884e0ee66fe4e1a38c3af644256a508ad81ca", size = 267262, upload-time = "2025-06-30T15:52:26.969Z" },
    { url = "https://files.pythonhosted.org/packages/1f/a3/0a485b7f36e422421b17e2bbb5a81c1af10eac1d4476f2ff92927c730479/multidict-6.6.3-cp313-cp313-manylinux2014_x86_64.manylinux_2_17_x86_64.manylinux_2_28_x86_64.whl", hash = "sha256:7c6df517cf177da5d47ab15407143a89cd1a23f8b335f3a28d57e8b0a3dbb884", size = 254345, upload-time = "2025-06-30T15:52:28.467Z" },
    { url = "https://files.pythonhosted.org/packages/b4/59/bcdd52c1dab7c0e0d75ff19cac751fbd5f850d1fc39172ce809a74aa9ea4/multidict-6.6.3-cp313-cp313-musllinux_1_2_aarch64.whl", hash = "sha256:4ef421045f13879e21c994b36e728d8e7d126c91a64b9185810ab51d474f27e7", size = 252248, upload-time = "2025-06-30T15:52:29.938Z" },
    { url = "https://files.pythonhosted.org/packages/bb/a4/2d96aaa6eae8067ce108d4acee6f45ced5728beda55c0f02ae1072c730d1/multidict-6.6.3-cp313-cp313-musllinux_1_2_armv7l.whl", hash = "sha256:6c1e61bb4f80895c081790b6b09fa49e13566df8fbff817da3f85b3a8192e36b", size = 250115, upload-time = "2025-06-30T15:52:31.416Z" },
    { url = "https://files.pythonhosted.org/packages/25/d2/ed9f847fa5c7d0677d4f02ea2c163d5e48573de3f57bacf5670e43a5ffaa/multidict-6.6.3-cp313-cp313-musllinux_1_2_i686.whl", hash = "sha256:e5e8523bb12d7623cd8300dbd91b9e439a46a028cd078ca695eb66ba31adee3c", size = 249649, upload-time = "2025-06-30T15:52:32.996Z" },
    { url = "https://files.pythonhosted.org/packages/1f/af/9155850372563fc550803d3f25373308aa70f59b52cff25854086ecb4a79/multidict-6.6.3-cp313-cp313-musllinux_1_2_ppc64le.whl", hash = "sha256:ef58340cc896219e4e653dade08fea5c55c6df41bcc68122e3be3e9d873d9a7b", size = 261203, upload-time = "2025-06-30T15:52:34.521Z" },
    { url = "https://files.pythonhosted.org/packages/36/2f/c6a728f699896252cf309769089568a33c6439626648843f78743660709d/multidict-6.6.3-cp313-cp313-musllinux_1_2_s390x.whl", hash = "sha256:fc9dc435ec8699e7b602b94fe0cd4703e69273a01cbc34409af29e7820f777f1", size = 258051, upload-time = "2025-06-30T15:52:35.999Z" },
    { url = "https://files.pythonhosted.org/packages/d0/60/689880776d6b18fa2b70f6cc74ff87dd6c6b9b47bd9cf74c16fecfaa6ad9/multidict-6.6.3-cp313-cp313-musllinux_1_2_x86_64.whl", hash = "sha256:9e864486ef4ab07db5e9cb997bad2b681514158d6954dd1958dfb163b83d53e6", size = 249601, upload-time = "2025-06-30T15:52:37.473Z" },
    { url = "https://files.pythonhosted.org/packages/75/5e/325b11f2222a549019cf2ef879c1f81f94a0d40ace3ef55cf529915ba6cc/multidict-6.6.3-cp313-cp313-win32.whl", hash = "sha256:5633a82fba8e841bc5c5c06b16e21529573cd654f67fd833650a215520a6210e", size = 41683, upload-time = "2025-06-30T15:52:38.927Z" },
    { url = "https://files.pythonhosted.org/packages/b1/ad/cf46e73f5d6e3c775cabd2a05976547f3f18b39bee06260369a42501f053/multidict-6.6.3-cp313-cp313-win_amd64.whl", hash = "sha256:e93089c1570a4ad54c3714a12c2cef549dc9d58e97bcded193d928649cab78e9", size = 45811, upload-time = "2025-06-30T15:52:40.207Z" },
    { url = "https://files.pythonhosted.org/packages/c5/c9/2e3fe950db28fb7c62e1a5f46e1e38759b072e2089209bc033c2798bb5ec/multidict-6.6.3-cp313-cp313-win_arm64.whl", hash = "sha256:c60b401f192e79caec61f166da9c924e9f8bc65548d4246842df91651e83d600", size = 43056, upload-time = "2025-06-30T15:52:41.575Z" },
    { url = "https://files.pythonhosted.org/packages/3a/58/aaf8114cf34966e084a8cc9517771288adb53465188843d5a19862cb6dc3/multidict-6.6.3-cp313-cp313t-macosx_10_13_universal2.whl", hash = "sha256:02fd8f32d403a6ff13864b0851f1f523d4c988051eea0471d4f1fd8010f11134", size = 82811, upload-time = "2025-06-30T15:52:43.281Z" },
    { url = "https://files.pythonhosted.org/packages/71/af/5402e7b58a1f5b987a07ad98f2501fdba2a4f4b4c30cf114e3ce8db64c87/multidict-6.6.3-cp313-cp313t-macosx_10_13_x86_64.whl", hash = "sha256:f3aa090106b1543f3f87b2041eef3c156c8da2aed90c63a2fbed62d875c49c37", size = 48304, upload-time = "2025-06-30T15:52:45.026Z" },
    { url = "https://files.pythonhosted.org/packages/39/65/ab3c8cafe21adb45b24a50266fd747147dec7847425bc2a0f6934b3ae9ce/multidict-6.6.3-cp313-cp313t-macosx_11_0_arm64.whl", hash = "sha256:e924fb978615a5e33ff644cc42e6aa241effcf4f3322c09d4f8cebde95aff5f8", size = 46775, upload-time = "2025-06-30T15:52:46.459Z" },
    { url = "https://files.pythonhosted.org/packages/49/ba/9fcc1b332f67cc0c0c8079e263bfab6660f87fe4e28a35921771ff3eea0d/multidict-6.6.3-cp313-cp313t-manylinux1_i686.manylinux2014_i686.manylinux_2_17_i686.manylinux_2_5_i686.whl", hash = "sha256:b9fe5a0e57c6dbd0e2ce81ca66272282c32cd11d31658ee9553849d91289e1c1", size = 229773, upload-time = "2025-06-30T15:52:47.88Z" },
    { url = "https://files.pythonhosted.org/packages/a4/14/0145a251f555f7c754ce2dcbcd012939bbd1f34f066fa5d28a50e722a054/multidict-6.6.3-cp313-cp313t-manylinux2014_aarch64.manylinux_2_17_aarch64.manylinux_2_28_aarch64.whl", hash = "sha256:b24576f208793ebae00280c59927c3b7c2a3b1655e443a25f753c4611bc1c373", size = 250083, upload-time = "2025-06-30T15:52:49.366Z" },
    { url = "https://files.pythonhosted.org/packages/9e/d4/d5c0bd2bbb173b586c249a151a26d2fb3ec7d53c96e42091c9fef4e1f10c/multidict-6.6.3-cp313-cp313t-manylinux2014_armv7l.manylinux_2_17_armv7l.manylinux_2_31_armv7l.whl", hash = "sha256:135631cb6c58eac37d7ac0df380294fecdc026b28837fa07c02e459c7fb9c54e", size = 228980, upload-time = "2025-06-30T15:52:50.903Z" },
    { url = "https://files.pythonhosted.org/packages/21/32/c9a2d8444a50ec48c4733ccc67254100c10e1c8ae8e40c7a2d2183b59b97/multidict-6.6.3-cp313-cp313t-manylinux2014_ppc64le.manylinux_2_17_ppc64le.manylinux_2_28_ppc64le.whl", hash = "sha256:274d416b0df887aef98f19f21578653982cfb8a05b4e187d4a17103322eeaf8f", size = 257776, upload-time = "2025-06-30T15:52:52.764Z" },
    { url = "https://files.pythonhosted.org/packages/68/d0/14fa1699f4ef629eae08ad6201c6b476098f5efb051b296f4c26be7a9fdf/multidict-6.6.3-cp313-cp313t-manylinux2014_s390x.manylinux_2_17_s390x.manylinux_2_28_s390x.whl", hash = "sha256:e252017a817fad7ce05cafbe5711ed40faeb580e63b16755a3a24e66fa1d87c0", size = 256882, upload-time = "2025-06-30T15:52:54.596Z" },
    { url = "https://files.pythonhosted.org/packages/da/88/84a27570fbe303c65607d517a5f147cd2fc046c2d1da02b84b17b9bdc2aa/multidict-6.6.3-cp313-cp313t-manylinux2014_x86_64.manylinux_2_17_x86_64.manylinux_2_28_x86_64.whl", hash = "sha256:2e4cc8d848cd4fe1cdee28c13ea79ab0ed37fc2e89dd77bac86a2e7959a8c3bc", size = 247816, upload-time = "2025-06-30T15:52:56.175Z" },
    { url = "https://files.pythonhosted.org/packages/1c/60/dca352a0c999ce96a5d8b8ee0b2b9f729dcad2e0b0c195f8286269a2074c/multidict-6.6.3-cp313-cp313t-musllinux_1_2_aarch64.whl", hash = "sha256:9e236a7094b9c4c1b7585f6b9cca34b9d833cf079f7e4c49e6a4a6ec9bfdc68f", size = 245341, upload-time = "2025-06-30T15:52:57.752Z" },
    { url = "https://files.pythonhosted.org/packages/50/ef/433fa3ed06028f03946f3993223dada70fb700f763f70c00079533c34578/multidict-6.6.3-cp313-cp313t-musllinux_1_2_armv7l.whl", hash = "sha256:e0cb0ab69915c55627c933f0b555a943d98ba71b4d1c57bc0d0a66e2567c7471", size = 235854, upload-time = "2025-06-30T15:52:59.74Z" },
    { url = "https://files.pythonhosted.org/packages/1b/1f/487612ab56fbe35715320905215a57fede20de7db40a261759690dc80471/multidict-6.6.3-cp313-cp313t-musllinux_1_2_i686.whl", hash = "sha256:81ef2f64593aba09c5212a3d0f8c906a0d38d710a011f2f42759704d4557d3f2", size = 243432, upload-time = "2025-06-30T15:53:01.602Z" },
    { url = "https://files.pythonhosted.org/packages/da/6f/ce8b79de16cd885c6f9052c96a3671373d00c59b3ee635ea93e6e81b8ccf/multidict-6.6.3-cp313-cp313t-musllinux_1_2_ppc64le.whl", hash = "sha256:b9cbc60010de3562545fa198bfc6d3825df430ea96d2cc509c39bd71e2e7d648", size = 252731, upload-time = "2025-06-30T15:53:03.517Z" },
    { url = "https://files.pythonhosted.org/packages/bb/fe/a2514a6aba78e5abefa1624ca85ae18f542d95ac5cde2e3815a9fbf369aa/multidict-6.6.3-cp313-cp313t-musllinux_1_2_s390x.whl", hash = "sha256:70d974eaaa37211390cd02ef93b7e938de564bbffa866f0b08d07e5e65da783d", size = 247086, upload-time = "2025-06-30T15:53:05.48Z" },
    { url = "https://files.pythonhosted.org/packages/8c/22/b788718d63bb3cce752d107a57c85fcd1a212c6c778628567c9713f9345a/multidict-6.6.3-cp313-cp313t-musllinux_1_2_x86_64.whl", hash = "sha256:3713303e4a6663c6d01d648a68f2848701001f3390a030edaaf3fc949c90bf7c", size = 243338, upload-time = "2025-06-30T15:53:07.522Z" },
    { url = "https://files.pythonhosted.org/packages/22/d6/fdb3d0670819f2228f3f7d9af613d5e652c15d170c83e5f1c94fbc55a25b/multidict-6.6.3-cp313-cp313t-win32.whl", hash = "sha256:639ecc9fe7cd73f2495f62c213e964843826f44505a3e5d82805aa85cac6f89e", size = 47812, upload-time = "2025-06-30T15:53:09.263Z" },
    { url = "https://files.pythonhosted.org/packages/b6/d6/a9d2c808f2c489ad199723197419207ecbfbc1776f6e155e1ecea9c883aa/multidict-6.6.3-cp313-cp313t-win_amd64.whl", hash = "sha256:9f97e181f344a0ef3881b573d31de8542cc0dbc559ec68c8f8b5ce2c2e91646d", size = 53011, upload-time = "2025-06-30T15:53:11.038Z" },
    { url = "https://files.pythonhosted.org/packages/f2/40/b68001cba8188dd267590a111f9661b6256debc327137667e832bf5d66e8/multidict-6.6.3-cp313-cp313t-win_arm64.whl", hash = "sha256:ce8b7693da41a3c4fde5871c738a81490cea5496c671d74374c8ab889e1834fb", size = 45254, upload-time = "2025-06-30T15:53:12.421Z" },
    { url = "https://files.pythonhosted.org/packages/d8/30/9aec301e9772b098c1f5c0ca0279237c9766d94b97802e9888010c64b0ed/multidict-6.6.3-py3-none-any.whl", hash = "sha256:8db10f29c7541fc5da4defd8cd697e1ca429db743fa716325f236079b96f775a", size = 12313, upload-time = "2025-06-30T15:53:45.437Z" },
]

[[package]]
name = "mypy"
version = "1.16.0"
source = { registry = "https://pypi.org/simple" }
dependencies = [
    { name = "mypy-extensions" },
    { name = "pathspec" },
    { name = "tomli", marker = "python_full_version < '3.11'" },
    { name = "typing-extensions" },
]
sdist = { url = "https://files.pythonhosted.org/packages/d4/38/13c2f1abae94d5ea0354e146b95a1be9b2137a0d506728e0da037c4276f6/mypy-1.16.0.tar.gz", hash = "sha256:84b94283f817e2aa6350a14b4a8fb2a35a53c286f97c9d30f53b63620e7af8ab", size = 3323139, upload-time = "2025-05-29T13:46:12.532Z" }
wheels = [
    { url = "https://files.pythonhosted.org/packages/64/5e/a0485f0608a3d67029d3d73cec209278b025e3493a3acfda3ef3a88540fd/mypy-1.16.0-cp310-cp310-macosx_10_9_x86_64.whl", hash = "sha256:7909541fef256527e5ee9c0a7e2aeed78b6cda72ba44298d1334fe7881b05c5c", size = 10967416, upload-time = "2025-05-29T13:34:17.783Z" },
    { url = "https://files.pythonhosted.org/packages/4b/53/5837c221f74c0d53a4bfc3003296f8179c3a2a7f336d7de7bbafbe96b688/mypy-1.16.0-cp310-cp310-macosx_11_0_arm64.whl", hash = "sha256:e71d6f0090c2256c713ed3d52711d01859c82608b5d68d4fa01a3fe30df95571", size = 10087654, upload-time = "2025-05-29T13:32:37.878Z" },
    { url = "https://files.pythonhosted.org/packages/29/59/5fd2400352c3093bed4c09017fe671d26bc5bb7e6ef2d4bf85f2a2488104/mypy-1.16.0-cp310-cp310-manylinux_2_17_aarch64.manylinux2014_aarch64.manylinux_2_28_aarch64.whl", hash = "sha256:936ccfdd749af4766be824268bfe22d1db9eb2f34a3ea1d00ffbe5b5265f5491", size = 11875192, upload-time = "2025-05-29T13:34:54.281Z" },
    { url = "https://files.pythonhosted.org/packages/ad/3e/4bfec74663a64c2012f3e278dbc29ffe82b121bc551758590d1b6449ec0c/mypy-1.16.0-cp310-cp310-manylinux_2_17_x86_64.manylinux2014_x86_64.manylinux_2_28_x86_64.whl", hash = "sha256:4086883a73166631307fdd330c4a9080ce24913d4f4c5ec596c601b3a4bdd777", size = 12612939, upload-time = "2025-05-29T13:33:14.766Z" },
    { url = "https://files.pythonhosted.org/packages/88/1f/fecbe3dcba4bf2ca34c26ca016383a9676711907f8db4da8354925cbb08f/mypy-1.16.0-cp310-cp310-musllinux_1_2_x86_64.whl", hash = "sha256:feec38097f71797da0231997e0de3a58108c51845399669ebc532c815f93866b", size = 12874719, upload-time = "2025-05-29T13:21:52.09Z" },
    { url = "https://files.pythonhosted.org/packages/f3/51/c2d280601cd816c43dfa512a759270d5a5ef638d7ac9bea9134c8305a12f/mypy-1.16.0-cp310-cp310-win_amd64.whl", hash = "sha256:09a8da6a0ee9a9770b8ff61b39c0bb07971cda90e7297f4213741b48a0cc8d93", size = 9487053, upload-time = "2025-05-29T13:33:29.797Z" },
    { url = "https://files.pythonhosted.org/packages/24/c4/ff2f79db7075c274fe85b5fff8797d29c6b61b8854c39e3b7feb556aa377/mypy-1.16.0-cp311-cp311-macosx_10_9_x86_64.whl", hash = "sha256:9f826aaa7ff8443bac6a494cf743f591488ea940dd360e7dd330e30dd772a5ab", size = 10884498, upload-time = "2025-05-29T13:18:54.066Z" },
    { url = "https://files.pythonhosted.org/packages/02/07/12198e83006235f10f6a7808917376b5d6240a2fd5dce740fe5d2ebf3247/mypy-1.16.0-cp311-cp311-macosx_11_0_arm64.whl", hash = "sha256:82d056e6faa508501af333a6af192c700b33e15865bda49611e3d7d8358ebea2", size = 10011755, upload-time = "2025-05-29T13:34:00.851Z" },
    { url = "https://files.pythonhosted.org/packages/f1/9b/5fd5801a72b5d6fb6ec0105ea1d0e01ab2d4971893076e558d4b6d6b5f80/mypy-1.16.0-cp311-cp311-manylinux_2_17_aarch64.manylinux2014_aarch64.manylinux_2_28_aarch64.whl", hash = "sha256:089bedc02307c2548eb51f426e085546db1fa7dd87fbb7c9fa561575cf6eb1ff", size = 11800138, upload-time = "2025-05-29T13:32:55.082Z" },
    { url = "https://files.pythonhosted.org/packages/2e/81/a117441ea5dfc3746431e51d78a4aca569c677aa225bca2cc05a7c239b61/mypy-1.16.0-cp311-cp311-manylinux_2_17_x86_64.manylinux2014_x86_64.manylinux_2_28_x86_64.whl", hash = "sha256:6a2322896003ba66bbd1318c10d3afdfe24e78ef12ea10e2acd985e9d684a666", size = 12533156, upload-time = "2025-05-29T13:19:12.963Z" },
    { url = "https://files.pythonhosted.org/packages/3f/38/88ec57c6c86014d3f06251e00f397b5a7daa6888884d0abf187e4f5f587f/mypy-1.16.0-cp311-cp311-musllinux_1_2_x86_64.whl", hash = "sha256:021a68568082c5b36e977d54e8f1de978baf401a33884ffcea09bd8e88a98f4c", size = 12742426, upload-time = "2025-05-29T13:20:22.72Z" },
    { url = "https://files.pythonhosted.org/packages/bd/53/7e9d528433d56e6f6f77ccf24af6ce570986c2d98a5839e4c2009ef47283/mypy-1.16.0-cp311-cp311-win_amd64.whl", hash = "sha256:54066fed302d83bf5128632d05b4ec68412e1f03ef2c300434057d66866cea4b", size = 9478319, upload-time = "2025-05-29T13:21:17.582Z" },
    { url = "https://files.pythonhosted.org/packages/70/cf/158e5055e60ca2be23aec54a3010f89dcffd788732634b344fc9cb1e85a0/mypy-1.16.0-cp312-cp312-macosx_10_13_x86_64.whl", hash = "sha256:c5436d11e89a3ad16ce8afe752f0f373ae9620841c50883dc96f8b8805620b13", size = 11062927, upload-time = "2025-05-29T13:35:52.328Z" },
    { url = "https://files.pythonhosted.org/packages/94/34/cfff7a56be1609f5d10ef386342ce3494158e4d506516890142007e6472c/mypy-1.16.0-cp312-cp312-macosx_11_0_arm64.whl", hash = "sha256:f2622af30bf01d8fc36466231bdd203d120d7a599a6d88fb22bdcb9dbff84090", size = 10083082, upload-time = "2025-05-29T13:35:33.378Z" },
    { url = "https://files.pythonhosted.org/packages/b3/7f/7242062ec6288c33d8ad89574df87c3903d394870e5e6ba1699317a65075/mypy-1.16.0-cp312-cp312-manylinux_2_17_aarch64.manylinux2014_aarch64.manylinux_2_28_aarch64.whl", hash = "sha256:d045d33c284e10a038f5e29faca055b90eee87da3fc63b8889085744ebabb5a1", size = 11828306, upload-time = "2025-05-29T13:21:02.164Z" },
    { url = "https://files.pythonhosted.org/packages/6f/5f/b392f7b4f659f5b619ce5994c5c43caab3d80df2296ae54fa888b3d17f5a/mypy-1.16.0-cp312-cp312-manylinux_2_17_x86_64.manylinux2014_x86_64.manylinux_2_28_x86_64.whl", hash = "sha256:b4968f14f44c62e2ec4a038c8797a87315be8df7740dc3ee8d3bfe1c6bf5dba8", size = 12702764, upload-time = "2025-05-29T13:20:42.826Z" },
    { url = "https://files.pythonhosted.org/packages/9b/c0/7646ef3a00fa39ac9bc0938626d9ff29d19d733011be929cfea59d82d136/mypy-1.16.0-cp312-cp312-musllinux_1_2_x86_64.whl", hash = "sha256:eb14a4a871bb8efb1e4a50360d4e3c8d6c601e7a31028a2c79f9bb659b63d730", size = 12896233, upload-time = "2025-05-29T13:18:37.446Z" },
    { url = "https://files.pythonhosted.org/packages/6d/38/52f4b808b3fef7f0ef840ee8ff6ce5b5d77381e65425758d515cdd4f5bb5/mypy-1.16.0-cp312-cp312-win_amd64.whl", hash = "sha256:bd4e1ebe126152a7bbaa4daedd781c90c8f9643c79b9748caa270ad542f12bec", size = 9565547, upload-time = "2025-05-29T13:20:02.836Z" },
    { url = "https://files.pythonhosted.org/packages/97/9c/ca03bdbefbaa03b264b9318a98950a9c683e06472226b55472f96ebbc53d/mypy-1.16.0-cp313-cp313-macosx_10_13_x86_64.whl", hash = "sha256:a9e056237c89f1587a3be1a3a70a06a698d25e2479b9a2f57325ddaaffc3567b", size = 11059753, upload-time = "2025-05-29T13:18:18.167Z" },
    { url = "https://files.pythonhosted.org/packages/36/92/79a969b8302cfe316027c88f7dc6fee70129490a370b3f6eb11d777749d0/mypy-1.16.0-cp313-cp313-macosx_11_0_arm64.whl", hash = "sha256:0b07e107affb9ee6ce1f342c07f51552d126c32cd62955f59a7db94a51ad12c0", size = 10073338, upload-time = "2025-05-29T13:19:48.079Z" },
    { url = "https://files.pythonhosted.org/packages/14/9b/a943f09319167da0552d5cd722104096a9c99270719b1afeea60d11610aa/mypy-1.16.0-cp313-cp313-manylinux_2_17_aarch64.manylinux2014_aarch64.manylinux_2_28_aarch64.whl", hash = "sha256:c6fb60cbd85dc65d4d63d37cb5c86f4e3a301ec605f606ae3a9173e5cf34997b", size = 11827764, upload-time = "2025-05-29T13:46:04.47Z" },
    { url = "https://files.pythonhosted.org/packages/ec/64/ff75e71c65a0cb6ee737287c7913ea155845a556c64144c65b811afdb9c7/mypy-1.16.0-cp313-cp313-manylinux_2_17_x86_64.manylinux2014_x86_64.manylinux_2_28_x86_64.whl", hash = "sha256:a7e32297a437cc915599e0578fa6bc68ae6a8dc059c9e009c628e1c47f91495d", size = 12701356, upload-time = "2025-05-29T13:35:13.553Z" },
    { url = "https://files.pythonhosted.org/packages/0a/ad/0e93c18987a1182c350f7a5fab70550852f9fabe30ecb63bfbe51b602074/mypy-1.16.0-cp313-cp313-musllinux_1_2_x86_64.whl", hash = "sha256:afe420c9380ccec31e744e8baff0d406c846683681025db3531b32db56962d52", size = 12900745, upload-time = "2025-05-29T13:17:24.409Z" },
    { url = "https://files.pythonhosted.org/packages/28/5d/036c278d7a013e97e33f08c047fe5583ab4f1fc47c9a49f985f1cdd2a2d7/mypy-1.16.0-cp313-cp313-win_amd64.whl", hash = "sha256:55f9076c6ce55dd3f8cd0c6fff26a008ca8e5131b89d5ba6d86bd3f47e736eeb", size = 9572200, upload-time = "2025-05-29T13:33:44.92Z" },
    { url = "https://files.pythonhosted.org/packages/99/a3/6ed10530dec8e0fdc890d81361260c9ef1f5e5c217ad8c9b21ecb2b8366b/mypy-1.16.0-py3-none-any.whl", hash = "sha256:29e1499864a3888bca5c1542f2d7232c6e586295183320caa95758fc84034031", size = 2265773, upload-time = "2025-05-29T13:35:18.762Z" },
]

[[package]]
name = "mypy-extensions"
version = "1.1.0"
source = { registry = "https://pypi.org/simple" }
sdist = { url = "https://files.pythonhosted.org/packages/a2/6e/371856a3fb9d31ca8dac321cda606860fa4548858c0cc45d9d1d4ca2628b/mypy_extensions-1.1.0.tar.gz", hash = "sha256:52e68efc3284861e772bbcd66823fde5ae21fd2fdb51c62a211403730b916558", size = 6343, upload-time = "2025-04-22T14:54:24.164Z" }
wheels = [
    { url = "https://files.pythonhosted.org/packages/79/7b/2c79738432f5c924bef5071f933bcc9efd0473bac3b4aa584a6f7c1c8df8/mypy_extensions-1.1.0-py3-none-any.whl", hash = "sha256:1be4cccdb0f2482337c4743e60421de3a356cd97508abadd57d47403e94f5505", size = 4963, upload-time = "2025-04-22T14:54:22.983Z" },
]

[[package]]
name = "nodeenv"
version = "1.9.1"
source = { registry = "https://pypi.org/simple" }
sdist = { url = "https://files.pythonhosted.org/packages/43/16/fc88b08840de0e0a72a2f9d8c6bae36be573e475a6326ae854bcc549fc45/nodeenv-1.9.1.tar.gz", hash = "sha256:6ec12890a2dab7946721edbfbcd91f3319c6ccc9aec47be7c7e6b7011ee6645f", size = 47437, upload-time = "2024-06-04T18:44:11.171Z" }
wheels = [
    { url = "https://files.pythonhosted.org/packages/d2/1d/1b658dbd2b9fa9c4c9f32accbfc0205d532c8c6194dc0f2a4c0428e7128a/nodeenv-1.9.1-py2.py3-none-any.whl", hash = "sha256:ba11c9782d29c27c70ffbdda2d7415098754709be8a7056d79a737cd901155c9", size = 22314, upload-time = "2024-06-04T18:44:08.352Z" },
]

[[package]]
name = "packaging"
version = "25.0"
source = { registry = "https://pypi.org/simple" }
sdist = { url = "https://files.pythonhosted.org/packages/a1/d4/1fc4078c65507b51b96ca8f8c3ba19e6a61c8253c72794544580a7b6c24d/packaging-25.0.tar.gz", hash = "sha256:d443872c98d677bf60f6a1f2f8c1cb748e8fe762d2bf9d3148b5599295b0fc4f", size = 165727, upload-time = "2025-04-19T11:48:59.673Z" }
wheels = [
    { url = "https://files.pythonhosted.org/packages/20/12/38679034af332785aac8774540895e234f4d07f7545804097de4b666afd8/packaging-25.0-py3-none-any.whl", hash = "sha256:29572ef2b1f17581046b3a2227d5c611fb25ec70ca1ba8554b24b0e69331a484", size = 66469, upload-time = "2025-04-19T11:48:57.875Z" },
]

[[package]]
name = "paginate"
version = "0.5.7"
source = { registry = "https://pypi.org/simple" }
sdist = { url = "https://files.pythonhosted.org/packages/ec/46/68dde5b6bc00c1296ec6466ab27dddede6aec9af1b99090e1107091b3b84/paginate-0.5.7.tar.gz", hash = "sha256:22bd083ab41e1a8b4f3690544afb2c60c25e5c9a63a30fa2f483f6c60c8e5945", size = 19252, upload-time = "2024-08-25T14:17:24.139Z" }
wheels = [
    { url = "https://files.pythonhosted.org/packages/90/96/04b8e52da071d28f5e21a805b19cb9390aa17a47462ac87f5e2696b9566d/paginate-0.5.7-py2.py3-none-any.whl", hash = "sha256:b885e2af73abcf01d9559fd5216b57ef722f8c42affbb63942377668e35c7591", size = 13746, upload-time = "2024-08-25T14:17:22.55Z" },
]

[[package]]
name = "paho-mqtt"
version = "2.1.0"
source = { registry = "https://pypi.org/simple" }
sdist = { url = "https://files.pythonhosted.org/packages/39/15/0a6214e76d4d32e7f663b109cf71fb22561c2be0f701d67f93950cd40542/paho_mqtt-2.1.0.tar.gz", hash = "sha256:12d6e7511d4137555a3f6ea167ae846af2c7357b10bc6fa4f7c3968fc1723834", size = 148848, upload-time = "2024-04-29T19:52:55.591Z" }
wheels = [
    { url = "https://files.pythonhosted.org/packages/c4/cb/00451c3cf31790287768bb12c6bec834f5d292eaf3022afc88e14b8afc94/paho_mqtt-2.1.0-py3-none-any.whl", hash = "sha256:6db9ba9b34ed5bc6b6e3812718c7e06e2fd7444540df2455d2c51bd58808feee", size = 67219, upload-time = "2024-04-29T19:52:48.345Z" },
]

[[package]]
name = "passlib"
version = "1.7.4"
source = { registry = "https://pypi.org/simple" }
sdist = { url = "https://files.pythonhosted.org/packages/b6/06/9da9ee59a67fae7761aab3ccc84fa4f3f33f125b370f1ccdb915bf967c11/passlib-1.7.4.tar.gz", hash = "sha256:defd50f72b65c5402ab2c573830a6978e5f202ad0d984793c8dde2c4152ebe04", size = 689844, upload-time = "2020-10-08T19:00:52.121Z" }
wheels = [
    { url = "https://files.pythonhosted.org/packages/3b/a4/ab6b7589382ca3df236e03faa71deac88cae040af60c071a78d254a62172/passlib-1.7.4-py2.py3-none-any.whl", hash = "sha256:aa6bca462b8d8bda89c70b382f0c298a20b5560af6cbfa2dce410c0a2fb669f1", size = 525554, upload-time = "2020-10-08T19:00:49.856Z" },
]

[[package]]
name = "pastel"
version = "0.2.1"
source = { registry = "https://pypi.org/simple" }
sdist = { url = "https://files.pythonhosted.org/packages/76/f1/4594f5e0fcddb6953e5b8fe00da8c317b8b41b547e2b3ae2da7512943c62/pastel-0.2.1.tar.gz", hash = "sha256:e6581ac04e973cac858828c6202c1e1e81fee1dc7de7683f3e1ffe0bfd8a573d", size = 7555, upload-time = "2020-09-16T19:21:12.43Z" }
wheels = [
    { url = "https://files.pythonhosted.org/packages/aa/18/a8444036c6dd65ba3624c63b734d3ba95ba63ace513078e1580590075d21/pastel-0.2.1-py2.py3-none-any.whl", hash = "sha256:4349225fcdf6c2bb34d483e523475de5bb04a5c10ef711263452cb37d7dd4364", size = 5955, upload-time = "2020-09-16T19:21:11.409Z" },
]

[[package]]
name = "pathspec"
version = "0.12.1"
source = { registry = "https://pypi.org/simple" }
sdist = { url = "https://files.pythonhosted.org/packages/ca/bc/f35b8446f4531a7cb215605d100cd88b7ac6f44ab3fc94870c120ab3adbf/pathspec-0.12.1.tar.gz", hash = "sha256:a482d51503a1ab33b1c67a6c3813a26953dbdc71c31dacaef9a838c4e29f5712", size = 51043, upload-time = "2023-12-10T22:30:45Z" }
wheels = [
    { url = "https://files.pythonhosted.org/packages/cc/20/ff623b09d963f88bfde16306a54e12ee5ea43e9b597108672ff3a408aad6/pathspec-0.12.1-py3-none-any.whl", hash = "sha256:a0d503e138a4c123b27490a4f7beda6a01c6f288df0e4a8b79c7eb0dc7b4cc08", size = 31191, upload-time = "2023-12-10T22:30:43.14Z" },
]

[[package]]
name = "pexpect"
version = "4.9.0"
source = { registry = "https://pypi.org/simple" }
dependencies = [
    { name = "ptyprocess" },
]
sdist = { url = "https://files.pythonhosted.org/packages/42/92/cc564bf6381ff43ce1f4d06852fc19a2f11d180f23dc32d9588bee2f149d/pexpect-4.9.0.tar.gz", hash = "sha256:ee7d41123f3c9911050ea2c2dac107568dc43b2d3b0c7557a33212c398ead30f", size = 166450, upload-time = "2023-11-25T09:07:26.339Z" }
wheels = [
    { url = "https://files.pythonhosted.org/packages/9e/c3/059298687310d527a58bb01f3b1965787ee3b40dce76752eda8b44e9a2c5/pexpect-4.9.0-py2.py3-none-any.whl", hash = "sha256:7236d1e080e4936be2dc3e326cec0af72acf9212a7e1d060210e70a47e253523", size = 63772, upload-time = "2023-11-25T06:56:14.81Z" },
]

[[package]]
name = "platformdirs"
version = "4.3.8"
source = { registry = "https://pypi.org/simple" }
sdist = { url = "https://files.pythonhosted.org/packages/fe/8b/3c73abc9c759ecd3f1f7ceff6685840859e8070c4d947c93fae71f6a0bf2/platformdirs-4.3.8.tar.gz", hash = "sha256:3d512d96e16bcb959a814c9f348431070822a6496326a4be0911c40b5a74c2bc", size = 21362, upload-time = "2025-05-07T22:47:42.121Z" }
wheels = [
    { url = "https://files.pythonhosted.org/packages/fe/39/979e8e21520d4e47a0bbe349e2713c0aac6f3d853d0e5b34d76206c439aa/platformdirs-4.3.8-py3-none-any.whl", hash = "sha256:ff7059bb7eb1179e2685604f4aaf157cfd9535242bd23742eadc3c13542139b4", size = 18567, upload-time = "2025-05-07T22:47:40.376Z" },
]

[[package]]
name = "pluggy"
version = "1.6.0"
source = { registry = "https://pypi.org/simple" }
sdist = { url = "https://files.pythonhosted.org/packages/f9/e2/3e91f31a7d2b083fe6ef3fa267035b518369d9511ffab804f839851d2779/pluggy-1.6.0.tar.gz", hash = "sha256:7dcc130b76258d33b90f61b658791dede3486c3e6bfb003ee5c9bfb396dd22f3", size = 69412, upload-time = "2025-05-15T12:30:07.975Z" }
wheels = [
    { url = "https://files.pythonhosted.org/packages/54/20/4d324d65cc6d9205fabedc306948156824eb9f0ee1633355a8f7ec5c66bf/pluggy-1.6.0-py3-none-any.whl", hash = "sha256:e920276dd6813095e9377c0bc5566d94c932c33b27a3e3945d8389c374dd4746", size = 20538, upload-time = "2025-05-15T12:30:06.134Z" },
]

[[package]]
name = "poethepoet"
version = "0.34.0"
source = { registry = "https://pypi.org/simple" }
dependencies = [
    { name = "pastel" },
    { name = "pyyaml" },
    { name = "tomli", marker = "python_full_version < '3.11'" },
]
sdist = { url = "https://files.pythonhosted.org/packages/b3/f2/3853d6a9a0dac08aa680895839eeab8ec0ed63db375e1f782e623c9309b6/poethepoet-0.34.0.tar.gz", hash = "sha256:86203acce555bbfe45cb6ccac61ba8b16a5784264484195874da457ddabf5850", size = 64474, upload-time = "2025-04-21T13:38:20.084Z" }
wheels = [
    { url = "https://files.pythonhosted.org/packages/da/d1/61431afe22577083fcb50614bc5e5aa73aa0ab35e3fc2ae49708a59ff70b/poethepoet-0.34.0-py3-none-any.whl", hash = "sha256:c472d6f0fdb341b48d346f4ccd49779840c15b30dfd6bc6347a80d6274b5e34e", size = 85851, upload-time = "2025-04-21T13:38:18.257Z" },
]

[[package]]
name = "pre-commit"
version = "4.2.0"
source = { registry = "https://pypi.org/simple" }
dependencies = [
    { name = "cfgv" },
    { name = "identify" },
    { name = "nodeenv" },
    { name = "pyyaml" },
    { name = "virtualenv" },
]
sdist = { url = "https://files.pythonhosted.org/packages/08/39/679ca9b26c7bb2999ff122d50faa301e49af82ca9c066ec061cfbc0c6784/pre_commit-4.2.0.tar.gz", hash = "sha256:601283b9757afd87d40c4c4a9b2b5de9637a8ea02eaff7adc2d0fb4e04841146", size = 193424, upload-time = "2025-03-18T21:35:20.987Z" }
wheels = [
    { url = "https://files.pythonhosted.org/packages/88/74/a88bf1b1efeae488a0c0b7bdf71429c313722d1fc0f377537fbe554e6180/pre_commit-4.2.0-py2.py3-none-any.whl", hash = "sha256:a009ca7205f1eb497d10b845e52c838a98b6cdd2102a6c8e4540e94ee75c58bd", size = 220707, upload-time = "2025-03-18T21:35:19.343Z" },
]

[[package]]
name = "propcache"
version = "0.3.2"
source = { registry = "https://pypi.org/simple" }
sdist = { url = "https://files.pythonhosted.org/packages/a6/16/43264e4a779dd8588c21a70f0709665ee8f611211bdd2c87d952cfa7c776/propcache-0.3.2.tar.gz", hash = "sha256:20d7d62e4e7ef05f221e0db2856b979540686342e7dd9973b815599c7057e168", size = 44139, upload-time = "2025-06-09T22:56:06.081Z" }
wheels = [
    { url = "https://files.pythonhosted.org/packages/ab/14/510deed325e262afeb8b360043c5d7c960da7d3ecd6d6f9496c9c56dc7f4/propcache-0.3.2-cp310-cp310-macosx_10_9_universal2.whl", hash = "sha256:22d9962a358aedbb7a2e36187ff273adeaab9743373a272976d2e348d08c7770", size = 73178, upload-time = "2025-06-09T22:53:40.126Z" },
    { url = "https://files.pythonhosted.org/packages/cd/4e/ad52a7925ff01c1325653a730c7ec3175a23f948f08626a534133427dcff/propcache-0.3.2-cp310-cp310-macosx_10_9_x86_64.whl", hash = "sha256:0d0fda578d1dc3f77b6b5a5dce3b9ad69a8250a891760a548df850a5e8da87f3", size = 43133, upload-time = "2025-06-09T22:53:41.965Z" },
    { url = "https://files.pythonhosted.org/packages/63/7c/e9399ba5da7780871db4eac178e9c2e204c23dd3e7d32df202092a1ed400/propcache-0.3.2-cp310-cp310-macosx_11_0_arm64.whl", hash = "sha256:3def3da3ac3ce41562d85db655d18ebac740cb3fa4367f11a52b3da9d03a5cc3", size = 43039, upload-time = "2025-06-09T22:53:43.268Z" },
    { url = "https://files.pythonhosted.org/packages/22/e1/58da211eb8fdc6fc854002387d38f415a6ca5f5c67c1315b204a5d3e9d7a/propcache-0.3.2-cp310-cp310-manylinux_2_17_aarch64.manylinux2014_aarch64.whl", hash = "sha256:9bec58347a5a6cebf239daba9bda37dffec5b8d2ce004d9fe4edef3d2815137e", size = 201903, upload-time = "2025-06-09T22:53:44.872Z" },
    { url = "https://files.pythonhosted.org/packages/c4/0a/550ea0f52aac455cb90111c8bab995208443e46d925e51e2f6ebdf869525/propcache-0.3.2-cp310-cp310-manylinux_2_17_ppc64le.manylinux2014_ppc64le.whl", hash = "sha256:55ffda449a507e9fbd4aca1a7d9aa6753b07d6166140e5a18d2ac9bc49eac220", size = 213362, upload-time = "2025-06-09T22:53:46.707Z" },
    { url = "https://files.pythonhosted.org/packages/5a/af/9893b7d878deda9bb69fcf54600b247fba7317761b7db11fede6e0f28bd0/propcache-0.3.2-cp310-cp310-manylinux_2_17_s390x.manylinux2014_s390x.whl", hash = "sha256:64a67fb39229a8a8491dd42f864e5e263155e729c2e7ff723d6e25f596b1e8cb", size = 210525, upload-time = "2025-06-09T22:53:48.547Z" },
    { url = "https://files.pythonhosted.org/packages/7c/bb/38fd08b278ca85cde36d848091ad2b45954bc5f15cce494bb300b9285831/propcache-0.3.2-cp310-cp310-manylinux_2_17_x86_64.manylinux2014_x86_64.whl", hash = "sha256:9da1cf97b92b51253d5b68cf5a2b9e0dafca095e36b7f2da335e27dc6172a614", size = 198283, upload-time = "2025-06-09T22:53:50.067Z" },
    { url = "https://files.pythonhosted.org/packages/78/8c/9fe55bd01d362bafb413dfe508c48753111a1e269737fa143ba85693592c/propcache-0.3.2-cp310-cp310-manylinux_2_5_i686.manylinux1_i686.manylinux_2_17_i686.manylinux2014_i686.whl", hash = "sha256:5f559e127134b07425134b4065be45b166183fdcb433cb6c24c8e4149056ad50", size = 191872, upload-time = "2025-06-09T22:53:51.438Z" },
    { url = "https://files.pythonhosted.org/packages/54/14/4701c33852937a22584e08abb531d654c8bcf7948a8f87ad0a4822394147/propcache-0.3.2-cp310-cp310-musllinux_1_2_aarch64.whl", hash = "sha256:aff2e4e06435d61f11a428360a932138d0ec288b0a31dd9bd78d200bd4a2b339", size = 199452, upload-time = "2025-06-09T22:53:53.229Z" },
    { url = "https://files.pythonhosted.org/packages/16/44/447f2253d859602095356007657ee535e0093215ea0b3d1d6a41d16e5201/propcache-0.3.2-cp310-cp310-musllinux_1_2_armv7l.whl", hash = "sha256:4927842833830942a5d0a56e6f4839bc484785b8e1ce8d287359794818633ba0", size = 191567, upload-time = "2025-06-09T22:53:54.541Z" },
    { url = "https://files.pythonhosted.org/packages/f2/b3/e4756258749bb2d3b46defcff606a2f47410bab82be5824a67e84015b267/propcache-0.3.2-cp310-cp310-musllinux_1_2_i686.whl", hash = "sha256:6107ddd08b02654a30fb8ad7a132021759d750a82578b94cd55ee2772b6ebea2", size = 193015, upload-time = "2025-06-09T22:53:56.44Z" },
    { url = "https://files.pythonhosted.org/packages/1e/df/e6d3c7574233164b6330b9fd697beeac402afd367280e6dc377bb99b43d9/propcache-0.3.2-cp310-cp310-musllinux_1_2_ppc64le.whl", hash = "sha256:70bd8b9cd6b519e12859c99f3fc9a93f375ebd22a50296c3a295028bea73b9e7", size = 204660, upload-time = "2025-06-09T22:53:57.839Z" },
    { url = "https://files.pythonhosted.org/packages/b2/53/e4d31dd5170b4a0e2e6b730f2385a96410633b4833dc25fe5dffd1f73294/propcache-0.3.2-cp310-cp310-musllinux_1_2_s390x.whl", hash = "sha256:2183111651d710d3097338dd1893fcf09c9f54e27ff1a8795495a16a469cc90b", size = 206105, upload-time = "2025-06-09T22:53:59.638Z" },
    { url = "https://files.pythonhosted.org/packages/7f/fe/74d54cf9fbe2a20ff786e5f7afcfde446588f0cf15fb2daacfbc267b866c/propcache-0.3.2-cp310-cp310-musllinux_1_2_x86_64.whl", hash = "sha256:fb075ad271405dcad8e2a7ffc9a750a3bf70e533bd86e89f0603e607b93aa64c", size = 196980, upload-time = "2025-06-09T22:54:01.071Z" },
    { url = "https://files.pythonhosted.org/packages/22/ec/c469c9d59dada8a7679625e0440b544fe72e99311a4679c279562051f6fc/propcache-0.3.2-cp310-cp310-win32.whl", hash = "sha256:404d70768080d3d3bdb41d0771037da19d8340d50b08e104ca0e7f9ce55fce70", size = 37679, upload-time = "2025-06-09T22:54:03.003Z" },
    { url = "https://files.pythonhosted.org/packages/38/35/07a471371ac89d418f8d0b699c75ea6dca2041fbda360823de21f6a9ce0a/propcache-0.3.2-cp310-cp310-win_amd64.whl", hash = "sha256:7435d766f978b4ede777002e6b3b6641dd229cd1da8d3d3106a45770365f9ad9", size = 41459, upload-time = "2025-06-09T22:54:04.134Z" },
    { url = "https://files.pythonhosted.org/packages/80/8d/e8b436717ab9c2cfc23b116d2c297305aa4cd8339172a456d61ebf5669b8/propcache-0.3.2-cp311-cp311-macosx_10_9_universal2.whl", hash = "sha256:0b8d2f607bd8f80ddc04088bc2a037fdd17884a6fcadc47a96e334d72f3717be", size = 74207, upload-time = "2025-06-09T22:54:05.399Z" },
    { url = "https://files.pythonhosted.org/packages/d6/29/1e34000e9766d112171764b9fa3226fa0153ab565d0c242c70e9945318a7/propcache-0.3.2-cp311-cp311-macosx_10_9_x86_64.whl", hash = "sha256:06766d8f34733416e2e34f46fea488ad5d60726bb9481d3cddf89a6fa2d9603f", size = 43648, upload-time = "2025-06-09T22:54:08.023Z" },
    { url = "https://files.pythonhosted.org/packages/46/92/1ad5af0df781e76988897da39b5f086c2bf0f028b7f9bd1f409bb05b6874/propcache-0.3.2-cp311-cp311-macosx_11_0_arm64.whl", hash = "sha256:a2dc1f4a1df4fecf4e6f68013575ff4af84ef6f478fe5344317a65d38a8e6dc9", size = 43496, upload-time = "2025-06-09T22:54:09.228Z" },
    { url = "https://files.pythonhosted.org/packages/b3/ce/e96392460f9fb68461fabab3e095cb00c8ddf901205be4eae5ce246e5b7e/propcache-0.3.2-cp311-cp311-manylinux_2_17_aarch64.manylinux2014_aarch64.whl", hash = "sha256:be29c4f4810c5789cf10ddf6af80b041c724e629fa51e308a7a0fb19ed1ef7bf", size = 217288, upload-time = "2025-06-09T22:54:10.466Z" },
    { url = "https://files.pythonhosted.org/packages/c5/2a/866726ea345299f7ceefc861a5e782b045545ae6940851930a6adaf1fca6/propcache-0.3.2-cp311-cp311-manylinux_2_17_ppc64le.manylinux2014_ppc64le.whl", hash = "sha256:59d61f6970ecbd8ff2e9360304d5c8876a6abd4530cb752c06586849ac8a9dc9", size = 227456, upload-time = "2025-06-09T22:54:11.828Z" },
    { url = "https://files.pythonhosted.org/packages/de/03/07d992ccb6d930398689187e1b3c718339a1c06b8b145a8d9650e4726166/propcache-0.3.2-cp311-cp311-manylinux_2_17_s390x.manylinux2014_s390x.whl", hash = "sha256:62180e0b8dbb6b004baec00a7983e4cc52f5ada9cd11f48c3528d8cfa7b96a66", size = 225429, upload-time = "2025-06-09T22:54:13.823Z" },
    { url = "https://files.pythonhosted.org/packages/5d/e6/116ba39448753b1330f48ab8ba927dcd6cf0baea8a0ccbc512dfb49ba670/propcache-0.3.2-cp311-cp311-manylinux_2_17_x86_64.manylinux2014_x86_64.whl", hash = "sha256:c144ca294a204c470f18cf4c9d78887810d04a3e2fbb30eea903575a779159df", size = 213472, upload-time = "2025-06-09T22:54:15.232Z" },
    { url = "https://files.pythonhosted.org/packages/a6/85/f01f5d97e54e428885a5497ccf7f54404cbb4f906688a1690cd51bf597dc/propcache-0.3.2-cp311-cp311-manylinux_2_5_i686.manylinux1_i686.manylinux_2_17_i686.manylinux2014_i686.whl", hash = "sha256:c5c2a784234c28854878d68978265617aa6dc0780e53d44b4d67f3651a17a9a2", size = 204480, upload-time = "2025-06-09T22:54:17.104Z" },
    { url = "https://files.pythonhosted.org/packages/e3/79/7bf5ab9033b8b8194cc3f7cf1aaa0e9c3256320726f64a3e1f113a812dce/propcache-0.3.2-cp311-cp311-musllinux_1_2_aarch64.whl", hash = "sha256:5745bc7acdafa978ca1642891b82c19238eadc78ba2aaa293c6863b304e552d7", size = 214530, upload-time = "2025-06-09T22:54:18.512Z" },
    { url = "https://files.pythonhosted.org/packages/31/0b/bd3e0c00509b609317df4a18e6b05a450ef2d9a963e1d8bc9c9415d86f30/propcache-0.3.2-cp311-cp311-musllinux_1_2_armv7l.whl", hash = "sha256:c0075bf773d66fa8c9d41f66cc132ecc75e5bb9dd7cce3cfd14adc5ca184cb95", size = 205230, upload-time = "2025-06-09T22:54:19.947Z" },
    { url = "https://files.pythonhosted.org/packages/7a/23/fae0ff9b54b0de4e819bbe559508da132d5683c32d84d0dc2ccce3563ed4/propcache-0.3.2-cp311-cp311-musllinux_1_2_i686.whl", hash = "sha256:5f57aa0847730daceff0497f417c9de353c575d8da3579162cc74ac294c5369e", size = 206754, upload-time = "2025-06-09T22:54:21.716Z" },
    { url = "https://files.pythonhosted.org/packages/b7/7f/ad6a3c22630aaa5f618b4dc3c3598974a72abb4c18e45a50b3cdd091eb2f/propcache-0.3.2-cp311-cp311-musllinux_1_2_ppc64le.whl", hash = "sha256:eef914c014bf72d18efb55619447e0aecd5fb7c2e3fa7441e2e5d6099bddff7e", size = 218430, upload-time = "2025-06-09T22:54:23.17Z" },
    { url = "https://files.pythonhosted.org/packages/5b/2c/ba4f1c0e8a4b4c75910742f0d333759d441f65a1c7f34683b4a74c0ee015/propcache-0.3.2-cp311-cp311-musllinux_1_2_s390x.whl", hash = "sha256:2a4092e8549031e82facf3decdbc0883755d5bbcc62d3aea9d9e185549936dcf", size = 223884, upload-time = "2025-06-09T22:54:25.539Z" },
    { url = "https://files.pythonhosted.org/packages/88/e4/ebe30fc399e98572019eee82ad0caf512401661985cbd3da5e3140ffa1b0/propcache-0.3.2-cp311-cp311-musllinux_1_2_x86_64.whl", hash = "sha256:85871b050f174bc0bfb437efbdb68aaf860611953ed12418e4361bc9c392749e", size = 211480, upload-time = "2025-06-09T22:54:26.892Z" },
    { url = "https://files.pythonhosted.org/packages/96/0a/7d5260b914e01d1d0906f7f38af101f8d8ed0dc47426219eeaf05e8ea7c2/propcache-0.3.2-cp311-cp311-win32.whl", hash = "sha256:36c8d9b673ec57900c3554264e630d45980fd302458e4ac801802a7fd2ef7897", size = 37757, upload-time = "2025-06-09T22:54:28.241Z" },
    { url = "https://files.pythonhosted.org/packages/e1/2d/89fe4489a884bc0da0c3278c552bd4ffe06a1ace559db5ef02ef24ab446b/propcache-0.3.2-cp311-cp311-win_amd64.whl", hash = "sha256:e53af8cb6a781b02d2ea079b5b853ba9430fcbe18a8e3ce647d5982a3ff69f39", size = 41500, upload-time = "2025-06-09T22:54:29.4Z" },
    { url = "https://files.pythonhosted.org/packages/a8/42/9ca01b0a6f48e81615dca4765a8f1dd2c057e0540f6116a27dc5ee01dfb6/propcache-0.3.2-cp312-cp312-macosx_10_13_universal2.whl", hash = "sha256:8de106b6c84506b31c27168582cd3cb3000a6412c16df14a8628e5871ff83c10", size = 73674, upload-time = "2025-06-09T22:54:30.551Z" },
    { url = "https://files.pythonhosted.org/packages/af/6e/21293133beb550f9c901bbece755d582bfaf2176bee4774000bd4dd41884/propcache-0.3.2-cp312-cp312-macosx_10_13_x86_64.whl", hash = "sha256:28710b0d3975117239c76600ea351934ac7b5ff56e60953474342608dbbb6154", size = 43570, upload-time = "2025-06-09T22:54:32.296Z" },
    { url = "https://files.pythonhosted.org/packages/0c/c8/0393a0a3a2b8760eb3bde3c147f62b20044f0ddac81e9d6ed7318ec0d852/propcache-0.3.2-cp312-cp312-macosx_11_0_arm64.whl", hash = "sha256:ce26862344bdf836650ed2487c3d724b00fbfec4233a1013f597b78c1cb73615", size = 43094, upload-time = "2025-06-09T22:54:33.929Z" },
    { url = "https://files.pythonhosted.org/packages/37/2c/489afe311a690399d04a3e03b069225670c1d489eb7b044a566511c1c498/propcache-0.3.2-cp312-cp312-manylinux_2_17_aarch64.manylinux2014_aarch64.whl", hash = "sha256:bca54bd347a253af2cf4544bbec232ab982f4868de0dd684246b67a51bc6b1db", size = 226958, upload-time = "2025-06-09T22:54:35.186Z" },
    { url = "https://files.pythonhosted.org/packages/9d/ca/63b520d2f3d418c968bf596839ae26cf7f87bead026b6192d4da6a08c467/propcache-0.3.2-cp312-cp312-manylinux_2_17_ppc64le.manylinux2014_ppc64le.whl", hash = "sha256:55780d5e9a2ddc59711d727226bb1ba83a22dd32f64ee15594b9392b1f544eb1", size = 234894, upload-time = "2025-06-09T22:54:36.708Z" },
    { url = "https://files.pythonhosted.org/packages/11/60/1d0ed6fff455a028d678df30cc28dcee7af77fa2b0e6962ce1df95c9a2a9/propcache-0.3.2-cp312-cp312-manylinux_2_17_s390x.manylinux2014_s390x.whl", hash = "sha256:035e631be25d6975ed87ab23153db6a73426a48db688070d925aa27e996fe93c", size = 233672, upload-time = "2025-06-09T22:54:38.062Z" },
    { url = "https://files.pythonhosted.org/packages/37/7c/54fd5301ef38505ab235d98827207176a5c9b2aa61939b10a460ca53e123/propcache-0.3.2-cp312-cp312-manylinux_2_17_x86_64.manylinux2014_x86_64.whl", hash = "sha256:ee6f22b6eaa39297c751d0e80c0d3a454f112f5c6481214fcf4c092074cecd67", size = 224395, upload-time = "2025-06-09T22:54:39.634Z" },
    { url = "https://files.pythonhosted.org/packages/ee/1a/89a40e0846f5de05fdc6779883bf46ba980e6df4d2ff8fb02643de126592/propcache-0.3.2-cp312-cp312-manylinux_2_5_i686.manylinux1_i686.manylinux_2_17_i686.manylinux2014_i686.whl", hash = "sha256:7ca3aee1aa955438c4dba34fc20a9f390e4c79967257d830f137bd5a8a32ed3b", size = 212510, upload-time = "2025-06-09T22:54:41.565Z" },
    { url = "https://files.pythonhosted.org/packages/5e/33/ca98368586c9566a6b8d5ef66e30484f8da84c0aac3f2d9aec6d31a11bd5/propcache-0.3.2-cp312-cp312-musllinux_1_2_aarch64.whl", hash = "sha256:7a4f30862869fa2b68380d677cc1c5fcf1e0f2b9ea0cf665812895c75d0ca3b8", size = 222949, upload-time = "2025-06-09T22:54:43.038Z" },
    { url = "https://files.pythonhosted.org/packages/ba/11/ace870d0aafe443b33b2f0b7efdb872b7c3abd505bfb4890716ad7865e9d/propcache-0.3.2-cp312-cp312-musllinux_1_2_armv7l.whl", hash = "sha256:b77ec3c257d7816d9f3700013639db7491a434644c906a2578a11daf13176251", size = 217258, upload-time = "2025-06-09T22:54:44.376Z" },
    { url = "https://files.pythonhosted.org/packages/5b/d2/86fd6f7adffcfc74b42c10a6b7db721d1d9ca1055c45d39a1a8f2a740a21/propcache-0.3.2-cp312-cp312-musllinux_1_2_i686.whl", hash = "sha256:cab90ac9d3f14b2d5050928483d3d3b8fb6b4018893fc75710e6aa361ecb2474", size = 213036, upload-time = "2025-06-09T22:54:46.243Z" },
    { url = "https://files.pythonhosted.org/packages/07/94/2d7d1e328f45ff34a0a284cf5a2847013701e24c2a53117e7c280a4316b3/propcache-0.3.2-cp312-cp312-musllinux_1_2_ppc64le.whl", hash = "sha256:0b504d29f3c47cf6b9e936c1852246c83d450e8e063d50562115a6be6d3a2535", size = 227684, upload-time = "2025-06-09T22:54:47.63Z" },
    { url = "https://files.pythonhosted.org/packages/b7/05/37ae63a0087677e90b1d14710e532ff104d44bc1efa3b3970fff99b891dc/propcache-0.3.2-cp312-cp312-musllinux_1_2_s390x.whl", hash = "sha256:ce2ac2675a6aa41ddb2a0c9cbff53780a617ac3d43e620f8fd77ba1c84dcfc06", size = 234562, upload-time = "2025-06-09T22:54:48.982Z" },
    { url = "https://files.pythonhosted.org/packages/a4/7c/3f539fcae630408d0bd8bf3208b9a647ccad10976eda62402a80adf8fc34/propcache-0.3.2-cp312-cp312-musllinux_1_2_x86_64.whl", hash = "sha256:62b4239611205294cc433845b914131b2a1f03500ff3c1ed093ed216b82621e1", size = 222142, upload-time = "2025-06-09T22:54:50.424Z" },
    { url = "https://files.pythonhosted.org/packages/7c/d2/34b9eac8c35f79f8a962546b3e97e9d4b990c420ee66ac8255d5d9611648/propcache-0.3.2-cp312-cp312-win32.whl", hash = "sha256:df4a81b9b53449ebc90cc4deefb052c1dd934ba85012aa912c7ea7b7e38b60c1", size = 37711, upload-time = "2025-06-09T22:54:52.072Z" },
    { url = "https://files.pythonhosted.org/packages/19/61/d582be5d226cf79071681d1b46b848d6cb03d7b70af7063e33a2787eaa03/propcache-0.3.2-cp312-cp312-win_amd64.whl", hash = "sha256:7046e79b989d7fe457bb755844019e10f693752d169076138abf17f31380800c", size = 41479, upload-time = "2025-06-09T22:54:53.234Z" },
    { url = "https://files.pythonhosted.org/packages/dc/d1/8c747fafa558c603c4ca19d8e20b288aa0c7cda74e9402f50f31eb65267e/propcache-0.3.2-cp313-cp313-macosx_10_13_universal2.whl", hash = "sha256:ca592ed634a73ca002967458187109265e980422116c0a107cf93d81f95af945", size = 71286, upload-time = "2025-06-09T22:54:54.369Z" },
    { url = "https://files.pythonhosted.org/packages/61/99/d606cb7986b60d89c36de8a85d58764323b3a5ff07770a99d8e993b3fa73/propcache-0.3.2-cp313-cp313-macosx_10_13_x86_64.whl", hash = "sha256:9ecb0aad4020e275652ba3975740f241bd12a61f1a784df044cf7477a02bc252", size = 42425, upload-time = "2025-06-09T22:54:55.642Z" },
    { url = "https://files.pythonhosted.org/packages/8c/96/ef98f91bbb42b79e9bb82bdd348b255eb9d65f14dbbe3b1594644c4073f7/propcache-0.3.2-cp313-cp313-macosx_11_0_arm64.whl", hash = "sha256:7f08f1cc28bd2eade7a8a3d2954ccc673bb02062e3e7da09bc75d843386b342f", size = 41846, upload-time = "2025-06-09T22:54:57.246Z" },
    { url = "https://files.pythonhosted.org/packages/5b/ad/3f0f9a705fb630d175146cd7b1d2bf5555c9beaed54e94132b21aac098a6/propcache-0.3.2-cp313-cp313-manylinux_2_17_aarch64.manylinux2014_aarch64.whl", hash = "sha256:d1a342c834734edb4be5ecb1e9fb48cb64b1e2320fccbd8c54bf8da8f2a84c33", size = 208871, upload-time = "2025-06-09T22:54:58.975Z" },
    { url = "https://files.pythonhosted.org/packages/3a/38/2085cda93d2c8b6ec3e92af2c89489a36a5886b712a34ab25de9fbca7992/propcache-0.3.2-cp313-cp313-manylinux_2_17_ppc64le.manylinux2014_ppc64le.whl", hash = "sha256:8a544caaae1ac73f1fecfae70ded3e93728831affebd017d53449e3ac052ac1e", size = 215720, upload-time = "2025-06-09T22:55:00.471Z" },
    { url = "https://files.pythonhosted.org/packages/61/c1/d72ea2dc83ac7f2c8e182786ab0fc2c7bd123a1ff9b7975bee671866fe5f/propcache-0.3.2-cp313-cp313-manylinux_2_17_s390x.manylinux2014_s390x.whl", hash = "sha256:310d11aa44635298397db47a3ebce7db99a4cc4b9bbdfcf6c98a60c8d5261cf1", size = 215203, upload-time = "2025-06-09T22:55:01.834Z" },
    { url = "https://files.pythonhosted.org/packages/af/81/b324c44ae60c56ef12007105f1460d5c304b0626ab0cc6b07c8f2a9aa0b8/propcache-0.3.2-cp313-cp313-manylinux_2_17_x86_64.manylinux2014_x86_64.whl", hash = "sha256:4c1396592321ac83157ac03a2023aa6cc4a3cc3cfdecb71090054c09e5a7cce3", size = 206365, upload-time = "2025-06-09T22:55:03.199Z" },
    { url = "https://files.pythonhosted.org/packages/09/73/88549128bb89e66d2aff242488f62869014ae092db63ccea53c1cc75a81d/propcache-0.3.2-cp313-cp313-manylinux_2_5_i686.manylinux1_i686.manylinux_2_17_i686.manylinux2014_i686.whl", hash = "sha256:8cabf5b5902272565e78197edb682017d21cf3b550ba0460ee473753f28d23c1", size = 196016, upload-time = "2025-06-09T22:55:04.518Z" },
    { url = "https://files.pythonhosted.org/packages/b9/3f/3bdd14e737d145114a5eb83cb172903afba7242f67c5877f9909a20d948d/propcache-0.3.2-cp313-cp313-musllinux_1_2_aarch64.whl", hash = "sha256:0a2f2235ac46a7aa25bdeb03a9e7060f6ecbd213b1f9101c43b3090ffb971ef6", size = 205596, upload-time = "2025-06-09T22:55:05.942Z" },
    { url = "https://files.pythonhosted.org/packages/0f/ca/2f4aa819c357d3107c3763d7ef42c03980f9ed5c48c82e01e25945d437c1/propcache-0.3.2-cp313-cp313-musllinux_1_2_armv7l.whl", hash = "sha256:92b69e12e34869a6970fd2f3da91669899994b47c98f5d430b781c26f1d9f387", size = 200977, upload-time = "2025-06-09T22:55:07.792Z" },
    { url = "https://files.pythonhosted.org/packages/cd/4a/e65276c7477533c59085251ae88505caf6831c0e85ff8b2e31ebcbb949b1/propcache-0.3.2-cp313-cp313-musllinux_1_2_i686.whl", hash = "sha256:54e02207c79968ebbdffc169591009f4474dde3b4679e16634d34c9363ff56b4", size = 197220, upload-time = "2025-06-09T22:55:09.173Z" },
    { url = "https://files.pythonhosted.org/packages/7c/54/fc7152e517cf5578278b242396ce4d4b36795423988ef39bb8cd5bf274c8/propcache-0.3.2-cp313-cp313-musllinux_1_2_ppc64le.whl", hash = "sha256:4adfb44cb588001f68c5466579d3f1157ca07f7504fc91ec87862e2b8e556b88", size = 210642, upload-time = "2025-06-09T22:55:10.62Z" },
    { url = "https://files.pythonhosted.org/packages/b9/80/abeb4a896d2767bf5f1ea7b92eb7be6a5330645bd7fb844049c0e4045d9d/propcache-0.3.2-cp313-cp313-musllinux_1_2_s390x.whl", hash = "sha256:fd3e6019dc1261cd0291ee8919dd91fbab7b169bb76aeef6c716833a3f65d206", size = 212789, upload-time = "2025-06-09T22:55:12.029Z" },
    { url = "https://files.pythonhosted.org/packages/b3/db/ea12a49aa7b2b6d68a5da8293dcf50068d48d088100ac016ad92a6a780e6/propcache-0.3.2-cp313-cp313-musllinux_1_2_x86_64.whl", hash = "sha256:4c181cad81158d71c41a2bce88edce078458e2dd5ffee7eddd6b05da85079f43", size = 205880, upload-time = "2025-06-09T22:55:13.45Z" },
    { url = "https://files.pythonhosted.org/packages/d1/e5/9076a0bbbfb65d1198007059c65639dfd56266cf8e477a9707e4b1999ff4/propcache-0.3.2-cp313-cp313-win32.whl", hash = "sha256:8a08154613f2249519e549de2330cf8e2071c2887309a7b07fb56098f5170a02", size = 37220, upload-time = "2025-06-09T22:55:15.284Z" },
    { url = "https://files.pythonhosted.org/packages/d3/f5/b369e026b09a26cd77aa88d8fffd69141d2ae00a2abaaf5380d2603f4b7f/propcache-0.3.2-cp313-cp313-win_amd64.whl", hash = "sha256:e41671f1594fc4ab0a6dec1351864713cb3a279910ae8b58f884a88a0a632c05", size = 40678, upload-time = "2025-06-09T22:55:16.445Z" },
    { url = "https://files.pythonhosted.org/packages/a4/3a/6ece377b55544941a08d03581c7bc400a3c8cd3c2865900a68d5de79e21f/propcache-0.3.2-cp313-cp313t-macosx_10_13_universal2.whl", hash = "sha256:9a3cf035bbaf035f109987d9d55dc90e4b0e36e04bbbb95af3055ef17194057b", size = 76560, upload-time = "2025-06-09T22:55:17.598Z" },
    { url = "https://files.pythonhosted.org/packages/0c/da/64a2bb16418740fa634b0e9c3d29edff1db07f56d3546ca2d86ddf0305e1/propcache-0.3.2-cp313-cp313t-macosx_10_13_x86_64.whl", hash = "sha256:156c03d07dc1323d8dacaa221fbe028c5c70d16709cdd63502778e6c3ccca1b0", size = 44676, upload-time = "2025-06-09T22:55:18.922Z" },
    { url = "https://files.pythonhosted.org/packages/36/7b/f025e06ea51cb72c52fb87e9b395cced02786610b60a3ed51da8af017170/propcache-0.3.2-cp313-cp313t-macosx_11_0_arm64.whl", hash = "sha256:74413c0ba02ba86f55cf60d18daab219f7e531620c15f1e23d95563f505efe7e", size = 44701, upload-time = "2025-06-09T22:55:20.106Z" },
    { url = "https://files.pythonhosted.org/packages/a4/00/faa1b1b7c3b74fc277f8642f32a4c72ba1d7b2de36d7cdfb676db7f4303e/propcache-0.3.2-cp313-cp313t-manylinux_2_17_aarch64.manylinux2014_aarch64.whl", hash = "sha256:f066b437bb3fa39c58ff97ab2ca351db465157d68ed0440abecb21715eb24b28", size = 276934, upload-time = "2025-06-09T22:55:21.5Z" },
    { url = "https://files.pythonhosted.org/packages/74/ab/935beb6f1756e0476a4d5938ff44bf0d13a055fed880caf93859b4f1baf4/propcache-0.3.2-cp313-cp313t-manylinux_2_17_ppc64le.manylinux2014_ppc64le.whl", hash = "sha256:f1304b085c83067914721e7e9d9917d41ad87696bf70f0bc7dee450e9c71ad0a", size = 278316, upload-time = "2025-06-09T22:55:22.918Z" },
    { url = "https://files.pythonhosted.org/packages/f8/9d/994a5c1ce4389610838d1caec74bdf0e98b306c70314d46dbe4fcf21a3e2/propcache-0.3.2-cp313-cp313t-manylinux_2_17_s390x.manylinux2014_s390x.whl", hash = "sha256:ab50cef01b372763a13333b4e54021bdcb291fc9a8e2ccb9c2df98be51bcde6c", size = 282619, upload-time = "2025-06-09T22:55:24.651Z" },
    { url = "https://files.pythonhosted.org/packages/2b/00/a10afce3d1ed0287cef2e09506d3be9822513f2c1e96457ee369adb9a6cd/propcache-0.3.2-cp313-cp313t-manylinux_2_17_x86_64.manylinux2014_x86_64.whl", hash = "sha256:fad3b2a085ec259ad2c2842666b2a0a49dea8463579c606426128925af1ed725", size = 265896, upload-time = "2025-06-09T22:55:26.049Z" },
    { url = "https://files.pythonhosted.org/packages/2e/a8/2aa6716ffa566ca57c749edb909ad27884680887d68517e4be41b02299f3/propcache-0.3.2-cp313-cp313t-manylinux_2_5_i686.manylinux1_i686.manylinux_2_17_i686.manylinux2014_i686.whl", hash = "sha256:261fa020c1c14deafd54c76b014956e2f86991af198c51139faf41c4d5e83892", size = 252111, upload-time = "2025-06-09T22:55:27.381Z" },
    { url = "https://files.pythonhosted.org/packages/36/4f/345ca9183b85ac29c8694b0941f7484bf419c7f0fea2d1e386b4f7893eed/propcache-0.3.2-cp313-cp313t-musllinux_1_2_aarch64.whl", hash = "sha256:46d7f8aa79c927e5f987ee3a80205c987717d3659f035c85cf0c3680526bdb44", size = 268334, upload-time = "2025-06-09T22:55:28.747Z" },
    { url = "https://files.pythonhosted.org/packages/3e/ca/fcd54f78b59e3f97b3b9715501e3147f5340167733d27db423aa321e7148/propcache-0.3.2-cp313-cp313t-musllinux_1_2_armv7l.whl", hash = "sha256:6d8f3f0eebf73e3c0ff0e7853f68be638b4043c65a70517bb575eff54edd8dbe", size = 255026, upload-time = "2025-06-09T22:55:30.184Z" },
    { url = "https://files.pythonhosted.org/packages/8b/95/8e6a6bbbd78ac89c30c225210a5c687790e532ba4088afb8c0445b77ef37/propcache-0.3.2-cp313-cp313t-musllinux_1_2_i686.whl", hash = "sha256:03c89c1b14a5452cf15403e291c0ccd7751d5b9736ecb2c5bab977ad6c5bcd81", size = 250724, upload-time = "2025-06-09T22:55:31.646Z" },
    { url = "https://files.pythonhosted.org/packages/ee/b0/0dd03616142baba28e8b2d14ce5df6631b4673850a3d4f9c0f9dd714a404/propcache-0.3.2-cp313-cp313t-musllinux_1_2_ppc64le.whl", hash = "sha256:0cc17efde71e12bbaad086d679ce575268d70bc123a5a71ea7ad76f70ba30bba", size = 268868, upload-time = "2025-06-09T22:55:33.209Z" },
    { url = "https://files.pythonhosted.org/packages/c5/98/2c12407a7e4fbacd94ddd32f3b1e3d5231e77c30ef7162b12a60e2dd5ce3/propcache-0.3.2-cp313-cp313t-musllinux_1_2_s390x.whl", hash = "sha256:acdf05d00696bc0447e278bb53cb04ca72354e562cf88ea6f9107df8e7fd9770", size = 271322, upload-time = "2025-06-09T22:55:35.065Z" },
    { url = "https://files.pythonhosted.org/packages/35/91/9cb56efbb428b006bb85db28591e40b7736847b8331d43fe335acf95f6c8/propcache-0.3.2-cp313-cp313t-musllinux_1_2_x86_64.whl", hash = "sha256:4445542398bd0b5d32df908031cb1b30d43ac848e20470a878b770ec2dcc6330", size = 265778, upload-time = "2025-06-09T22:55:36.45Z" },
    { url = "https://files.pythonhosted.org/packages/9a/4c/b0fe775a2bdd01e176b14b574be679d84fc83958335790f7c9a686c1f468/propcache-0.3.2-cp313-cp313t-win32.whl", hash = "sha256:f86e5d7cd03afb3a1db8e9f9f6eff15794e79e791350ac48a8c924e6f439f394", size = 41175, upload-time = "2025-06-09T22:55:38.436Z" },
    { url = "https://files.pythonhosted.org/packages/a4/ff/47f08595e3d9b5e149c150f88d9714574f1a7cbd89fe2817158a952674bf/propcache-0.3.2-cp313-cp313t-win_amd64.whl", hash = "sha256:9704bedf6e7cbe3c65eca4379a9b53ee6a83749f047808cbb5044d40d7d72198", size = 44857, upload-time = "2025-06-09T22:55:39.687Z" },
    { url = "https://files.pythonhosted.org/packages/cc/35/cc0aaecf278bb4575b8555f2b137de5ab821595ddae9da9d3cd1da4072c7/propcache-0.3.2-py3-none-any.whl", hash = "sha256:98f1ec44fb675f5052cccc8e609c46ed23a35a1cfd18545ad4e29002d858a43f", size = 12663, upload-time = "2025-06-09T22:56:04.484Z" },
]

[[package]]
name = "psutil"
version = "7.0.0"
source = { registry = "https://pypi.org/simple" }
sdist = { url = "https://files.pythonhosted.org/packages/2a/80/336820c1ad9286a4ded7e845b2eccfcb27851ab8ac6abece774a6ff4d3de/psutil-7.0.0.tar.gz", hash = "sha256:7be9c3eba38beccb6495ea33afd982a44074b78f28c434a1f51cc07fd315c456", size = 497003, upload-time = "2025-02-13T21:54:07.946Z" }
wheels = [
    { url = "https://files.pythonhosted.org/packages/ed/e6/2d26234410f8b8abdbf891c9da62bee396583f713fb9f3325a4760875d22/psutil-7.0.0-cp36-abi3-macosx_10_9_x86_64.whl", hash = "sha256:101d71dc322e3cffd7cea0650b09b3d08b8e7c4109dd6809fe452dfd00e58b25", size = 238051, upload-time = "2025-02-13T21:54:12.36Z" },
    { url = "https://files.pythonhosted.org/packages/04/8b/30f930733afe425e3cbfc0e1468a30a18942350c1a8816acfade80c005c4/psutil-7.0.0-cp36-abi3-macosx_11_0_arm64.whl", hash = "sha256:39db632f6bb862eeccf56660871433e111b6ea58f2caea825571951d4b6aa3da", size = 239535, upload-time = "2025-02-13T21:54:16.07Z" },
    { url = "https://files.pythonhosted.org/packages/2a/ed/d362e84620dd22876b55389248e522338ed1bf134a5edd3b8231d7207f6d/psutil-7.0.0-cp36-abi3-manylinux_2_12_i686.manylinux2010_i686.manylinux_2_17_i686.manylinux2014_i686.whl", hash = "sha256:1fcee592b4c6f146991ca55919ea3d1f8926497a713ed7faaf8225e174581e91", size = 275004, upload-time = "2025-02-13T21:54:18.662Z" },
    { url = "https://files.pythonhosted.org/packages/bf/b9/b0eb3f3cbcb734d930fdf839431606844a825b23eaf9a6ab371edac8162c/psutil-7.0.0-cp36-abi3-manylinux_2_12_x86_64.manylinux2010_x86_64.manylinux_2_17_x86_64.manylinux2014_x86_64.whl", hash = "sha256:4b1388a4f6875d7e2aff5c4ca1cc16c545ed41dd8bb596cefea80111db353a34", size = 277986, upload-time = "2025-02-13T21:54:21.811Z" },
    { url = "https://files.pythonhosted.org/packages/eb/a2/709e0fe2f093556c17fbafda93ac032257242cabcc7ff3369e2cb76a97aa/psutil-7.0.0-cp36-abi3-manylinux_2_17_aarch64.manylinux2014_aarch64.whl", hash = "sha256:a5f098451abc2828f7dc6b58d44b532b22f2088f4999a937557b603ce72b1993", size = 279544, upload-time = "2025-02-13T21:54:24.68Z" },
    { url = "https://files.pythonhosted.org/packages/50/e6/eecf58810b9d12e6427369784efe814a1eec0f492084ce8eb8f4d89d6d61/psutil-7.0.0-cp37-abi3-win32.whl", hash = "sha256:ba3fcef7523064a6c9da440fc4d6bd07da93ac726b5733c29027d7dc95b39d99", size = 241053, upload-time = "2025-02-13T21:54:34.31Z" },
    { url = "https://files.pythonhosted.org/packages/50/1b/6921afe68c74868b4c9fa424dad3be35b095e16687989ebbb50ce4fceb7c/psutil-7.0.0-cp37-abi3-win_amd64.whl", hash = "sha256:4cf3d4eb1aa9b348dec30105c55cd9b7d4629285735a102beb4441e38db90553", size = 244885, upload-time = "2025-02-13T21:54:37.486Z" },
]

[[package]]
name = "ptyprocess"
version = "0.7.0"
source = { registry = "https://pypi.org/simple" }
sdist = { url = "https://files.pythonhosted.org/packages/20/e5/16ff212c1e452235a90aeb09066144d0c5a6a8c0834397e03f5224495c4e/ptyprocess-0.7.0.tar.gz", hash = "sha256:5c5d0a3b48ceee0b48485e0c26037c0acd7d29765ca3fbb5cb3831d347423220", size = 70762, upload-time = "2020-12-28T15:15:30.155Z" }
wheels = [
    { url = "https://files.pythonhosted.org/packages/22/a6/858897256d0deac81a172289110f31629fc4cee19b6f01283303e18c8db3/ptyprocess-0.7.0-py2.py3-none-any.whl", hash = "sha256:4b41f3967fce3af57cc7e94b888626c18bf37a083e3651ca8feeb66d492fef35", size = 13993, upload-time = "2020-12-28T15:15:28.35Z" },
]

[[package]]
name = "pycparser"
version = "2.22"
source = { registry = "https://pypi.org/simple" }
sdist = { url = "https://files.pythonhosted.org/packages/1d/b2/31537cf4b1ca988837256c910a668b553fceb8f069bedc4b1c826024b52c/pycparser-2.22.tar.gz", hash = "sha256:491c8be9c040f5390f5bf44a5b07752bd07f56edf992381b05c701439eec10f6", size = 172736, upload-time = "2024-03-30T13:22:22.564Z" }
wheels = [
    { url = "https://files.pythonhosted.org/packages/13/a3/a812df4e2dd5696d1f351d58b8fe16a405b234ad2886a0dab9183fb78109/pycparser-2.22-py3-none-any.whl", hash = "sha256:c3702b6d3dd8c7abc1afa565d7e63d53a1d0bd86cdc24edd75470f4de499cfcc", size = 117552, upload-time = "2024-03-30T13:22:20.476Z" },
]

[[package]]
name = "pydantic"
version = "2.11.5"
source = { registry = "https://pypi.org/simple" }
dependencies = [
    { name = "annotated-types" },
    { name = "pydantic-core" },
    { name = "typing-extensions" },
    { name = "typing-inspection" },
]
sdist = { url = "https://files.pythonhosted.org/packages/f0/86/8ce9040065e8f924d642c58e4a344e33163a07f6b57f836d0d734e0ad3fb/pydantic-2.11.5.tar.gz", hash = "sha256:7f853db3d0ce78ce8bbb148c401c2cdd6431b3473c0cdff2755c7690952a7b7a", size = 787102, upload-time = "2025-05-22T21:18:08.761Z" }
wheels = [
    { url = "https://files.pythonhosted.org/packages/b5/69/831ed22b38ff9b4b64b66569f0e5b7b97cf3638346eb95a2147fdb49ad5f/pydantic-2.11.5-py3-none-any.whl", hash = "sha256:f9c26ba06f9747749ca1e5c94d6a85cb84254577553c8785576fd38fa64dc0f7", size = 444229, upload-time = "2025-05-22T21:18:06.329Z" },
]

[[package]]
name = "pydantic-core"
version = "2.33.2"
source = { registry = "https://pypi.org/simple" }
dependencies = [
    { name = "typing-extensions" },
]
sdist = { url = "https://files.pythonhosted.org/packages/ad/88/5f2260bdfae97aabf98f1778d43f69574390ad787afb646292a638c923d4/pydantic_core-2.33.2.tar.gz", hash = "sha256:7cb8bc3605c29176e1b105350d2e6474142d7c1bd1d9327c4a9bdb46bf827acc", size = 435195, upload-time = "2025-04-23T18:33:52.104Z" }
wheels = [
    { url = "https://files.pythonhosted.org/packages/e5/92/b31726561b5dae176c2d2c2dc43a9c5bfba5d32f96f8b4c0a600dd492447/pydantic_core-2.33.2-cp310-cp310-macosx_10_12_x86_64.whl", hash = "sha256:2b3d326aaef0c0399d9afffeb6367d5e26ddc24d351dbc9c636840ac355dc5d8", size = 2028817, upload-time = "2025-04-23T18:30:43.919Z" },
    { url = "https://files.pythonhosted.org/packages/a3/44/3f0b95fafdaca04a483c4e685fe437c6891001bf3ce8b2fded82b9ea3aa1/pydantic_core-2.33.2-cp310-cp310-macosx_11_0_arm64.whl", hash = "sha256:0e5b2671f05ba48b94cb90ce55d8bdcaaedb8ba00cc5359f6810fc918713983d", size = 1861357, upload-time = "2025-04-23T18:30:46.372Z" },
    { url = "https://files.pythonhosted.org/packages/30/97/e8f13b55766234caae05372826e8e4b3b96e7b248be3157f53237682e43c/pydantic_core-2.33.2-cp310-cp310-manylinux_2_17_aarch64.manylinux2014_aarch64.whl", hash = "sha256:0069c9acc3f3981b9ff4cdfaf088e98d83440a4c7ea1bc07460af3d4dc22e72d", size = 1898011, upload-time = "2025-04-23T18:30:47.591Z" },
    { url = "https://files.pythonhosted.org/packages/9b/a3/99c48cf7bafc991cc3ee66fd544c0aae8dc907b752f1dad2d79b1b5a471f/pydantic_core-2.33.2-cp310-cp310-manylinux_2_17_armv7l.manylinux2014_armv7l.whl", hash = "sha256:d53b22f2032c42eaaf025f7c40c2e3b94568ae077a606f006d206a463bc69572", size = 1982730, upload-time = "2025-04-23T18:30:49.328Z" },
    { url = "https://files.pythonhosted.org/packages/de/8e/a5b882ec4307010a840fb8b58bd9bf65d1840c92eae7534c7441709bf54b/pydantic_core-2.33.2-cp310-cp310-manylinux_2_17_ppc64le.manylinux2014_ppc64le.whl", hash = "sha256:0405262705a123b7ce9f0b92f123334d67b70fd1f20a9372b907ce1080c7ba02", size = 2136178, upload-time = "2025-04-23T18:30:50.907Z" },
    { url = "https://files.pythonhosted.org/packages/e4/bb/71e35fc3ed05af6834e890edb75968e2802fe98778971ab5cba20a162315/pydantic_core-2.33.2-cp310-cp310-manylinux_2_17_s390x.manylinux2014_s390x.whl", hash = "sha256:4b25d91e288e2c4e0662b8038a28c6a07eaac3e196cfc4ff69de4ea3db992a1b", size = 2736462, upload-time = "2025-04-23T18:30:52.083Z" },
    { url = "https://files.pythonhosted.org/packages/31/0d/c8f7593e6bc7066289bbc366f2235701dcbebcd1ff0ef8e64f6f239fb47d/pydantic_core-2.33.2-cp310-cp310-manylinux_2_17_x86_64.manylinux2014_x86_64.whl", hash = "sha256:6bdfe4b3789761f3bcb4b1ddf33355a71079858958e3a552f16d5af19768fef2", size = 2005652, upload-time = "2025-04-23T18:30:53.389Z" },
    { url = "https://files.pythonhosted.org/packages/d2/7a/996d8bd75f3eda405e3dd219ff5ff0a283cd8e34add39d8ef9157e722867/pydantic_core-2.33.2-cp310-cp310-manylinux_2_5_i686.manylinux1_i686.whl", hash = "sha256:efec8db3266b76ef9607c2c4c419bdb06bf335ae433b80816089ea7585816f6a", size = 2113306, upload-time = "2025-04-23T18:30:54.661Z" },
    { url = "https://files.pythonhosted.org/packages/ff/84/daf2a6fb2db40ffda6578a7e8c5a6e9c8affb251a05c233ae37098118788/pydantic_core-2.33.2-cp310-cp310-musllinux_1_1_aarch64.whl", hash = "sha256:031c57d67ca86902726e0fae2214ce6770bbe2f710dc33063187a68744a5ecac", size = 2073720, upload-time = "2025-04-23T18:30:56.11Z" },
    { url = "https://files.pythonhosted.org/packages/77/fb/2258da019f4825128445ae79456a5499c032b55849dbd5bed78c95ccf163/pydantic_core-2.33.2-cp310-cp310-musllinux_1_1_armv7l.whl", hash = "sha256:f8de619080e944347f5f20de29a975c2d815d9ddd8be9b9b7268e2e3ef68605a", size = 2244915, upload-time = "2025-04-23T18:30:57.501Z" },
    { url = "https://files.pythonhosted.org/packages/d8/7a/925ff73756031289468326e355b6fa8316960d0d65f8b5d6b3a3e7866de7/pydantic_core-2.33.2-cp310-cp310-musllinux_1_1_x86_64.whl", hash = "sha256:73662edf539e72a9440129f231ed3757faab89630d291b784ca99237fb94db2b", size = 2241884, upload-time = "2025-04-23T18:30:58.867Z" },
    { url = "https://files.pythonhosted.org/packages/0b/b0/249ee6d2646f1cdadcb813805fe76265745c4010cf20a8eba7b0e639d9b2/pydantic_core-2.33.2-cp310-cp310-win32.whl", hash = "sha256:0a39979dcbb70998b0e505fb1556a1d550a0781463ce84ebf915ba293ccb7e22", size = 1910496, upload-time = "2025-04-23T18:31:00.078Z" },
    { url = "https://files.pythonhosted.org/packages/66/ff/172ba8f12a42d4b552917aa65d1f2328990d3ccfc01d5b7c943ec084299f/pydantic_core-2.33.2-cp310-cp310-win_amd64.whl", hash = "sha256:b0379a2b24882fef529ec3b4987cb5d003b9cda32256024e6fe1586ac45fc640", size = 1955019, upload-time = "2025-04-23T18:31:01.335Z" },
    { url = "https://files.pythonhosted.org/packages/3f/8d/71db63483d518cbbf290261a1fc2839d17ff89fce7089e08cad07ccfce67/pydantic_core-2.33.2-cp311-cp311-macosx_10_12_x86_64.whl", hash = "sha256:4c5b0a576fb381edd6d27f0a85915c6daf2f8138dc5c267a57c08a62900758c7", size = 2028584, upload-time = "2025-04-23T18:31:03.106Z" },
    { url = "https://files.pythonhosted.org/packages/24/2f/3cfa7244ae292dd850989f328722d2aef313f74ffc471184dc509e1e4e5a/pydantic_core-2.33.2-cp311-cp311-macosx_11_0_arm64.whl", hash = "sha256:e799c050df38a639db758c617ec771fd8fb7a5f8eaaa4b27b101f266b216a246", size = 1855071, upload-time = "2025-04-23T18:31:04.621Z" },
    { url = "https://files.pythonhosted.org/packages/b3/d3/4ae42d33f5e3f50dd467761304be2fa0a9417fbf09735bc2cce003480f2a/pydantic_core-2.33.2-cp311-cp311-manylinux_2_17_aarch64.manylinux2014_aarch64.whl", hash = "sha256:dc46a01bf8d62f227d5ecee74178ffc448ff4e5197c756331f71efcc66dc980f", size = 1897823, upload-time = "2025-04-23T18:31:06.377Z" },
    { url = "https://files.pythonhosted.org/packages/f4/f3/aa5976e8352b7695ff808599794b1fba2a9ae2ee954a3426855935799488/pydantic_core-2.33.2-cp311-cp311-manylinux_2_17_armv7l.manylinux2014_armv7l.whl", hash = "sha256:a144d4f717285c6d9234a66778059f33a89096dfb9b39117663fd8413d582dcc", size = 1983792, upload-time = "2025-04-23T18:31:07.93Z" },
    { url = "https://files.pythonhosted.org/packages/d5/7a/cda9b5a23c552037717f2b2a5257e9b2bfe45e687386df9591eff7b46d28/pydantic_core-2.33.2-cp311-cp311-manylinux_2_17_ppc64le.manylinux2014_ppc64le.whl", hash = "sha256:73cf6373c21bc80b2e0dc88444f41ae60b2f070ed02095754eb5a01df12256de", size = 2136338, upload-time = "2025-04-23T18:31:09.283Z" },
    { url = "https://files.pythonhosted.org/packages/2b/9f/b8f9ec8dd1417eb9da784e91e1667d58a2a4a7b7b34cf4af765ef663a7e5/pydantic_core-2.33.2-cp311-cp311-manylinux_2_17_s390x.manylinux2014_s390x.whl", hash = "sha256:3dc625f4aa79713512d1976fe9f0bc99f706a9dee21dfd1810b4bbbf228d0e8a", size = 2730998, upload-time = "2025-04-23T18:31:11.7Z" },
    { url = "https://files.pythonhosted.org/packages/47/bc/cd720e078576bdb8255d5032c5d63ee5c0bf4b7173dd955185a1d658c456/pydantic_core-2.33.2-cp311-cp311-manylinux_2_17_x86_64.manylinux2014_x86_64.whl", hash = "sha256:881b21b5549499972441da4758d662aeea93f1923f953e9cbaff14b8b9565aef", size = 2003200, upload-time = "2025-04-23T18:31:13.536Z" },
    { url = "https://files.pythonhosted.org/packages/ca/22/3602b895ee2cd29d11a2b349372446ae9727c32e78a94b3d588a40fdf187/pydantic_core-2.33.2-cp311-cp311-manylinux_2_5_i686.manylinux1_i686.whl", hash = "sha256:bdc25f3681f7b78572699569514036afe3c243bc3059d3942624e936ec93450e", size = 2113890, upload-time = "2025-04-23T18:31:15.011Z" },
    { url = "https://files.pythonhosted.org/packages/ff/e6/e3c5908c03cf00d629eb38393a98fccc38ee0ce8ecce32f69fc7d7b558a7/pydantic_core-2.33.2-cp311-cp311-musllinux_1_1_aarch64.whl", hash = "sha256:fe5b32187cbc0c862ee201ad66c30cf218e5ed468ec8dc1cf49dec66e160cc4d", size = 2073359, upload-time = "2025-04-23T18:31:16.393Z" },
    { url = "https://files.pythonhosted.org/packages/12/e7/6a36a07c59ebefc8777d1ffdaf5ae71b06b21952582e4b07eba88a421c79/pydantic_core-2.33.2-cp311-cp311-musllinux_1_1_armv7l.whl", hash = "sha256:bc7aee6f634a6f4a95676fcb5d6559a2c2a390330098dba5e5a5f28a2e4ada30", size = 2245883, upload-time = "2025-04-23T18:31:17.892Z" },
    { url = "https://files.pythonhosted.org/packages/16/3f/59b3187aaa6cc0c1e6616e8045b284de2b6a87b027cce2ffcea073adf1d2/pydantic_core-2.33.2-cp311-cp311-musllinux_1_1_x86_64.whl", hash = "sha256:235f45e5dbcccf6bd99f9f472858849f73d11120d76ea8707115415f8e5ebebf", size = 2241074, upload-time = "2025-04-23T18:31:19.205Z" },
    { url = "https://files.pythonhosted.org/packages/e0/ed/55532bb88f674d5d8f67ab121a2a13c385df382de2a1677f30ad385f7438/pydantic_core-2.33.2-cp311-cp311-win32.whl", hash = "sha256:6368900c2d3ef09b69cb0b913f9f8263b03786e5b2a387706c5afb66800efd51", size = 1910538, upload-time = "2025-04-23T18:31:20.541Z" },
    { url = "https://files.pythonhosted.org/packages/fe/1b/25b7cccd4519c0b23c2dd636ad39d381abf113085ce4f7bec2b0dc755eb1/pydantic_core-2.33.2-cp311-cp311-win_amd64.whl", hash = "sha256:1e063337ef9e9820c77acc768546325ebe04ee38b08703244c1309cccc4f1bab", size = 1952909, upload-time = "2025-04-23T18:31:22.371Z" },
    { url = "https://files.pythonhosted.org/packages/49/a9/d809358e49126438055884c4366a1f6227f0f84f635a9014e2deb9b9de54/pydantic_core-2.33.2-cp311-cp311-win_arm64.whl", hash = "sha256:6b99022f1d19bc32a4c2a0d544fc9a76e3be90f0b3f4af413f87d38749300e65", size = 1897786, upload-time = "2025-04-23T18:31:24.161Z" },
    { url = "https://files.pythonhosted.org/packages/18/8a/2b41c97f554ec8c71f2a8a5f85cb56a8b0956addfe8b0efb5b3d77e8bdc3/pydantic_core-2.33.2-cp312-cp312-macosx_10_12_x86_64.whl", hash = "sha256:a7ec89dc587667f22b6a0b6579c249fca9026ce7c333fc142ba42411fa243cdc", size = 2009000, upload-time = "2025-04-23T18:31:25.863Z" },
    { url = "https://files.pythonhosted.org/packages/a1/02/6224312aacb3c8ecbaa959897af57181fb6cf3a3d7917fd44d0f2917e6f2/pydantic_core-2.33.2-cp312-cp312-macosx_11_0_arm64.whl", hash = "sha256:3c6db6e52c6d70aa0d00d45cdb9b40f0433b96380071ea80b09277dba021ddf7", size = 1847996, upload-time = "2025-04-23T18:31:27.341Z" },
    { url = "https://files.pythonhosted.org/packages/d6/46/6dcdf084a523dbe0a0be59d054734b86a981726f221f4562aed313dbcb49/pydantic_core-2.33.2-cp312-cp312-manylinux_2_17_aarch64.manylinux2014_aarch64.whl", hash = "sha256:4e61206137cbc65e6d5256e1166f88331d3b6238e082d9f74613b9b765fb9025", size = 1880957, upload-time = "2025-04-23T18:31:28.956Z" },
    { url = "https://files.pythonhosted.org/packages/ec/6b/1ec2c03837ac00886ba8160ce041ce4e325b41d06a034adbef11339ae422/pydantic_core-2.33.2-cp312-cp312-manylinux_2_17_armv7l.manylinux2014_armv7l.whl", hash = "sha256:eb8c529b2819c37140eb51b914153063d27ed88e3bdc31b71198a198e921e011", size = 1964199, upload-time = "2025-04-23T18:31:31.025Z" },
    { url = "https://files.pythonhosted.org/packages/2d/1d/6bf34d6adb9debd9136bd197ca72642203ce9aaaa85cfcbfcf20f9696e83/pydantic_core-2.33.2-cp312-cp312-manylinux_2_17_ppc64le.manylinux2014_ppc64le.whl", hash = "sha256:c52b02ad8b4e2cf14ca7b3d918f3eb0ee91e63b3167c32591e57c4317e134f8f", size = 2120296, upload-time = "2025-04-23T18:31:32.514Z" },
    { url = "https://files.pythonhosted.org/packages/e0/94/2bd0aaf5a591e974b32a9f7123f16637776c304471a0ab33cf263cf5591a/pydantic_core-2.33.2-cp312-cp312-manylinux_2_17_s390x.manylinux2014_s390x.whl", hash = "sha256:96081f1605125ba0855dfda83f6f3df5ec90c61195421ba72223de35ccfb2f88", size = 2676109, upload-time = "2025-04-23T18:31:33.958Z" },
    { url = "https://files.pythonhosted.org/packages/f9/41/4b043778cf9c4285d59742281a769eac371b9e47e35f98ad321349cc5d61/pydantic_core-2.33.2-cp312-cp312-manylinux_2_17_x86_64.manylinux2014_x86_64.whl", hash = "sha256:8f57a69461af2a5fa6e6bbd7a5f60d3b7e6cebb687f55106933188e79ad155c1", size = 2002028, upload-time = "2025-04-23T18:31:39.095Z" },
    { url = "https://files.pythonhosted.org/packages/cb/d5/7bb781bf2748ce3d03af04d5c969fa1308880e1dca35a9bd94e1a96a922e/pydantic_core-2.33.2-cp312-cp312-manylinux_2_5_i686.manylinux1_i686.whl", hash = "sha256:572c7e6c8bb4774d2ac88929e3d1f12bc45714ae5ee6d9a788a9fb35e60bb04b", size = 2100044, upload-time = "2025-04-23T18:31:41.034Z" },
    { url = "https://files.pythonhosted.org/packages/fe/36/def5e53e1eb0ad896785702a5bbfd25eed546cdcf4087ad285021a90ed53/pydantic_core-2.33.2-cp312-cp312-musllinux_1_1_aarch64.whl", hash = "sha256:db4b41f9bd95fbe5acd76d89920336ba96f03e149097365afe1cb092fceb89a1", size = 2058881, upload-time = "2025-04-23T18:31:42.757Z" },
    { url = "https://files.pythonhosted.org/packages/01/6c/57f8d70b2ee57fc3dc8b9610315949837fa8c11d86927b9bb044f8705419/pydantic_core-2.33.2-cp312-cp312-musllinux_1_1_armv7l.whl", hash = "sha256:fa854f5cf7e33842a892e5c73f45327760bc7bc516339fda888c75ae60edaeb6", size = 2227034, upload-time = "2025-04-23T18:31:44.304Z" },
    { url = "https://files.pythonhosted.org/packages/27/b9/9c17f0396a82b3d5cbea4c24d742083422639e7bb1d5bf600e12cb176a13/pydantic_core-2.33.2-cp312-cp312-musllinux_1_1_x86_64.whl", hash = "sha256:5f483cfb75ff703095c59e365360cb73e00185e01aaea067cd19acffd2ab20ea", size = 2234187, upload-time = "2025-04-23T18:31:45.891Z" },
    { url = "https://files.pythonhosted.org/packages/b0/6a/adf5734ffd52bf86d865093ad70b2ce543415e0e356f6cacabbc0d9ad910/pydantic_core-2.33.2-cp312-cp312-win32.whl", hash = "sha256:9cb1da0f5a471435a7bc7e439b8a728e8b61e59784b2af70d7c169f8dd8ae290", size = 1892628, upload-time = "2025-04-23T18:31:47.819Z" },
    { url = "https://files.pythonhosted.org/packages/43/e4/5479fecb3606c1368d496a825d8411e126133c41224c1e7238be58b87d7e/pydantic_core-2.33.2-cp312-cp312-win_amd64.whl", hash = "sha256:f941635f2a3d96b2973e867144fde513665c87f13fe0e193c158ac51bfaaa7b2", size = 1955866, upload-time = "2025-04-23T18:31:49.635Z" },
    { url = "https://files.pythonhosted.org/packages/0d/24/8b11e8b3e2be9dd82df4b11408a67c61bb4dc4f8e11b5b0fc888b38118b5/pydantic_core-2.33.2-cp312-cp312-win_arm64.whl", hash = "sha256:cca3868ddfaccfbc4bfb1d608e2ccaaebe0ae628e1416aeb9c4d88c001bb45ab", size = 1888894, upload-time = "2025-04-23T18:31:51.609Z" },
    { url = "https://files.pythonhosted.org/packages/46/8c/99040727b41f56616573a28771b1bfa08a3d3fe74d3d513f01251f79f172/pydantic_core-2.33.2-cp313-cp313-macosx_10_12_x86_64.whl", hash = "sha256:1082dd3e2d7109ad8b7da48e1d4710c8d06c253cbc4a27c1cff4fbcaa97a9e3f", size = 2015688, upload-time = "2025-04-23T18:31:53.175Z" },
    { url = "https://files.pythonhosted.org/packages/3a/cc/5999d1eb705a6cefc31f0b4a90e9f7fc400539b1a1030529700cc1b51838/pydantic_core-2.33.2-cp313-cp313-macosx_11_0_arm64.whl", hash = "sha256:f517ca031dfc037a9c07e748cefd8d96235088b83b4f4ba8939105d20fa1dcd6", size = 1844808, upload-time = "2025-04-23T18:31:54.79Z" },
    { url = "https://files.pythonhosted.org/packages/6f/5e/a0a7b8885c98889a18b6e376f344da1ef323d270b44edf8174d6bce4d622/pydantic_core-2.33.2-cp313-cp313-manylinux_2_17_aarch64.manylinux2014_aarch64.whl", hash = "sha256:0a9f2c9dd19656823cb8250b0724ee9c60a82f3cdf68a080979d13092a3b0fef", size = 1885580, upload-time = "2025-04-23T18:31:57.393Z" },
    { url = "https://files.pythonhosted.org/packages/3b/2a/953581f343c7d11a304581156618c3f592435523dd9d79865903272c256a/pydantic_core-2.33.2-cp313-cp313-manylinux_2_17_armv7l.manylinux2014_armv7l.whl", hash = "sha256:2b0a451c263b01acebe51895bfb0e1cc842a5c666efe06cdf13846c7418caa9a", size = 1973859, upload-time = "2025-04-23T18:31:59.065Z" },
    { url = "https://files.pythonhosted.org/packages/e6/55/f1a813904771c03a3f97f676c62cca0c0a4138654107c1b61f19c644868b/pydantic_core-2.33.2-cp313-cp313-manylinux_2_17_ppc64le.manylinux2014_ppc64le.whl", hash = "sha256:1ea40a64d23faa25e62a70ad163571c0b342b8bf66d5fa612ac0dec4f069d916", size = 2120810, upload-time = "2025-04-23T18:32:00.78Z" },
    { url = "https://files.pythonhosted.org/packages/aa/c3/053389835a996e18853ba107a63caae0b9deb4a276c6b472931ea9ae6e48/pydantic_core-2.33.2-cp313-cp313-manylinux_2_17_s390x.manylinux2014_s390x.whl", hash = "sha256:0fb2d542b4d66f9470e8065c5469ec676978d625a8b7a363f07d9a501a9cb36a", size = 2676498, upload-time = "2025-04-23T18:32:02.418Z" },
    { url = "https://files.pythonhosted.org/packages/eb/3c/f4abd740877a35abade05e437245b192f9d0ffb48bbbbd708df33d3cda37/pydantic_core-2.33.2-cp313-cp313-manylinux_2_17_x86_64.manylinux2014_x86_64.whl", hash = "sha256:9fdac5d6ffa1b5a83bca06ffe7583f5576555e6c8b3a91fbd25ea7780f825f7d", size = 2000611, upload-time = "2025-04-23T18:32:04.152Z" },
    { url = "https://files.pythonhosted.org/packages/59/a7/63ef2fed1837d1121a894d0ce88439fe3e3b3e48c7543b2a4479eb99c2bd/pydantic_core-2.33.2-cp313-cp313-manylinux_2_5_i686.manylinux1_i686.whl", hash = "sha256:04a1a413977ab517154eebb2d326da71638271477d6ad87a769102f7c2488c56", size = 2107924, upload-time = "2025-04-23T18:32:06.129Z" },
    { url = "https://files.pythonhosted.org/packages/04/8f/2551964ef045669801675f1cfc3b0d74147f4901c3ffa42be2ddb1f0efc4/pydantic_core-2.33.2-cp313-cp313-musllinux_1_1_aarch64.whl", hash = "sha256:c8e7af2f4e0194c22b5b37205bfb293d166a7344a5b0d0eaccebc376546d77d5", size = 2063196, upload-time = "2025-04-23T18:32:08.178Z" },
    { url = "https://files.pythonhosted.org/packages/26/bd/d9602777e77fc6dbb0c7db9ad356e9a985825547dce5ad1d30ee04903918/pydantic_core-2.33.2-cp313-cp313-musllinux_1_1_armv7l.whl", hash = "sha256:5c92edd15cd58b3c2d34873597a1e20f13094f59cf88068adb18947df5455b4e", size = 2236389, upload-time = "2025-04-23T18:32:10.242Z" },
    { url = "https://files.pythonhosted.org/packages/42/db/0e950daa7e2230423ab342ae918a794964b053bec24ba8af013fc7c94846/pydantic_core-2.33.2-cp313-cp313-musllinux_1_1_x86_64.whl", hash = "sha256:65132b7b4a1c0beded5e057324b7e16e10910c106d43675d9bd87d4f38dde162", size = 2239223, upload-time = "2025-04-23T18:32:12.382Z" },
    { url = "https://files.pythonhosted.org/packages/58/4d/4f937099c545a8a17eb52cb67fe0447fd9a373b348ccfa9a87f141eeb00f/pydantic_core-2.33.2-cp313-cp313-win32.whl", hash = "sha256:52fb90784e0a242bb96ec53f42196a17278855b0f31ac7c3cc6f5c1ec4811849", size = 1900473, upload-time = "2025-04-23T18:32:14.034Z" },
    { url = "https://files.pythonhosted.org/packages/a0/75/4a0a9bac998d78d889def5e4ef2b065acba8cae8c93696906c3a91f310ca/pydantic_core-2.33.2-cp313-cp313-win_amd64.whl", hash = "sha256:c083a3bdd5a93dfe480f1125926afcdbf2917ae714bdb80b36d34318b2bec5d9", size = 1955269, upload-time = "2025-04-23T18:32:15.783Z" },
    { url = "https://files.pythonhosted.org/packages/f9/86/1beda0576969592f1497b4ce8e7bc8cbdf614c352426271b1b10d5f0aa64/pydantic_core-2.33.2-cp313-cp313-win_arm64.whl", hash = "sha256:e80b087132752f6b3d714f041ccf74403799d3b23a72722ea2e6ba2e892555b9", size = 1893921, upload-time = "2025-04-23T18:32:18.473Z" },
    { url = "https://files.pythonhosted.org/packages/a4/7d/e09391c2eebeab681df2b74bfe6c43422fffede8dc74187b2b0bf6fd7571/pydantic_core-2.33.2-cp313-cp313t-macosx_11_0_arm64.whl", hash = "sha256:61c18fba8e5e9db3ab908620af374db0ac1baa69f0f32df4f61ae23f15e586ac", size = 1806162, upload-time = "2025-04-23T18:32:20.188Z" },
    { url = "https://files.pythonhosted.org/packages/f1/3d/847b6b1fed9f8ed3bb95a9ad04fbd0b212e832d4f0f50ff4d9ee5a9f15cf/pydantic_core-2.33.2-cp313-cp313t-manylinux_2_17_x86_64.manylinux2014_x86_64.whl", hash = "sha256:95237e53bb015f67b63c91af7518a62a8660376a6a0db19b89acc77a4d6199f5", size = 1981560, upload-time = "2025-04-23T18:32:22.354Z" },
    { url = "https://files.pythonhosted.org/packages/6f/9a/e73262f6c6656262b5fdd723ad90f518f579b7bc8622e43a942eec53c938/pydantic_core-2.33.2-cp313-cp313t-win_amd64.whl", hash = "sha256:c2fc0a768ef76c15ab9238afa6da7f69895bb5d1ee83aeea2e3509af4472d0b9", size = 1935777, upload-time = "2025-04-23T18:32:25.088Z" },
    { url = "https://files.pythonhosted.org/packages/30/68/373d55e58b7e83ce371691f6eaa7175e3a24b956c44628eb25d7da007917/pydantic_core-2.33.2-pp310-pypy310_pp73-macosx_10_12_x86_64.whl", hash = "sha256:5c4aa4e82353f65e548c476b37e64189783aa5384903bfea4f41580f255fddfa", size = 2023982, upload-time = "2025-04-23T18:32:53.14Z" },
    { url = "https://files.pythonhosted.org/packages/a4/16/145f54ac08c96a63d8ed6442f9dec17b2773d19920b627b18d4f10a061ea/pydantic_core-2.33.2-pp310-pypy310_pp73-macosx_11_0_arm64.whl", hash = "sha256:d946c8bf0d5c24bf4fe333af284c59a19358aa3ec18cb3dc4370080da1e8ad29", size = 1858412, upload-time = "2025-04-23T18:32:55.52Z" },
    { url = "https://files.pythonhosted.org/packages/41/b1/c6dc6c3e2de4516c0bb2c46f6a373b91b5660312342a0cf5826e38ad82fa/pydantic_core-2.33.2-pp310-pypy310_pp73-manylinux_2_17_aarch64.manylinux2014_aarch64.whl", hash = "sha256:87b31b6846e361ef83fedb187bb5b4372d0da3f7e28d85415efa92d6125d6e6d", size = 1892749, upload-time = "2025-04-23T18:32:57.546Z" },
    { url = "https://files.pythonhosted.org/packages/12/73/8cd57e20afba760b21b742106f9dbdfa6697f1570b189c7457a1af4cd8a0/pydantic_core-2.33.2-pp310-pypy310_pp73-manylinux_2_17_x86_64.manylinux2014_x86_64.whl", hash = "sha256:aa9d91b338f2df0508606f7009fde642391425189bba6d8c653afd80fd6bb64e", size = 2067527, upload-time = "2025-04-23T18:32:59.771Z" },
    { url = "https://files.pythonhosted.org/packages/e3/d5/0bb5d988cc019b3cba4a78f2d4b3854427fc47ee8ec8e9eaabf787da239c/pydantic_core-2.33.2-pp310-pypy310_pp73-manylinux_2_5_i686.manylinux1_i686.whl", hash = "sha256:2058a32994f1fde4ca0480ab9d1e75a0e8c87c22b53a3ae66554f9af78f2fe8c", size = 2108225, upload-time = "2025-04-23T18:33:04.51Z" },
    { url = "https://files.pythonhosted.org/packages/f1/c5/00c02d1571913d496aabf146106ad8239dc132485ee22efe08085084ff7c/pydantic_core-2.33.2-pp310-pypy310_pp73-musllinux_1_1_aarch64.whl", hash = "sha256:0e03262ab796d986f978f79c943fc5f620381be7287148b8010b4097f79a39ec", size = 2069490, upload-time = "2025-04-23T18:33:06.391Z" },
    { url = "https://files.pythonhosted.org/packages/22/a8/dccc38768274d3ed3a59b5d06f59ccb845778687652daa71df0cab4040d7/pydantic_core-2.33.2-pp310-pypy310_pp73-musllinux_1_1_armv7l.whl", hash = "sha256:1a8695a8d00c73e50bff9dfda4d540b7dee29ff9b8053e38380426a85ef10052", size = 2237525, upload-time = "2025-04-23T18:33:08.44Z" },
    { url = "https://files.pythonhosted.org/packages/d4/e7/4f98c0b125dda7cf7ccd14ba936218397b44f50a56dd8c16a3091df116c3/pydantic_core-2.33.2-pp310-pypy310_pp73-musllinux_1_1_x86_64.whl", hash = "sha256:fa754d1850735a0b0e03bcffd9d4b4343eb417e47196e4485d9cca326073a42c", size = 2238446, upload-time = "2025-04-23T18:33:10.313Z" },
    { url = "https://files.pythonhosted.org/packages/ce/91/2ec36480fdb0b783cd9ef6795753c1dea13882f2e68e73bce76ae8c21e6a/pydantic_core-2.33.2-pp310-pypy310_pp73-win_amd64.whl", hash = "sha256:a11c8d26a50bfab49002947d3d237abe4d9e4b5bdc8846a63537b6488e197808", size = 2066678, upload-time = "2025-04-23T18:33:12.224Z" },
    { url = "https://files.pythonhosted.org/packages/7b/27/d4ae6487d73948d6f20dddcd94be4ea43e74349b56eba82e9bdee2d7494c/pydantic_core-2.33.2-pp311-pypy311_pp73-macosx_10_12_x86_64.whl", hash = "sha256:dd14041875d09cc0f9308e37a6f8b65f5585cf2598a53aa0123df8b129d481f8", size = 2025200, upload-time = "2025-04-23T18:33:14.199Z" },
    { url = "https://files.pythonhosted.org/packages/f1/b8/b3cb95375f05d33801024079b9392a5ab45267a63400bf1866e7ce0f0de4/pydantic_core-2.33.2-pp311-pypy311_pp73-macosx_11_0_arm64.whl", hash = "sha256:d87c561733f66531dced0da6e864f44ebf89a8fba55f31407b00c2f7f9449593", size = 1859123, upload-time = "2025-04-23T18:33:16.555Z" },
    { url = "https://files.pythonhosted.org/packages/05/bc/0d0b5adeda59a261cd30a1235a445bf55c7e46ae44aea28f7bd6ed46e091/pydantic_core-2.33.2-pp311-pypy311_pp73-manylinux_2_17_aarch64.manylinux2014_aarch64.whl", hash = "sha256:2f82865531efd18d6e07a04a17331af02cb7a651583c418df8266f17a63c6612", size = 1892852, upload-time = "2025-04-23T18:33:18.513Z" },
    { url = "https://files.pythonhosted.org/packages/3e/11/d37bdebbda2e449cb3f519f6ce950927b56d62f0b84fd9cb9e372a26a3d5/pydantic_core-2.33.2-pp311-pypy311_pp73-manylinux_2_17_x86_64.manylinux2014_x86_64.whl", hash = "sha256:2bfb5112df54209d820d7bf9317c7a6c9025ea52e49f46b6a2060104bba37de7", size = 2067484, upload-time = "2025-04-23T18:33:20.475Z" },
    { url = "https://files.pythonhosted.org/packages/8c/55/1f95f0a05ce72ecb02a8a8a1c3be0579bbc29b1d5ab68f1378b7bebc5057/pydantic_core-2.33.2-pp311-pypy311_pp73-manylinux_2_5_i686.manylinux1_i686.whl", hash = "sha256:64632ff9d614e5eecfb495796ad51b0ed98c453e447a76bcbeeb69615079fc7e", size = 2108896, upload-time = "2025-04-23T18:33:22.501Z" },
    { url = "https://files.pythonhosted.org/packages/53/89/2b2de6c81fa131f423246a9109d7b2a375e83968ad0800d6e57d0574629b/pydantic_core-2.33.2-pp311-pypy311_pp73-musllinux_1_1_aarch64.whl", hash = "sha256:f889f7a40498cc077332c7ab6b4608d296d852182211787d4f3ee377aaae66e8", size = 2069475, upload-time = "2025-04-23T18:33:24.528Z" },
    { url = "https://files.pythonhosted.org/packages/b8/e9/1f7efbe20d0b2b10f6718944b5d8ece9152390904f29a78e68d4e7961159/pydantic_core-2.33.2-pp311-pypy311_pp73-musllinux_1_1_armv7l.whl", hash = "sha256:de4b83bb311557e439b9e186f733f6c645b9417c84e2eb8203f3f820a4b988bf", size = 2239013, upload-time = "2025-04-23T18:33:26.621Z" },
    { url = "https://files.pythonhosted.org/packages/3c/b2/5309c905a93811524a49b4e031e9851a6b00ff0fb668794472ea7746b448/pydantic_core-2.33.2-pp311-pypy311_pp73-musllinux_1_1_x86_64.whl", hash = "sha256:82f68293f055f51b51ea42fafc74b6aad03e70e191799430b90c13d643059ebb", size = 2238715, upload-time = "2025-04-23T18:33:28.656Z" },
    { url = "https://files.pythonhosted.org/packages/32/56/8a7ca5d2cd2cda1d245d34b1c9a942920a718082ae8e54e5f3e5a58b7add/pydantic_core-2.33.2-pp311-pypy311_pp73-win_amd64.whl", hash = "sha256:329467cecfb529c925cf2bbd4d60d2c509bc2fb52a20c1045bf09bb70971a9c1", size = 2066757, upload-time = "2025-04-23T18:33:30.645Z" },
]

[[package]]
name = "pygments"
version = "2.19.1"
source = { registry = "https://pypi.org/simple" }
sdist = { url = "https://files.pythonhosted.org/packages/7c/2d/c3338d48ea6cc0feb8446d8e6937e1408088a72a39937982cc6111d17f84/pygments-2.19.1.tar.gz", hash = "sha256:61c16d2a8576dc0649d9f39e089b5f02bcd27fba10d8fb4dcc28173f7a45151f", size = 4968581, upload-time = "2025-01-06T17:26:30.443Z" }
wheels = [
    { url = "https://files.pythonhosted.org/packages/8a/0b/9fcc47d19c48b59121088dd6da2488a49d5f72dacf8262e2790a1d2c7d15/pygments-2.19.1-py3-none-any.whl", hash = "sha256:9ea1544ad55cecf4b8242fab6dd35a93bbce657034b0611ee383099054ab6d8c", size = 1225293, upload-time = "2025-01-06T17:26:25.553Z" },
]

[[package]]
name = "pylint"
version = "3.3.7"
source = { registry = "https://pypi.org/simple" }
dependencies = [
    { name = "astroid" },
    { name = "colorama", marker = "sys_platform == 'win32'" },
    { name = "dill" },
    { name = "isort" },
    { name = "mccabe" },
    { name = "platformdirs" },
    { name = "tomli", marker = "python_full_version < '3.11'" },
    { name = "tomlkit" },
]
sdist = { url = "https://files.pythonhosted.org/packages/1c/e4/83e487d3ddd64ab27749b66137b26dc0c5b5c161be680e6beffdc99070b3/pylint-3.3.7.tar.gz", hash = "sha256:2b11de8bde49f9c5059452e0c310c079c746a0a8eeaa789e5aa966ecc23e4559", size = 1520709, upload-time = "2025-05-04T17:07:51.089Z" }
wheels = [
    { url = "https://files.pythonhosted.org/packages/e8/83/bff755d09e31b5d25cc7fdc4bf3915d1a404e181f1abf0359af376845c24/pylint-3.3.7-py3-none-any.whl", hash = "sha256:43860aafefce92fca4cf6b61fe199cdc5ae54ea28f9bf4cd49de267b5195803d", size = 522565, upload-time = "2025-05-04T17:07:48.714Z" },
]

[[package]]
name = "pymdown-extensions"
version = "10.15"
source = { registry = "https://pypi.org/simple" }
dependencies = [
    { name = "markdown" },
    { name = "pyyaml" },
]
sdist = { url = "https://files.pythonhosted.org/packages/08/92/a7296491dbf5585b3a987f3f3fc87af0e632121ff3e490c14b5f2d2b4eb5/pymdown_extensions-10.15.tar.gz", hash = "sha256:0e5994e32155f4b03504f939e501b981d306daf7ec2aa1cd2eb6bd300784f8f7", size = 852320, upload-time = "2025-04-27T23:48:29.183Z" }
wheels = [
    { url = "https://files.pythonhosted.org/packages/a7/d1/c54e608505776ce4e7966d03358ae635cfd51dff1da6ee421c090dbc797b/pymdown_extensions-10.15-py3-none-any.whl", hash = "sha256:46e99bb272612b0de3b7e7caf6da8dd5f4ca5212c0b273feb9304e236c484e5f", size = 265845, upload-time = "2025-04-27T23:48:27.359Z" },
]

[[package]]
name = "pytest"
version = "8.3.5"
source = { registry = "https://pypi.org/simple" }
dependencies = [
    { name = "colorama", marker = "sys_platform == 'win32'" },
    { name = "exceptiongroup", marker = "python_full_version < '3.11'" },
    { name = "iniconfig" },
    { name = "packaging" },
    { name = "pluggy" },
    { name = "tomli", marker = "python_full_version < '3.11'" },
]
sdist = { url = "https://files.pythonhosted.org/packages/ae/3c/c9d525a414d506893f0cd8a8d0de7706446213181570cdbd766691164e40/pytest-8.3.5.tar.gz", hash = "sha256:f4efe70cc14e511565ac476b57c279e12a855b11f48f212af1080ef2263d3845", size = 1450891, upload-time = "2025-03-02T12:54:54.503Z" }
wheels = [
    { url = "https://files.pythonhosted.org/packages/30/3d/64ad57c803f1fa1e963a7946b6e0fea4a70df53c1a7fed304586539c2bac/pytest-8.3.5-py3-none-any.whl", hash = "sha256:c69214aa47deac29fad6c2a4f590b9c4a9fdb16a403176fe154b79c0b4d4d820", size = 343634, upload-time = "2025-03-02T12:54:52.069Z" },
]

[[package]]
name = "pytest-asyncio"
version = "1.0.0"
source = { registry = "https://pypi.org/simple" }
dependencies = [
    { name = "pytest" },
]
sdist = { url = "https://files.pythonhosted.org/packages/d0/d4/14f53324cb1a6381bef29d698987625d80052bb33932d8e7cbf9b337b17c/pytest_asyncio-1.0.0.tar.gz", hash = "sha256:d15463d13f4456e1ead2594520216b225a16f781e144f8fdf6c5bb4667c48b3f", size = 46960, upload-time = "2025-05-26T04:54:40.484Z" }
wheels = [
    { url = "https://files.pythonhosted.org/packages/30/05/ce271016e351fddc8399e546f6e23761967ee09c8c568bbfbecb0c150171/pytest_asyncio-1.0.0-py3-none-any.whl", hash = "sha256:4f024da9f1ef945e680dc68610b52550e36590a67fd31bb3b4943979a1f90ef3", size = 15976, upload-time = "2025-05-26T04:54:39.035Z" },
]

[[package]]
name = "pytest-cov"
version = "6.1.1"
source = { registry = "https://pypi.org/simple" }
dependencies = [
    { name = "coverage", extra = ["toml"] },
    { name = "pytest" },
]
sdist = { url = "https://files.pythonhosted.org/packages/25/69/5f1e57f6c5a39f81411b550027bf72842c4567ff5fd572bed1edc9e4b5d9/pytest_cov-6.1.1.tar.gz", hash = "sha256:46935f7aaefba760e716c2ebfbe1c216240b9592966e7da99ea8292d4d3e2a0a", size = 66857, upload-time = "2025-04-05T14:07:51.592Z" }
wheels = [
    { url = "https://files.pythonhosted.org/packages/28/d0/def53b4a790cfb21483016430ed828f64830dd981ebe1089971cd10cab25/pytest_cov-6.1.1-py3-none-any.whl", hash = "sha256:bddf29ed2d0ab6f4df17b4c55b0a657287db8684af9c42ea546b21b1041b3dde", size = 23841, upload-time = "2025-04-05T14:07:49.641Z" },
]

[[package]]
name = "pytest-logdog"
version = "0.1.0"
source = { registry = "https://pypi.org/simple" }
dependencies = [
    { name = "pytest" },
]
sdist = { url = "https://files.pythonhosted.org/packages/11/7a/4c59b0bce4d9a56a570d89038ae771b8dcb38ec691f871fd946141d29bca/pytest-logdog-0.1.0.tar.gz", hash = "sha256:b84aca02b6b609bda8bfcd6d0207a428b146cd706d14c7095a3ba79429ab534b", size = 7179, upload-time = "2021-06-15T18:34:06.57Z" }
wheels = [
    { url = "https://files.pythonhosted.org/packages/19/86/f3716547f113acc07167baeff445c2c5445cdbdb0411295fc24dd0a4b53e/pytest_logdog-0.1.0-py3-none-any.whl", hash = "sha256:4d5a4c46442ca7da73b1cf6c9ebea144958a0a6258ba19ad7bf877dec22400e8", size = 4562, upload-time = "2021-06-15T18:34:05.024Z" },
]

[[package]]
name = "pytest-timeout"
version = "2.4.0"
source = { registry = "https://pypi.org/simple" }
dependencies = [
    { name = "pytest" },
]
sdist = { url = "https://files.pythonhosted.org/packages/ac/82/4c9ecabab13363e72d880f2fb504c5f750433b2b6f16e99f4ec21ada284c/pytest_timeout-2.4.0.tar.gz", hash = "sha256:7e68e90b01f9eff71332b25001f85c75495fc4e3a836701876183c4bcfd0540a", size = 17973, upload-time = "2025-05-05T19:44:34.99Z" }
wheels = [
    { url = "https://files.pythonhosted.org/packages/fa/b6/3127540ecdf1464a00e5a01ee60a1b09175f6913f0644ac748494d9c4b21/pytest_timeout-2.4.0-py3-none-any.whl", hash = "sha256:c42667e5cdadb151aeb5b26d114aff6bdf5a907f176a007a30b940d3d865b5c2", size = 14382, upload-time = "2025-05-05T19:44:33.502Z" },
]

[[package]]
name = "python-dateutil"
version = "2.9.0.post0"
source = { registry = "https://pypi.org/simple" }
dependencies = [
    { name = "six" },
]
sdist = { url = "https://files.pythonhosted.org/packages/66/c0/0c8b6ad9f17a802ee498c46e004a0eb49bc148f2fd230864601a86dcf6db/python-dateutil-2.9.0.post0.tar.gz", hash = "sha256:37dd54208da7e1cd875388217d5e00ebd4179249f90fb72437e91a35459a0ad3", size = 342432, upload-time = "2024-03-01T18:36:20.211Z" }
wheels = [
    { url = "https://files.pythonhosted.org/packages/ec/57/56b9bcc3c9c6a792fcbaf139543cee77261f3651ca9da0c93f5c1221264b/python_dateutil-2.9.0.post0-py2.py3-none-any.whl", hash = "sha256:a8b2bc7bffae282281c8140a97d3aa9c14da0b136dfe83f850eea9a5f7470427", size = 229892, upload-time = "2024-03-01T18:36:18.57Z" },
]

[[package]]
name = "pytz"
version = "2025.2"
source = { registry = "https://pypi.org/simple" }
sdist = { url = "https://files.pythonhosted.org/packages/f8/bf/abbd3cdfb8fbc7fb3d4d38d320f2441b1e7cbe29be4f23797b4a2b5d8aac/pytz-2025.2.tar.gz", hash = "sha256:360b9e3dbb49a209c21ad61809c7fb453643e048b38924c765813546746e81c3", size = 320884, upload-time = "2025-03-25T02:25:00.538Z" }
wheels = [
    { url = "https://files.pythonhosted.org/packages/81/c4/34e93fe5f5429d7570ec1fa436f1986fb1f00c3e0f43a589fe2bbcd22c3f/pytz-2025.2-py2.py3-none-any.whl", hash = "sha256:5ddf76296dd8c44c26eb8f4b6f35488f3ccbf6fbbd7adee0b7262d43f0ec2f00", size = 509225, upload-time = "2025-03-25T02:24:58.468Z" },
]

[[package]]
name = "pywin32-ctypes"
version = "0.2.3"
source = { registry = "https://pypi.org/simple" }
sdist = { url = "https://files.pythonhosted.org/packages/85/9f/01a1a99704853cb63f253eea009390c88e7131c67e66a0a02099a8c917cb/pywin32-ctypes-0.2.3.tar.gz", hash = "sha256:d162dc04946d704503b2edc4d55f3dba5c1d539ead017afa00142c38b9885755", size = 29471, upload-time = "2024-08-14T10:15:34.626Z" }
wheels = [
    { url = "https://files.pythonhosted.org/packages/de/3d/8161f7711c017e01ac9f008dfddd9410dff3674334c233bde66e7ba65bbf/pywin32_ctypes-0.2.3-py3-none-any.whl", hash = "sha256:8a1513379d709975552d202d942d9837758905c8d01eb82b8bcc30918929e7b8", size = 30756, upload-time = "2024-08-14T10:15:33.187Z" },
]

[[package]]
name = "pyyaml"
version = "6.0.2"
source = { registry = "https://pypi.org/simple" }
sdist = { url = "https://files.pythonhosted.org/packages/54/ed/79a089b6be93607fa5cdaedf301d7dfb23af5f25c398d5ead2525b063e17/pyyaml-6.0.2.tar.gz", hash = "sha256:d584d9ec91ad65861cc08d42e834324ef890a082e591037abe114850ff7bbc3e", size = 130631, upload-time = "2024-08-06T20:33:50.674Z" }
wheels = [
    { url = "https://files.pythonhosted.org/packages/9b/95/a3fac87cb7158e231b5a6012e438c647e1a87f09f8e0d123acec8ab8bf71/PyYAML-6.0.2-cp310-cp310-macosx_10_9_x86_64.whl", hash = "sha256:0a9a2848a5b7feac301353437eb7d5957887edbf81d56e903999a75a3d743086", size = 184199, upload-time = "2024-08-06T20:31:40.178Z" },
    { url = "https://files.pythonhosted.org/packages/c7/7a/68bd47624dab8fd4afbfd3c48e3b79efe09098ae941de5b58abcbadff5cb/PyYAML-6.0.2-cp310-cp310-macosx_11_0_arm64.whl", hash = "sha256:29717114e51c84ddfba879543fb232a6ed60086602313ca38cce623c1d62cfbf", size = 171758, upload-time = "2024-08-06T20:31:42.173Z" },
    { url = "https://files.pythonhosted.org/packages/49/ee/14c54df452143b9ee9f0f29074d7ca5516a36edb0b4cc40c3f280131656f/PyYAML-6.0.2-cp310-cp310-manylinux_2_17_aarch64.manylinux2014_aarch64.whl", hash = "sha256:8824b5a04a04a047e72eea5cec3bc266db09e35de6bdfe34c9436ac5ee27d237", size = 718463, upload-time = "2024-08-06T20:31:44.263Z" },
    { url = "https://files.pythonhosted.org/packages/4d/61/de363a97476e766574650d742205be468921a7b532aa2499fcd886b62530/PyYAML-6.0.2-cp310-cp310-manylinux_2_17_s390x.manylinux2014_s390x.whl", hash = "sha256:7c36280e6fb8385e520936c3cb3b8042851904eba0e58d277dca80a5cfed590b", size = 719280, upload-time = "2024-08-06T20:31:50.199Z" },
    { url = "https://files.pythonhosted.org/packages/6b/4e/1523cb902fd98355e2e9ea5e5eb237cbc5f3ad5f3075fa65087aa0ecb669/PyYAML-6.0.2-cp310-cp310-manylinux_2_17_x86_64.manylinux2014_x86_64.whl", hash = "sha256:ec031d5d2feb36d1d1a24380e4db6d43695f3748343d99434e6f5f9156aaa2ed", size = 751239, upload-time = "2024-08-06T20:31:52.292Z" },
    { url = "https://files.pythonhosted.org/packages/b7/33/5504b3a9a4464893c32f118a9cc045190a91637b119a9c881da1cf6b7a72/PyYAML-6.0.2-cp310-cp310-musllinux_1_1_aarch64.whl", hash = "sha256:936d68689298c36b53b29f23c6dbb74de12b4ac12ca6cfe0e047bedceea56180", size = 695802, upload-time = "2024-08-06T20:31:53.836Z" },
    { url = "https://files.pythonhosted.org/packages/5c/20/8347dcabd41ef3a3cdc4f7b7a2aff3d06598c8779faa189cdbf878b626a4/PyYAML-6.0.2-cp310-cp310-musllinux_1_1_x86_64.whl", hash = "sha256:23502f431948090f597378482b4812b0caae32c22213aecf3b55325e049a6c68", size = 720527, upload-time = "2024-08-06T20:31:55.565Z" },
    { url = "https://files.pythonhosted.org/packages/be/aa/5afe99233fb360d0ff37377145a949ae258aaab831bde4792b32650a4378/PyYAML-6.0.2-cp310-cp310-win32.whl", hash = "sha256:2e99c6826ffa974fe6e27cdb5ed0021786b03fc98e5ee3c5bfe1fd5015f42b99", size = 144052, upload-time = "2024-08-06T20:31:56.914Z" },
    { url = "https://files.pythonhosted.org/packages/b5/84/0fa4b06f6d6c958d207620fc60005e241ecedceee58931bb20138e1e5776/PyYAML-6.0.2-cp310-cp310-win_amd64.whl", hash = "sha256:a4d3091415f010369ae4ed1fc6b79def9416358877534caf6a0fdd2146c87a3e", size = 161774, upload-time = "2024-08-06T20:31:58.304Z" },
    { url = "https://files.pythonhosted.org/packages/f8/aa/7af4e81f7acba21a4c6be026da38fd2b872ca46226673c89a758ebdc4fd2/PyYAML-6.0.2-cp311-cp311-macosx_10_9_x86_64.whl", hash = "sha256:cc1c1159b3d456576af7a3e4d1ba7e6924cb39de8f67111c735f6fc832082774", size = 184612, upload-time = "2024-08-06T20:32:03.408Z" },
    { url = "https://files.pythonhosted.org/packages/8b/62/b9faa998fd185f65c1371643678e4d58254add437edb764a08c5a98fb986/PyYAML-6.0.2-cp311-cp311-macosx_11_0_arm64.whl", hash = "sha256:1e2120ef853f59c7419231f3bf4e7021f1b936f6ebd222406c3b60212205d2ee", size = 172040, upload-time = "2024-08-06T20:32:04.926Z" },
    { url = "https://files.pythonhosted.org/packages/ad/0c/c804f5f922a9a6563bab712d8dcc70251e8af811fce4524d57c2c0fd49a4/PyYAML-6.0.2-cp311-cp311-manylinux_2_17_aarch64.manylinux2014_aarch64.whl", hash = "sha256:5d225db5a45f21e78dd9358e58a98702a0302f2659a3c6cd320564b75b86f47c", size = 736829, upload-time = "2024-08-06T20:32:06.459Z" },
    { url = "https://files.pythonhosted.org/packages/51/16/6af8d6a6b210c8e54f1406a6b9481febf9c64a3109c541567e35a49aa2e7/PyYAML-6.0.2-cp311-cp311-manylinux_2_17_s390x.manylinux2014_s390x.whl", hash = "sha256:5ac9328ec4831237bec75defaf839f7d4564be1e6b25ac710bd1a96321cc8317", size = 764167, upload-time = "2024-08-06T20:32:08.338Z" },
    { url = "https://files.pythonhosted.org/packages/75/e4/2c27590dfc9992f73aabbeb9241ae20220bd9452df27483b6e56d3975cc5/PyYAML-6.0.2-cp311-cp311-manylinux_2_17_x86_64.manylinux2014_x86_64.whl", hash = "sha256:3ad2a3decf9aaba3d29c8f537ac4b243e36bef957511b4766cb0057d32b0be85", size = 762952, upload-time = "2024-08-06T20:32:14.124Z" },
    { url = "https://files.pythonhosted.org/packages/9b/97/ecc1abf4a823f5ac61941a9c00fe501b02ac3ab0e373c3857f7d4b83e2b6/PyYAML-6.0.2-cp311-cp311-musllinux_1_1_aarch64.whl", hash = "sha256:ff3824dc5261f50c9b0dfb3be22b4567a6f938ccce4587b38952d85fd9e9afe4", size = 735301, upload-time = "2024-08-06T20:32:16.17Z" },
    { url = "https://files.pythonhosted.org/packages/45/73/0f49dacd6e82c9430e46f4a027baa4ca205e8b0a9dce1397f44edc23559d/PyYAML-6.0.2-cp311-cp311-musllinux_1_1_x86_64.whl", hash = "sha256:797b4f722ffa07cc8d62053e4cff1486fa6dc094105d13fea7b1de7d8bf71c9e", size = 756638, upload-time = "2024-08-06T20:32:18.555Z" },
    { url = "https://files.pythonhosted.org/packages/22/5f/956f0f9fc65223a58fbc14459bf34b4cc48dec52e00535c79b8db361aabd/PyYAML-6.0.2-cp311-cp311-win32.whl", hash = "sha256:11d8f3dd2b9c1207dcaf2ee0bbbfd5991f571186ec9cc78427ba5bd32afae4b5", size = 143850, upload-time = "2024-08-06T20:32:19.889Z" },
    { url = "https://files.pythonhosted.org/packages/ed/23/8da0bbe2ab9dcdd11f4f4557ccaf95c10b9811b13ecced089d43ce59c3c8/PyYAML-6.0.2-cp311-cp311-win_amd64.whl", hash = "sha256:e10ce637b18caea04431ce14fabcf5c64a1c61ec9c56b071a4b7ca131ca52d44", size = 161980, upload-time = "2024-08-06T20:32:21.273Z" },
    { url = "https://files.pythonhosted.org/packages/86/0c/c581167fc46d6d6d7ddcfb8c843a4de25bdd27e4466938109ca68492292c/PyYAML-6.0.2-cp312-cp312-macosx_10_9_x86_64.whl", hash = "sha256:c70c95198c015b85feafc136515252a261a84561b7b1d51e3384e0655ddf25ab", size = 183873, upload-time = "2024-08-06T20:32:25.131Z" },
    { url = "https://files.pythonhosted.org/packages/a8/0c/38374f5bb272c051e2a69281d71cba6fdb983413e6758b84482905e29a5d/PyYAML-6.0.2-cp312-cp312-macosx_11_0_arm64.whl", hash = "sha256:ce826d6ef20b1bc864f0a68340c8b3287705cae2f8b4b1d932177dcc76721725", size = 173302, upload-time = "2024-08-06T20:32:26.511Z" },
    { url = "https://files.pythonhosted.org/packages/c3/93/9916574aa8c00aa06bbac729972eb1071d002b8e158bd0e83a3b9a20a1f7/PyYAML-6.0.2-cp312-cp312-manylinux_2_17_aarch64.manylinux2014_aarch64.whl", hash = "sha256:1f71ea527786de97d1a0cc0eacd1defc0985dcf6b3f17bb77dcfc8c34bec4dc5", size = 739154, upload-time = "2024-08-06T20:32:28.363Z" },
    { url = "https://files.pythonhosted.org/packages/95/0f/b8938f1cbd09739c6da569d172531567dbcc9789e0029aa070856f123984/PyYAML-6.0.2-cp312-cp312-manylinux_2_17_s390x.manylinux2014_s390x.whl", hash = "sha256:9b22676e8097e9e22e36d6b7bda33190d0d400f345f23d4065d48f4ca7ae0425", size = 766223, upload-time = "2024-08-06T20:32:30.058Z" },
    { url = "https://files.pythonhosted.org/packages/b9/2b/614b4752f2e127db5cc206abc23a8c19678e92b23c3db30fc86ab731d3bd/PyYAML-6.0.2-cp312-cp312-manylinux_2_17_x86_64.manylinux2014_x86_64.whl", hash = "sha256:80bab7bfc629882493af4aa31a4cfa43a4c57c83813253626916b8c7ada83476", size = 767542, upload-time = "2024-08-06T20:32:31.881Z" },
    { url = "https://files.pythonhosted.org/packages/d4/00/dd137d5bcc7efea1836d6264f049359861cf548469d18da90cd8216cf05f/PyYAML-6.0.2-cp312-cp312-musllinux_1_1_aarch64.whl", hash = "sha256:0833f8694549e586547b576dcfaba4a6b55b9e96098b36cdc7ebefe667dfed48", size = 731164, upload-time = "2024-08-06T20:32:37.083Z" },
    { url = "https://files.pythonhosted.org/packages/c9/1f/4f998c900485e5c0ef43838363ba4a9723ac0ad73a9dc42068b12aaba4e4/PyYAML-6.0.2-cp312-cp312-musllinux_1_1_x86_64.whl", hash = "sha256:8b9c7197f7cb2738065c481a0461e50ad02f18c78cd75775628afb4d7137fb3b", size = 756611, upload-time = "2024-08-06T20:32:38.898Z" },
    { url = "https://files.pythonhosted.org/packages/df/d1/f5a275fdb252768b7a11ec63585bc38d0e87c9e05668a139fea92b80634c/PyYAML-6.0.2-cp312-cp312-win32.whl", hash = "sha256:ef6107725bd54b262d6dedcc2af448a266975032bc85ef0172c5f059da6325b4", size = 140591, upload-time = "2024-08-06T20:32:40.241Z" },
    { url = "https://files.pythonhosted.org/packages/0c/e8/4f648c598b17c3d06e8753d7d13d57542b30d56e6c2dedf9c331ae56312e/PyYAML-6.0.2-cp312-cp312-win_amd64.whl", hash = "sha256:7e7401d0de89a9a855c839bc697c079a4af81cf878373abd7dc625847d25cbd8", size = 156338, upload-time = "2024-08-06T20:32:41.93Z" },
    { url = "https://files.pythonhosted.org/packages/ef/e3/3af305b830494fa85d95f6d95ef7fa73f2ee1cc8ef5b495c7c3269fb835f/PyYAML-6.0.2-cp313-cp313-macosx_10_13_x86_64.whl", hash = "sha256:efdca5630322a10774e8e98e1af481aad470dd62c3170801852d752aa7a783ba", size = 181309, upload-time = "2024-08-06T20:32:43.4Z" },
    { url = "https://files.pythonhosted.org/packages/45/9f/3b1c20a0b7a3200524eb0076cc027a970d320bd3a6592873c85c92a08731/PyYAML-6.0.2-cp313-cp313-macosx_11_0_arm64.whl", hash = "sha256:50187695423ffe49e2deacb8cd10510bc361faac997de9efef88badc3bb9e2d1", size = 171679, upload-time = "2024-08-06T20:32:44.801Z" },
    { url = "https://files.pythonhosted.org/packages/7c/9a/337322f27005c33bcb656c655fa78325b730324c78620e8328ae28b64d0c/PyYAML-6.0.2-cp313-cp313-manylinux_2_17_aarch64.manylinux2014_aarch64.whl", hash = "sha256:0ffe8360bab4910ef1b9e87fb812d8bc0a308b0d0eef8c8f44e0254ab3b07133", size = 733428, upload-time = "2024-08-06T20:32:46.432Z" },
    { url = "https://files.pythonhosted.org/packages/a3/69/864fbe19e6c18ea3cc196cbe5d392175b4cf3d5d0ac1403ec3f2d237ebb5/PyYAML-6.0.2-cp313-cp313-manylinux_2_17_s390x.manylinux2014_s390x.whl", hash = "sha256:17e311b6c678207928d649faa7cb0d7b4c26a0ba73d41e99c4fff6b6c3276484", size = 763361, upload-time = "2024-08-06T20:32:51.188Z" },
    { url = "https://files.pythonhosted.org/packages/04/24/b7721e4845c2f162d26f50521b825fb061bc0a5afcf9a386840f23ea19fa/PyYAML-6.0.2-cp313-cp313-manylinux_2_17_x86_64.manylinux2014_x86_64.whl", hash = "sha256:70b189594dbe54f75ab3a1acec5f1e3faa7e8cf2f1e08d9b561cb41b845f69d5", size = 759523, upload-time = "2024-08-06T20:32:53.019Z" },
    { url = "https://files.pythonhosted.org/packages/2b/b2/e3234f59ba06559c6ff63c4e10baea10e5e7df868092bf9ab40e5b9c56b6/PyYAML-6.0.2-cp313-cp313-musllinux_1_1_aarch64.whl", hash = "sha256:41e4e3953a79407c794916fa277a82531dd93aad34e29c2a514c2c0c5fe971cc", size = 726660, upload-time = "2024-08-06T20:32:54.708Z" },
    { url = "https://files.pythonhosted.org/packages/fe/0f/25911a9f080464c59fab9027482f822b86bf0608957a5fcc6eaac85aa515/PyYAML-6.0.2-cp313-cp313-musllinux_1_1_x86_64.whl", hash = "sha256:68ccc6023a3400877818152ad9a1033e3db8625d899c72eacb5a668902e4d652", size = 751597, upload-time = "2024-08-06T20:32:56.985Z" },
    { url = "https://files.pythonhosted.org/packages/14/0d/e2c3b43bbce3cf6bd97c840b46088a3031085179e596d4929729d8d68270/PyYAML-6.0.2-cp313-cp313-win32.whl", hash = "sha256:bc2fa7c6b47d6bc618dd7fb02ef6fdedb1090ec036abab80d4681424b84c1183", size = 140527, upload-time = "2024-08-06T20:33:03.001Z" },
    { url = "https://files.pythonhosted.org/packages/fa/de/02b54f42487e3d3c6efb3f89428677074ca7bf43aae402517bc7cca949f3/PyYAML-6.0.2-cp313-cp313-win_amd64.whl", hash = "sha256:8388ee1976c416731879ac16da0aff3f63b286ffdd57cdeb95f3f2e085687563", size = 156446, upload-time = "2024-08-06T20:33:04.33Z" },
]

[[package]]
name = "pyyaml-env-tag"
version = "1.1"
source = { registry = "https://pypi.org/simple" }
dependencies = [
    { name = "pyyaml" },
]
sdist = { url = "https://files.pythonhosted.org/packages/eb/2e/79c822141bfd05a853236b504869ebc6b70159afc570e1d5a20641782eaa/pyyaml_env_tag-1.1.tar.gz", hash = "sha256:2eb38b75a2d21ee0475d6d97ec19c63287a7e140231e4214969d0eac923cd7ff", size = 5737, upload-time = "2025-05-13T15:24:01.64Z" }
wheels = [
    { url = "https://files.pythonhosted.org/packages/04/11/432f32f8097b03e3cd5fe57e88efb685d964e2e5178a48ed61e841f7fdce/pyyaml_env_tag-1.1-py3-none-any.whl", hash = "sha256:17109e1a528561e32f026364712fee1264bc2ea6715120891174ed1b980d2e04", size = 4722, upload-time = "2025-05-13T15:23:59.629Z" },
]

[[package]]
name = "requests"
version = "2.32.3"
source = { registry = "https://pypi.org/simple" }
dependencies = [
    { name = "certifi" },
    { name = "charset-normalizer" },
    { name = "idna" },
    { name = "urllib3" },
]
sdist = { url = "https://files.pythonhosted.org/packages/63/70/2bf7780ad2d390a8d301ad0b550f1581eadbd9a20f896afe06353c2a2913/requests-2.32.3.tar.gz", hash = "sha256:55365417734eb18255590a9ff9eb97e9e1da868d4ccd6402399eaf68af20a760", size = 131218, upload-time = "2024-05-29T15:37:49.536Z" }
wheels = [
    { url = "https://files.pythonhosted.org/packages/f9/9b/335f9764261e915ed497fcdeb11df5dfd6f7bf257d4a6a2a686d80da4d54/requests-2.32.3-py3-none-any.whl", hash = "sha256:70761cfe03c773ceb22aa2f671b4757976145175cdfca038c02654d061d6dcc6", size = 64928, upload-time = "2024-05-29T15:37:47.027Z" },
]

[[package]]
name = "rich"
version = "14.0.0"
source = { registry = "https://pypi.org/simple" }
dependencies = [
    { name = "markdown-it-py" },
    { name = "pygments" },
    { name = "typing-extensions", marker = "python_full_version < '3.11'" },
]
sdist = { url = "https://files.pythonhosted.org/packages/a1/53/830aa4c3066a8ab0ae9a9955976fb770fe9c6102117c8ec4ab3ea62d89e8/rich-14.0.0.tar.gz", hash = "sha256:82f1bc23a6a21ebca4ae0c45af9bdbc492ed20231dcb63f297d6d1021a9d5725", size = 224078, upload-time = "2025-03-30T14:15:14.23Z" }
wheels = [
    { url = "https://files.pythonhosted.org/packages/0d/9b/63f4c7ebc259242c89b3acafdb37b41d1185c07ff0011164674e9076b491/rich-14.0.0-py3-none-any.whl", hash = "sha256:1c9491e1951aac09caffd42f448ee3d04e58923ffe14993f6e83068dc395d7e0", size = 243229, upload-time = "2025-03-30T14:15:12.283Z" },
]

[[package]]
name = "ruff"
version = "0.11.12"
source = { registry = "https://pypi.org/simple" }
sdist = { url = "https://files.pythonhosted.org/packages/15/0a/92416b159ec00cdf11e5882a9d80d29bf84bba3dbebc51c4898bfbca1da6/ruff-0.11.12.tar.gz", hash = "sha256:43cf7f69c7d7c7d7513b9d59c5d8cafd704e05944f978614aa9faff6ac202603", size = 4202289, upload-time = "2025-05-29T13:31:40.037Z" }
wheels = [
    { url = "https://files.pythonhosted.org/packages/60/cc/53eb79f012d15e136d40a8e8fc519ba8f55a057f60b29c2df34efd47c6e3/ruff-0.11.12-py3-none-linux_armv6l.whl", hash = "sha256:c7680aa2f0d4c4f43353d1e72123955c7a2159b8646cd43402de6d4a3a25d7cc", size = 10285597, upload-time = "2025-05-29T13:30:57.539Z" },
    { url = "https://files.pythonhosted.org/packages/e7/d7/73386e9fb0232b015a23f62fea7503f96e29c29e6c45461d4a73bac74df9/ruff-0.11.12-py3-none-macosx_10_12_x86_64.whl", hash = "sha256:2cad64843da9f134565c20bcc430642de897b8ea02e2e79e6e02a76b8dcad7c3", size = 11053154, upload-time = "2025-05-29T13:31:00.865Z" },
    { url = "https://files.pythonhosted.org/packages/4e/eb/3eae144c5114e92deb65a0cb2c72326c8469e14991e9bc3ec0349da1331c/ruff-0.11.12-py3-none-macosx_11_0_arm64.whl", hash = "sha256:9b6886b524a1c659cee1758140138455d3c029783d1b9e643f3624a5ee0cb0aa", size = 10403048, upload-time = "2025-05-29T13:31:03.413Z" },
    { url = "https://files.pythonhosted.org/packages/29/64/20c54b20e58b1058db6689e94731f2a22e9f7abab74e1a758dfba058b6ca/ruff-0.11.12-py3-none-manylinux_2_17_aarch64.manylinux2014_aarch64.whl", hash = "sha256:3cc3a3690aad6e86c1958d3ec3c38c4594b6ecec75c1f531e84160bd827b2012", size = 10597062, upload-time = "2025-05-29T13:31:05.539Z" },
    { url = "https://files.pythonhosted.org/packages/29/3a/79fa6a9a39422a400564ca7233a689a151f1039110f0bbbabcb38106883a/ruff-0.11.12-py3-none-manylinux_2_17_armv7l.manylinux2014_armv7l.whl", hash = "sha256:f97fdbc2549f456c65b3b0048560d44ddd540db1f27c778a938371424b49fe4a", size = 10155152, upload-time = "2025-05-29T13:31:07.986Z" },
    { url = "https://files.pythonhosted.org/packages/e5/a4/22c2c97b2340aa968af3a39bc38045e78d36abd4ed3fa2bde91c31e712e3/ruff-0.11.12-py3-none-manylinux_2_17_i686.manylinux2014_i686.whl", hash = "sha256:74adf84960236961090e2d1348c1a67d940fd12e811a33fb3d107df61eef8fc7", size = 11723067, upload-time = "2025-05-29T13:31:10.57Z" },
    { url = "https://files.pythonhosted.org/packages/bc/cf/3e452fbd9597bcd8058856ecd42b22751749d07935793a1856d988154151/ruff-0.11.12-py3-none-manylinux_2_17_ppc64.manylinux2014_ppc64.whl", hash = "sha256:b56697e5b8bcf1d61293ccfe63873aba08fdbcbbba839fc046ec5926bdb25a3a", size = 12460807, upload-time = "2025-05-29T13:31:12.88Z" },
    { url = "https://files.pythonhosted.org/packages/2f/ec/8f170381a15e1eb7d93cb4feef8d17334d5a1eb33fee273aee5d1f8241a3/ruff-0.11.12-py3-none-manylinux_2_17_ppc64le.manylinux2014_ppc64le.whl", hash = "sha256:4d47afa45e7b0eaf5e5969c6b39cbd108be83910b5c74626247e366fd7a36a13", size = 12063261, upload-time = "2025-05-29T13:31:15.236Z" },
    { url = "https://files.pythonhosted.org/packages/0d/bf/57208f8c0a8153a14652a85f4116c0002148e83770d7a41f2e90b52d2b4e/ruff-0.11.12-py3-none-manylinux_2_17_s390x.manylinux2014_s390x.whl", hash = "sha256:692bf9603fe1bf949de8b09a2da896f05c01ed7a187f4a386cdba6760e7f61be", size = 11329601, upload-time = "2025-05-29T13:31:18.68Z" },
    { url = "https://files.pythonhosted.org/packages/c3/56/edf942f7fdac5888094d9ffa303f12096f1a93eb46570bcf5f14c0c70880/ruff-0.11.12-py3-none-manylinux_2_17_x86_64.manylinux2014_x86_64.whl", hash = "sha256:08033320e979df3b20dba567c62f69c45e01df708b0f9c83912d7abd3e0801cd", size = 11522186, upload-time = "2025-05-29T13:31:21.216Z" },
    { url = "https://files.pythonhosted.org/packages/ed/63/79ffef65246911ed7e2290aeece48739d9603b3a35f9529fec0fc6c26400/ruff-0.11.12-py3-none-musllinux_1_2_aarch64.whl", hash = "sha256:929b7706584f5bfd61d67d5070f399057d07c70585fa8c4491d78ada452d3bef", size = 10449032, upload-time = "2025-05-29T13:31:23.417Z" },
    { url = "https://files.pythonhosted.org/packages/88/19/8c9d4d8a1c2a3f5a1ea45a64b42593d50e28b8e038f1aafd65d6b43647f3/ruff-0.11.12-py3-none-musllinux_1_2_armv7l.whl", hash = "sha256:7de4a73205dc5756b8e09ee3ed67c38312dce1aa28972b93150f5751199981b5", size = 10129370, upload-time = "2025-05-29T13:31:25.777Z" },
    { url = "https://files.pythonhosted.org/packages/bc/0f/2d15533eaa18f460530a857e1778900cd867ded67f16c85723569d54e410/ruff-0.11.12-py3-none-musllinux_1_2_i686.whl", hash = "sha256:2635c2a90ac1b8ca9e93b70af59dfd1dd2026a40e2d6eebaa3efb0465dd9cf02", size = 11123529, upload-time = "2025-05-29T13:31:28.396Z" },
    { url = "https://files.pythonhosted.org/packages/4f/e2/4c2ac669534bdded835356813f48ea33cfb3a947dc47f270038364587088/ruff-0.11.12-py3-none-musllinux_1_2_x86_64.whl", hash = "sha256:d05d6a78a89166f03f03a198ecc9d18779076ad0eec476819467acb401028c0c", size = 11577642, upload-time = "2025-05-29T13:31:30.647Z" },
    { url = "https://files.pythonhosted.org/packages/a7/9b/c9ddf7f924d5617a1c94a93ba595f4b24cb5bc50e98b94433ab3f7ad27e5/ruff-0.11.12-py3-none-win32.whl", hash = "sha256:f5a07f49767c4be4772d161bfc049c1f242db0cfe1bd976e0f0886732a4765d6", size = 10475511, upload-time = "2025-05-29T13:31:32.917Z" },
    { url = "https://files.pythonhosted.org/packages/fd/d6/74fb6d3470c1aada019ffff33c0f9210af746cca0a4de19a1f10ce54968a/ruff-0.11.12-py3-none-win_amd64.whl", hash = "sha256:5a4d9f8030d8c3a45df201d7fb3ed38d0219bccd7955268e863ee4a115fa0832", size = 11523573, upload-time = "2025-05-29T13:31:35.782Z" },
    { url = "https://files.pythonhosted.org/packages/44/42/d58086ec20f52d2b0140752ae54b355ea2be2ed46f914231136dd1effcc7/ruff-0.11.12-py3-none-win_arm64.whl", hash = "sha256:65194e37853158d368e333ba282217941029a28ea90913c67e558c611d04daa5", size = 10697770, upload-time = "2025-05-29T13:31:38.009Z" },
]

[[package]]
name = "secretstorage"
version = "3.3.3"
source = { registry = "https://pypi.org/simple" }
dependencies = [
    { name = "cryptography" },
    { name = "jeepney" },
]
sdist = { url = "https://files.pythonhosted.org/packages/53/a4/f48c9d79cb507ed1373477dbceaba7401fd8a23af63b837fa61f1dcd3691/SecretStorage-3.3.3.tar.gz", hash = "sha256:2403533ef369eca6d2ba81718576c5e0f564d5cca1b58f73a8b23e7d4eeebd77", size = 19739, upload-time = "2022-08-13T16:22:46.976Z" }
wheels = [
    { url = "https://files.pythonhosted.org/packages/54/24/b4293291fa1dd830f353d2cb163295742fa87f179fcc8a20a306a81978b7/SecretStorage-3.3.3-py3-none-any.whl", hash = "sha256:f356e6628222568e3af06f2eba8df495efa13b3b63081dafd4f7d9a7b7bc9f99", size = 15221, upload-time = "2022-08-13T16:22:44.457Z" },
]

[[package]]
name = "setuptools"
version = "80.9.0"
source = { registry = "https://pypi.org/simple" }
sdist = { url = "https://files.pythonhosted.org/packages/18/5d/3bf57dcd21979b887f014ea83c24ae194cfcd12b9e0fda66b957c69d1fca/setuptools-80.9.0.tar.gz", hash = "sha256:f36b47402ecde768dbfafc46e8e4207b4360c654f1f3bb84475f0a28628fb19c", size = 1319958, upload-time = "2025-05-27T00:56:51.443Z" }
wheels = [
    { url = "https://files.pythonhosted.org/packages/a3/dc/17031897dae0efacfea57dfd3a82fdd2a2aeb58e0ff71b77b87e44edc772/setuptools-80.9.0-py3-none-any.whl", hash = "sha256:062d34222ad13e0cc312a4c02d73f059e86a4acbfbdea8f8f76b28c99f306922", size = 1201486, upload-time = "2025-05-27T00:56:49.664Z" },
]

[[package]]
name = "shellingham"
version = "1.5.4"
source = { registry = "https://pypi.org/simple" }
sdist = { url = "https://files.pythonhosted.org/packages/58/15/8b3609fd3830ef7b27b655beb4b4e9c62313a4e8da8c676e142cc210d58e/shellingham-1.5.4.tar.gz", hash = "sha256:8dbca0739d487e5bd35ab3ca4b36e11c4078f3a234bfce294b0a0291363404de", size = 10310, upload-time = "2023-10-24T04:13:40.426Z" }
wheels = [
    { url = "https://files.pythonhosted.org/packages/e0/f9/0595336914c5619e5f28a1fb793285925a8cd4b432c9da0a987836c7f822/shellingham-1.5.4-py2.py3-none-any.whl", hash = "sha256:7ecfff8f2fd72616f7481040475a65b2bf8af90a56c89140852d1120324e8686", size = 9755, upload-time = "2023-10-24T04:13:38.866Z" },
]

[[package]]
name = "six"
version = "1.17.0"
source = { registry = "https://pypi.org/simple" }
sdist = { url = "https://files.pythonhosted.org/packages/94/e7/b2c673351809dca68a0e064b6af791aa332cf192da575fd474ed7d6f16a2/six-1.17.0.tar.gz", hash = "sha256:ff70335d468e7eb6ec65b95b99d3a2836546063f63acc5171de367e834932a81", size = 34031, upload-time = "2024-12-04T17:35:28.174Z" }
wheels = [
    { url = "https://files.pythonhosted.org/packages/b7/ce/149a00dd41f10bc29e5921b496af8b574d8413afcd5e30dfa0ed46c2cc5e/six-1.17.0-py2.py3-none-any.whl", hash = "sha256:4721f391ed90541fddacab5acf947aa0d3dc7d27b2e1e8eda2be8970586c3274", size = 11050, upload-time = "2024-12-04T17:35:26.475Z" },
]

[[package]]
name = "smmap"
version = "5.0.2"
source = { registry = "https://pypi.org/simple" }
sdist = { url = "https://files.pythonhosted.org/packages/44/cd/a040c4b3119bbe532e5b0732286f805445375489fceaec1f48306068ee3b/smmap-5.0.2.tar.gz", hash = "sha256:26ea65a03958fa0c8a1c7e8c7a58fdc77221b8910f6be2131affade476898ad5", size = 22329, upload-time = "2025-01-02T07:14:40.909Z" }
wheels = [
    { url = "https://files.pythonhosted.org/packages/04/be/d09147ad1ec7934636ad912901c5fd7667e1c858e19d355237db0d0cd5e4/smmap-5.0.2-py3-none-any.whl", hash = "sha256:b30115f0def7d7531d22a0fb6502488d879e75b260a9db4d0819cfb25403af5e", size = 24303, upload-time = "2025-01-02T07:14:38.724Z" },
]

[[package]]
name = "sniffio"
version = "1.3.1"
source = { registry = "https://pypi.org/simple" }
sdist = { url = "https://files.pythonhosted.org/packages/a2/87/a6771e1546d97e7e041b6ae58d80074f81b7d5121207425c964ddf5cfdbd/sniffio-1.3.1.tar.gz", hash = "sha256:f4324edc670a0f49750a81b895f35c3adb843cca46f0530f79fc1babb23789dc", size = 20372, upload-time = "2024-02-25T23:20:04.057Z" }
wheels = [
    { url = "https://files.pythonhosted.org/packages/e9/44/75a9c9421471a6c4805dbf2356f7c181a29c1879239abab1ea2cc8f38b40/sniffio-1.3.1-py3-none-any.whl", hash = "sha256:2f6da418d1f1e0fddd844478f41680e794e6051915791a034ff65e5f100525a2", size = 10235, upload-time = "2024-02-25T23:20:01.196Z" },
]

[[package]]
name = "sortedcontainers"
version = "2.4.0"
source = { registry = "https://pypi.org/simple" }
sdist = { url = "https://files.pythonhosted.org/packages/e8/c4/ba2f8066cceb6f23394729afe52f3bf7adec04bf9ed2c820b39e19299111/sortedcontainers-2.4.0.tar.gz", hash = "sha256:25caa5a06cc30b6b83d11423433f65d1f9d76c4c6a0c90e3379eaa43b9bfdb88", size = 30594, upload-time = "2021-05-16T22:03:42.897Z" }
wheels = [
    { url = "https://files.pythonhosted.org/packages/32/46/9cb0e58b2deb7f82b84065f37f3bffeb12413f947f9388e4cac22c4621ce/sortedcontainers-2.4.0-py2.py3-none-any.whl", hash = "sha256:a163dcaede0f1c021485e957a39245190e74249897e2ae4b2aa38595db237ee0", size = 29575, upload-time = "2021-05-16T22:03:41.177Z" },
]

[[package]]
name = "soupsieve"
version = "2.7"
source = { registry = "https://pypi.org/simple" }
sdist = { url = "https://files.pythonhosted.org/packages/3f/f4/4a80cd6ef364b2e8b65b15816a843c0980f7a5a2b4dc701fc574952aa19f/soupsieve-2.7.tar.gz", hash = "sha256:ad282f9b6926286d2ead4750552c8a6142bc4c783fd66b0293547c8fe6ae126a", size = 103418, upload-time = "2025-04-20T18:50:08.518Z" }
wheels = [
    { url = "https://files.pythonhosted.org/packages/e7/9c/0e6afc12c269578be5c0c1c9f4b49a8d32770a080260c333ac04cc1c832d/soupsieve-2.7-py3-none-any.whl", hash = "sha256:6e60cc5c1ffaf1cebcc12e8188320b72071e922c2e897f737cadce79ad5d30c4", size = 36677, upload-time = "2025-04-20T18:50:07.196Z" },
]

[[package]]
name = "sqlalchemy"
version = "2.0.41"
source = { registry = "https://pypi.org/simple" }
dependencies = [
    { name = "greenlet", marker = "(python_full_version < '3.14' and platform_machine == 'AMD64') or (python_full_version < '3.14' and platform_machine == 'WIN32') or (python_full_version < '3.14' and platform_machine == 'aarch64') or (python_full_version < '3.14' and platform_machine == 'amd64') or (python_full_version < '3.14' and platform_machine == 'ppc64le') or (python_full_version < '3.14' and platform_machine == 'win32') or (python_full_version < '3.14' and platform_machine == 'x86_64')" },
    { name = "typing-extensions" },
]
sdist = { url = "https://files.pythonhosted.org/packages/63/66/45b165c595ec89aa7dcc2c1cd222ab269bc753f1fc7a1e68f8481bd957bf/sqlalchemy-2.0.41.tar.gz", hash = "sha256:edba70118c4be3c2b1f90754d308d0b79c6fe2c0fdc52d8ddf603916f83f4db9", size = 9689424, upload-time = "2025-05-14T17:10:32.339Z" }
wheels = [
    { url = "https://files.pythonhosted.org/packages/e9/12/d7c445b1940276a828efce7331cb0cb09d6e5f049651db22f4ebb0922b77/sqlalchemy-2.0.41-cp310-cp310-macosx_10_9_x86_64.whl", hash = "sha256:b1f09b6821406ea1f94053f346f28f8215e293344209129a9c0fcc3578598d7b", size = 2117967, upload-time = "2025-05-14T17:48:15.841Z" },
    { url = "https://files.pythonhosted.org/packages/6f/b8/cb90f23157e28946b27eb01ef401af80a1fab7553762e87df51507eaed61/sqlalchemy-2.0.41-cp310-cp310-macosx_11_0_arm64.whl", hash = "sha256:1936af879e3db023601196a1684d28e12f19ccf93af01bf3280a3262c4b6b4e5", size = 2107583, upload-time = "2025-05-14T17:48:18.688Z" },
    { url = "https://files.pythonhosted.org/packages/9e/c2/eef84283a1c8164a207d898e063edf193d36a24fb6a5bb3ce0634b92a1e8/sqlalchemy-2.0.41-cp310-cp310-manylinux_2_17_aarch64.manylinux2014_aarch64.whl", hash = "sha256:b2ac41acfc8d965fb0c464eb8f44995770239668956dc4cdf502d1b1ffe0d747", size = 3186025, upload-time = "2025-05-14T17:51:51.226Z" },
    { url = "https://files.pythonhosted.org/packages/bd/72/49d52bd3c5e63a1d458fd6d289a1523a8015adedbddf2c07408ff556e772/sqlalchemy-2.0.41-cp310-cp310-manylinux_2_17_x86_64.manylinux2014_x86_64.whl", hash = "sha256:81c24e0c0fde47a9723c81d5806569cddef103aebbf79dbc9fcbb617153dea30", size = 3186259, upload-time = "2025-05-14T17:55:22.526Z" },
    { url = "https://files.pythonhosted.org/packages/4f/9e/e3ffc37d29a3679a50b6bbbba94b115f90e565a2b4545abb17924b94c52d/sqlalchemy-2.0.41-cp310-cp310-musllinux_1_2_aarch64.whl", hash = "sha256:23a8825495d8b195c4aa9ff1c430c28f2c821e8c5e2d98089228af887e5d7e29", size = 3126803, upload-time = "2025-05-14T17:51:53.277Z" },
    { url = "https://files.pythonhosted.org/packages/8a/76/56b21e363f6039978ae0b72690237b38383e4657281285a09456f313dd77/sqlalchemy-2.0.41-cp310-cp310-musllinux_1_2_x86_64.whl", hash = "sha256:60c578c45c949f909a4026b7807044e7e564adf793537fc762b2489d522f3d11", size = 3148566, upload-time = "2025-05-14T17:55:24.398Z" },
    { url = "https://files.pythonhosted.org/packages/3b/92/11b8e1b69bf191bc69e300a99badbbb5f2f1102f2b08b39d9eee2e21f565/sqlalchemy-2.0.41-cp310-cp310-win32.whl", hash = "sha256:118c16cd3f1b00c76d69343e38602006c9cfb9998fa4f798606d28d63f23beda", size = 2086696, upload-time = "2025-05-14T17:55:59.136Z" },
    { url = "https://files.pythonhosted.org/packages/5c/88/2d706c9cc4502654860f4576cd54f7db70487b66c3b619ba98e0be1a4642/sqlalchemy-2.0.41-cp310-cp310-win_amd64.whl", hash = "sha256:7492967c3386df69f80cf67efd665c0f667cee67032090fe01d7d74b0e19bb08", size = 2110200, upload-time = "2025-05-14T17:56:00.757Z" },
    { url = "https://files.pythonhosted.org/packages/37/4e/b00e3ffae32b74b5180e15d2ab4040531ee1bef4c19755fe7926622dc958/sqlalchemy-2.0.41-cp311-cp311-macosx_10_9_x86_64.whl", hash = "sha256:6375cd674fe82d7aa9816d1cb96ec592bac1726c11e0cafbf40eeee9a4516b5f", size = 2121232, upload-time = "2025-05-14T17:48:20.444Z" },
    { url = "https://files.pythonhosted.org/packages/ef/30/6547ebb10875302074a37e1970a5dce7985240665778cfdee2323709f749/sqlalchemy-2.0.41-cp311-cp311-macosx_11_0_arm64.whl", hash = "sha256:9f8c9fdd15a55d9465e590a402f42082705d66b05afc3ffd2d2eb3c6ba919560", size = 2110897, upload-time = "2025-05-14T17:48:21.634Z" },
    { url = "https://files.pythonhosted.org/packages/9e/21/59df2b41b0f6c62da55cd64798232d7349a9378befa7f1bb18cf1dfd510a/sqlalchemy-2.0.41-cp311-cp311-manylinux_2_17_aarch64.manylinux2014_aarch64.whl", hash = "sha256:32f9dc8c44acdee06c8fc6440db9eae8b4af8b01e4b1aee7bdd7241c22edff4f", size = 3273313, upload-time = "2025-05-14T17:51:56.205Z" },
    { url = "https://files.pythonhosted.org/packages/62/e4/b9a7a0e5c6f79d49bcd6efb6e90d7536dc604dab64582a9dec220dab54b6/sqlalchemy-2.0.41-cp311-cp311-manylinux_2_17_x86_64.manylinux2014_x86_64.whl", hash = "sha256:90c11ceb9a1f482c752a71f203a81858625d8df5746d787a4786bca4ffdf71c6", size = 3273807, upload-time = "2025-05-14T17:55:26.928Z" },
    { url = "https://files.pythonhosted.org/packages/39/d8/79f2427251b44ddee18676c04eab038d043cff0e764d2d8bb08261d6135d/sqlalchemy-2.0.41-cp311-cp311-musllinux_1_2_aarch64.whl", hash = "sha256:911cc493ebd60de5f285bcae0491a60b4f2a9f0f5c270edd1c4dbaef7a38fc04", size = 3209632, upload-time = "2025-05-14T17:51:59.384Z" },
    { url = "https://files.pythonhosted.org/packages/d4/16/730a82dda30765f63e0454918c982fb7193f6b398b31d63c7c3bd3652ae5/sqlalchemy-2.0.41-cp311-cp311-musllinux_1_2_x86_64.whl", hash = "sha256:03968a349db483936c249f4d9cd14ff2c296adfa1290b660ba6516f973139582", size = 3233642, upload-time = "2025-05-14T17:55:29.901Z" },
    { url = "https://files.pythonhosted.org/packages/04/61/c0d4607f7799efa8b8ea3c49b4621e861c8f5c41fd4b5b636c534fcb7d73/sqlalchemy-2.0.41-cp311-cp311-win32.whl", hash = "sha256:293cd444d82b18da48c9f71cd7005844dbbd06ca19be1ccf6779154439eec0b8", size = 2086475, upload-time = "2025-05-14T17:56:02.095Z" },
    { url = "https://files.pythonhosted.org/packages/9d/8e/8344f8ae1cb6a479d0741c02cd4f666925b2bf02e2468ddaf5ce44111f30/sqlalchemy-2.0.41-cp311-cp311-win_amd64.whl", hash = "sha256:3d3549fc3e40667ec7199033a4e40a2f669898a00a7b18a931d3efb4c7900504", size = 2110903, upload-time = "2025-05-14T17:56:03.499Z" },
    { url = "https://files.pythonhosted.org/packages/3e/2a/f1f4e068b371154740dd10fb81afb5240d5af4aa0087b88d8b308b5429c2/sqlalchemy-2.0.41-cp312-cp312-macosx_10_13_x86_64.whl", hash = "sha256:81f413674d85cfd0dfcd6512e10e0f33c19c21860342a4890c3a2b59479929f9", size = 2119645, upload-time = "2025-05-14T17:55:24.854Z" },
    { url = "https://files.pythonhosted.org/packages/9b/e8/c664a7e73d36fbfc4730f8cf2bf930444ea87270f2825efbe17bf808b998/sqlalchemy-2.0.41-cp312-cp312-macosx_11_0_arm64.whl", hash = "sha256:598d9ebc1e796431bbd068e41e4de4dc34312b7aa3292571bb3674a0cb415dd1", size = 2107399, upload-time = "2025-05-14T17:55:28.097Z" },
    { url = "https://files.pythonhosted.org/packages/5c/78/8a9cf6c5e7135540cb682128d091d6afa1b9e48bd049b0d691bf54114f70/sqlalchemy-2.0.41-cp312-cp312-manylinux_2_17_aarch64.manylinux2014_aarch64.whl", hash = "sha256:a104c5694dfd2d864a6f91b0956eb5d5883234119cb40010115fd45a16da5e70", size = 3293269, upload-time = "2025-05-14T17:50:38.227Z" },
    { url = "https://files.pythonhosted.org/packages/3c/35/f74add3978c20de6323fb11cb5162702670cc7a9420033befb43d8d5b7a4/sqlalchemy-2.0.41-cp312-cp312-manylinux_2_17_x86_64.manylinux2014_x86_64.whl", hash = "sha256:6145afea51ff0af7f2564a05fa95eb46f542919e6523729663a5d285ecb3cf5e", size = 3303364, upload-time = "2025-05-14T17:51:49.829Z" },
    { url = "https://files.pythonhosted.org/packages/6a/d4/c990f37f52c3f7748ebe98883e2a0f7d038108c2c5a82468d1ff3eec50b7/sqlalchemy-2.0.41-cp312-cp312-musllinux_1_2_aarch64.whl", hash = "sha256:b46fa6eae1cd1c20e6e6f44e19984d438b6b2d8616d21d783d150df714f44078", size = 3229072, upload-time = "2025-05-14T17:50:39.774Z" },
    { url = "https://files.pythonhosted.org/packages/15/69/cab11fecc7eb64bc561011be2bd03d065b762d87add52a4ca0aca2e12904/sqlalchemy-2.0.41-cp312-cp312-musllinux_1_2_x86_64.whl", hash = "sha256:41836fe661cc98abfae476e14ba1906220f92c4e528771a8a3ae6a151242d2ae", size = 3268074, upload-time = "2025-05-14T17:51:51.736Z" },
    { url = "https://files.pythonhosted.org/packages/5c/ca/0c19ec16858585d37767b167fc9602593f98998a68a798450558239fb04a/sqlalchemy-2.0.41-cp312-cp312-win32.whl", hash = "sha256:a8808d5cf866c781150d36a3c8eb3adccfa41a8105d031bf27e92c251e3969d6", size = 2084514, upload-time = "2025-05-14T17:55:49.915Z" },
    { url = "https://files.pythonhosted.org/packages/7f/23/4c2833d78ff3010a4e17f984c734f52b531a8c9060a50429c9d4b0211be6/sqlalchemy-2.0.41-cp312-cp312-win_amd64.whl", hash = "sha256:5b14e97886199c1f52c14629c11d90c11fbb09e9334fa7bb5f6d068d9ced0ce0", size = 2111557, upload-time = "2025-05-14T17:55:51.349Z" },
    { url = "https://files.pythonhosted.org/packages/d3/ad/2e1c6d4f235a97eeef52d0200d8ddda16f6c4dd70ae5ad88c46963440480/sqlalchemy-2.0.41-cp313-cp313-macosx_10_13_x86_64.whl", hash = "sha256:4eeb195cdedaf17aab6b247894ff2734dcead6c08f748e617bfe05bd5a218443", size = 2115491, upload-time = "2025-05-14T17:55:31.177Z" },
    { url = "https://files.pythonhosted.org/packages/cf/8d/be490e5db8400dacc89056f78a52d44b04fbf75e8439569d5b879623a53b/sqlalchemy-2.0.41-cp313-cp313-macosx_11_0_arm64.whl", hash = "sha256:d4ae769b9c1c7757e4ccce94b0641bc203bbdf43ba7a2413ab2523d8d047d8dc", size = 2102827, upload-time = "2025-05-14T17:55:34.921Z" },
    { url = "https://files.pythonhosted.org/packages/a0/72/c97ad430f0b0e78efaf2791342e13ffeafcbb3c06242f01a3bb8fe44f65d/sqlalchemy-2.0.41-cp313-cp313-manylinux_2_17_aarch64.manylinux2014_aarch64.whl", hash = "sha256:a62448526dd9ed3e3beedc93df9bb6b55a436ed1474db31a2af13b313a70a7e1", size = 3225224, upload-time = "2025-05-14T17:50:41.418Z" },
    { url = "https://files.pythonhosted.org/packages/5e/51/5ba9ea3246ea068630acf35a6ba0d181e99f1af1afd17e159eac7e8bc2b8/sqlalchemy-2.0.41-cp313-cp313-manylinux_2_17_x86_64.manylinux2014_x86_64.whl", hash = "sha256:dc56c9788617b8964ad02e8fcfeed4001c1f8ba91a9e1f31483c0dffb207002a", size = 3230045, upload-time = "2025-05-14T17:51:54.722Z" },
    { url = "https://files.pythonhosted.org/packages/78/2f/8c14443b2acea700c62f9b4a8bad9e49fc1b65cfb260edead71fd38e9f19/sqlalchemy-2.0.41-cp313-cp313-musllinux_1_2_aarch64.whl", hash = "sha256:c153265408d18de4cc5ded1941dcd8315894572cddd3c58df5d5b5705b3fa28d", size = 3159357, upload-time = "2025-05-14T17:50:43.483Z" },
    { url = "https://files.pythonhosted.org/packages/fc/b2/43eacbf6ccc5276d76cea18cb7c3d73e294d6fb21f9ff8b4eef9b42bbfd5/sqlalchemy-2.0.41-cp313-cp313-musllinux_1_2_x86_64.whl", hash = "sha256:4f67766965996e63bb46cfbf2ce5355fc32d9dd3b8ad7e536a920ff9ee422e23", size = 3197511, upload-time = "2025-05-14T17:51:57.308Z" },
    { url = "https://files.pythonhosted.org/packages/fa/2e/677c17c5d6a004c3c45334ab1dbe7b7deb834430b282b8a0f75ae220c8eb/sqlalchemy-2.0.41-cp313-cp313-win32.whl", hash = "sha256:bfc9064f6658a3d1cadeaa0ba07570b83ce6801a1314985bf98ec9b95d74e15f", size = 2082420, upload-time = "2025-05-14T17:55:52.69Z" },
    { url = "https://files.pythonhosted.org/packages/e9/61/e8c1b9b6307c57157d328dd8b8348ddc4c47ffdf1279365a13b2b98b8049/sqlalchemy-2.0.41-cp313-cp313-win_amd64.whl", hash = "sha256:82ca366a844eb551daff9d2e6e7a9e5e76d2612c8564f58db6c19a726869c1df", size = 2108329, upload-time = "2025-05-14T17:55:54.495Z" },
    { url = "https://files.pythonhosted.org/packages/1c/fc/9ba22f01b5cdacc8f5ed0d22304718d2c758fce3fd49a5372b886a86f37c/sqlalchemy-2.0.41-py3-none-any.whl", hash = "sha256:57df5dc6fdb5ed1a88a1ed2195fd31927e705cad62dedd86b46972752a80f576", size = 1911224, upload-time = "2025-05-14T17:39:42.154Z" },
]

<<<<<<< HEAD
[package.optional-dependencies]
asyncio = [
    { name = "greenlet" },
]
mypy = [
    { name = "mypy" },
]

=======
>>>>>>> c518b9b6
[[package]]
name = "tomli"
version = "2.2.1"
source = { registry = "https://pypi.org/simple" }
sdist = { url = "https://files.pythonhosted.org/packages/18/87/302344fed471e44a87289cf4967697d07e532f2421fdaf868a303cbae4ff/tomli-2.2.1.tar.gz", hash = "sha256:cd45e1dc79c835ce60f7404ec8119f2eb06d38b1deba146f07ced3bbc44505ff", size = 17175, upload-time = "2024-11-27T22:38:36.873Z" }
wheels = [
    { url = "https://files.pythonhosted.org/packages/43/ca/75707e6efa2b37c77dadb324ae7d9571cb424e61ea73fad7c56c2d14527f/tomli-2.2.1-cp311-cp311-macosx_10_9_x86_64.whl", hash = "sha256:678e4fa69e4575eb77d103de3df8a895e1591b48e740211bd1067378c69e8249", size = 131077, upload-time = "2024-11-27T22:37:54.956Z" },
    { url = "https://files.pythonhosted.org/packages/c7/16/51ae563a8615d472fdbffc43a3f3d46588c264ac4f024f63f01283becfbb/tomli-2.2.1-cp311-cp311-macosx_11_0_arm64.whl", hash = "sha256:023aa114dd824ade0100497eb2318602af309e5a55595f76b626d6d9f3b7b0a6", size = 123429, upload-time = "2024-11-27T22:37:56.698Z" },
    { url = "https://files.pythonhosted.org/packages/f1/dd/4f6cd1e7b160041db83c694abc78e100473c15d54620083dbd5aae7b990e/tomli-2.2.1-cp311-cp311-manylinux_2_17_aarch64.manylinux2014_aarch64.whl", hash = "sha256:ece47d672db52ac607a3d9599a9d48dcb2f2f735c6c2d1f34130085bb12b112a", size = 226067, upload-time = "2024-11-27T22:37:57.63Z" },
    { url = "https://files.pythonhosted.org/packages/a9/6b/c54ede5dc70d648cc6361eaf429304b02f2871a345bbdd51e993d6cdf550/tomli-2.2.1-cp311-cp311-manylinux_2_17_x86_64.manylinux2014_x86_64.whl", hash = "sha256:6972ca9c9cc9f0acaa56a8ca1ff51e7af152a9f87fb64623e31d5c83700080ee", size = 236030, upload-time = "2024-11-27T22:37:59.344Z" },
    { url = "https://files.pythonhosted.org/packages/1f/47/999514fa49cfaf7a92c805a86c3c43f4215621855d151b61c602abb38091/tomli-2.2.1-cp311-cp311-manylinux_2_5_i686.manylinux1_i686.manylinux_2_17_i686.manylinux2014_i686.whl", hash = "sha256:c954d2250168d28797dd4e3ac5cf812a406cd5a92674ee4c8f123c889786aa8e", size = 240898, upload-time = "2024-11-27T22:38:00.429Z" },
    { url = "https://files.pythonhosted.org/packages/73/41/0a01279a7ae09ee1573b423318e7934674ce06eb33f50936655071d81a24/tomli-2.2.1-cp311-cp311-musllinux_1_2_aarch64.whl", hash = "sha256:8dd28b3e155b80f4d54beb40a441d366adcfe740969820caf156c019fb5c7ec4", size = 229894, upload-time = "2024-11-27T22:38:02.094Z" },
    { url = "https://files.pythonhosted.org/packages/55/18/5d8bc5b0a0362311ce4d18830a5d28943667599a60d20118074ea1b01bb7/tomli-2.2.1-cp311-cp311-musllinux_1_2_i686.whl", hash = "sha256:e59e304978767a54663af13c07b3d1af22ddee3bb2fb0618ca1593e4f593a106", size = 245319, upload-time = "2024-11-27T22:38:03.206Z" },
    { url = "https://files.pythonhosted.org/packages/92/a3/7ade0576d17f3cdf5ff44d61390d4b3febb8a9fc2b480c75c47ea048c646/tomli-2.2.1-cp311-cp311-musllinux_1_2_x86_64.whl", hash = "sha256:33580bccab0338d00994d7f16f4c4ec25b776af3ffaac1ed74e0b3fc95e885a8", size = 238273, upload-time = "2024-11-27T22:38:04.217Z" },
    { url = "https://files.pythonhosted.org/packages/72/6f/fa64ef058ac1446a1e51110c375339b3ec6be245af9d14c87c4a6412dd32/tomli-2.2.1-cp311-cp311-win32.whl", hash = "sha256:465af0e0875402f1d226519c9904f37254b3045fc5084697cefb9bdde1ff99ff", size = 98310, upload-time = "2024-11-27T22:38:05.908Z" },
    { url = "https://files.pythonhosted.org/packages/6a/1c/4a2dcde4a51b81be3530565e92eda625d94dafb46dbeb15069df4caffc34/tomli-2.2.1-cp311-cp311-win_amd64.whl", hash = "sha256:2d0f2fdd22b02c6d81637a3c95f8cd77f995846af7414c5c4b8d0545afa1bc4b", size = 108309, upload-time = "2024-11-27T22:38:06.812Z" },
    { url = "https://files.pythonhosted.org/packages/52/e1/f8af4c2fcde17500422858155aeb0d7e93477a0d59a98e56cbfe75070fd0/tomli-2.2.1-cp312-cp312-macosx_10_13_x86_64.whl", hash = "sha256:4a8f6e44de52d5e6c657c9fe83b562f5f4256d8ebbfe4ff922c495620a7f6cea", size = 132762, upload-time = "2024-11-27T22:38:07.731Z" },
    { url = "https://files.pythonhosted.org/packages/03/b8/152c68bb84fc00396b83e7bbddd5ec0bd3dd409db4195e2a9b3e398ad2e3/tomli-2.2.1-cp312-cp312-macosx_11_0_arm64.whl", hash = "sha256:8d57ca8095a641b8237d5b079147646153d22552f1c637fd3ba7f4b0b29167a8", size = 123453, upload-time = "2024-11-27T22:38:09.384Z" },
    { url = "https://files.pythonhosted.org/packages/c8/d6/fc9267af9166f79ac528ff7e8c55c8181ded34eb4b0e93daa767b8841573/tomli-2.2.1-cp312-cp312-manylinux_2_17_aarch64.manylinux2014_aarch64.whl", hash = "sha256:4e340144ad7ae1533cb897d406382b4b6fede8890a03738ff1683af800d54192", size = 233486, upload-time = "2024-11-27T22:38:10.329Z" },
    { url = "https://files.pythonhosted.org/packages/5c/51/51c3f2884d7bab89af25f678447ea7d297b53b5a3b5730a7cb2ef6069f07/tomli-2.2.1-cp312-cp312-manylinux_2_17_x86_64.manylinux2014_x86_64.whl", hash = "sha256:db2b95f9de79181805df90bedc5a5ab4c165e6ec3fe99f970d0e302f384ad222", size = 242349, upload-time = "2024-11-27T22:38:11.443Z" },
    { url = "https://files.pythonhosted.org/packages/ab/df/bfa89627d13a5cc22402e441e8a931ef2108403db390ff3345c05253935e/tomli-2.2.1-cp312-cp312-manylinux_2_5_i686.manylinux1_i686.manylinux_2_17_i686.manylinux2014_i686.whl", hash = "sha256:40741994320b232529c802f8bc86da4e1aa9f413db394617b9a256ae0f9a7f77", size = 252159, upload-time = "2024-11-27T22:38:13.099Z" },
    { url = "https://files.pythonhosted.org/packages/9e/6e/fa2b916dced65763a5168c6ccb91066f7639bdc88b48adda990db10c8c0b/tomli-2.2.1-cp312-cp312-musllinux_1_2_aarch64.whl", hash = "sha256:400e720fe168c0f8521520190686ef8ef033fb19fc493da09779e592861b78c6", size = 237243, upload-time = "2024-11-27T22:38:14.766Z" },
    { url = "https://files.pythonhosted.org/packages/b4/04/885d3b1f650e1153cbb93a6a9782c58a972b94ea4483ae4ac5cedd5e4a09/tomli-2.2.1-cp312-cp312-musllinux_1_2_i686.whl", hash = "sha256:02abe224de6ae62c19f090f68da4e27b10af2b93213d36cf44e6e1c5abd19fdd", size = 259645, upload-time = "2024-11-27T22:38:15.843Z" },
    { url = "https://files.pythonhosted.org/packages/9c/de/6b432d66e986e501586da298e28ebeefd3edc2c780f3ad73d22566034239/tomli-2.2.1-cp312-cp312-musllinux_1_2_x86_64.whl", hash = "sha256:b82ebccc8c8a36f2094e969560a1b836758481f3dc360ce9a3277c65f374285e", size = 244584, upload-time = "2024-11-27T22:38:17.645Z" },
    { url = "https://files.pythonhosted.org/packages/1c/9a/47c0449b98e6e7d1be6cbac02f93dd79003234ddc4aaab6ba07a9a7482e2/tomli-2.2.1-cp312-cp312-win32.whl", hash = "sha256:889f80ef92701b9dbb224e49ec87c645ce5df3fa2cc548664eb8a25e03127a98", size = 98875, upload-time = "2024-11-27T22:38:19.159Z" },
    { url = "https://files.pythonhosted.org/packages/ef/60/9b9638f081c6f1261e2688bd487625cd1e660d0a85bd469e91d8db969734/tomli-2.2.1-cp312-cp312-win_amd64.whl", hash = "sha256:7fc04e92e1d624a4a63c76474610238576942d6b8950a2d7f908a340494e67e4", size = 109418, upload-time = "2024-11-27T22:38:20.064Z" },
    { url = "https://files.pythonhosted.org/packages/04/90/2ee5f2e0362cb8a0b6499dc44f4d7d48f8fff06d28ba46e6f1eaa61a1388/tomli-2.2.1-cp313-cp313-macosx_10_13_x86_64.whl", hash = "sha256:f4039b9cbc3048b2416cc57ab3bda989a6fcf9b36cf8937f01a6e731b64f80d7", size = 132708, upload-time = "2024-11-27T22:38:21.659Z" },
    { url = "https://files.pythonhosted.org/packages/c0/ec/46b4108816de6b385141f082ba99e315501ccd0a2ea23db4a100dd3990ea/tomli-2.2.1-cp313-cp313-macosx_11_0_arm64.whl", hash = "sha256:286f0ca2ffeeb5b9bd4fcc8d6c330534323ec51b2f52da063b11c502da16f30c", size = 123582, upload-time = "2024-11-27T22:38:22.693Z" },
    { url = "https://files.pythonhosted.org/packages/a0/bd/b470466d0137b37b68d24556c38a0cc819e8febe392d5b199dcd7f578365/tomli-2.2.1-cp313-cp313-manylinux_2_17_aarch64.manylinux2014_aarch64.whl", hash = "sha256:a92ef1a44547e894e2a17d24e7557a5e85a9e1d0048b0b5e7541f76c5032cb13", size = 232543, upload-time = "2024-11-27T22:38:24.367Z" },
    { url = "https://files.pythonhosted.org/packages/d9/e5/82e80ff3b751373f7cead2815bcbe2d51c895b3c990686741a8e56ec42ab/tomli-2.2.1-cp313-cp313-manylinux_2_17_x86_64.manylinux2014_x86_64.whl", hash = "sha256:9316dc65bed1684c9a98ee68759ceaed29d229e985297003e494aa825ebb0281", size = 241691, upload-time = "2024-11-27T22:38:26.081Z" },
    { url = "https://files.pythonhosted.org/packages/05/7e/2a110bc2713557d6a1bfb06af23dd01e7dde52b6ee7dadc589868f9abfac/tomli-2.2.1-cp313-cp313-manylinux_2_5_i686.manylinux1_i686.manylinux_2_17_i686.manylinux2014_i686.whl", hash = "sha256:e85e99945e688e32d5a35c1ff38ed0b3f41f43fad8df0bdf79f72b2ba7bc5272", size = 251170, upload-time = "2024-11-27T22:38:27.921Z" },
    { url = "https://files.pythonhosted.org/packages/64/7b/22d713946efe00e0adbcdfd6d1aa119ae03fd0b60ebed51ebb3fa9f5a2e5/tomli-2.2.1-cp313-cp313-musllinux_1_2_aarch64.whl", hash = "sha256:ac065718db92ca818f8d6141b5f66369833d4a80a9d74435a268c52bdfa73140", size = 236530, upload-time = "2024-11-27T22:38:29.591Z" },
    { url = "https://files.pythonhosted.org/packages/38/31/3a76f67da4b0cf37b742ca76beaf819dca0ebef26d78fc794a576e08accf/tomli-2.2.1-cp313-cp313-musllinux_1_2_i686.whl", hash = "sha256:d920f33822747519673ee656a4b6ac33e382eca9d331c87770faa3eef562aeb2", size = 258666, upload-time = "2024-11-27T22:38:30.639Z" },
    { url = "https://files.pythonhosted.org/packages/07/10/5af1293da642aded87e8a988753945d0cf7e00a9452d3911dd3bb354c9e2/tomli-2.2.1-cp313-cp313-musllinux_1_2_x86_64.whl", hash = "sha256:a198f10c4d1b1375d7687bc25294306e551bf1abfa4eace6650070a5c1ae2744", size = 243954, upload-time = "2024-11-27T22:38:31.702Z" },
    { url = "https://files.pythonhosted.org/packages/5b/b9/1ed31d167be802da0fc95020d04cd27b7d7065cc6fbefdd2f9186f60d7bd/tomli-2.2.1-cp313-cp313-win32.whl", hash = "sha256:d3f5614314d758649ab2ab3a62d4f2004c825922f9e370b29416484086b264ec", size = 98724, upload-time = "2024-11-27T22:38:32.837Z" },
    { url = "https://files.pythonhosted.org/packages/c7/32/b0963458706accd9afcfeb867c0f9175a741bf7b19cd424230714d722198/tomli-2.2.1-cp313-cp313-win_amd64.whl", hash = "sha256:a38aa0308e754b0e3c67e344754dff64999ff9b513e691d0e786265c93583c69", size = 109383, upload-time = "2024-11-27T22:38:34.455Z" },
    { url = "https://files.pythonhosted.org/packages/6e/c2/61d3e0f47e2b74ef40a68b9e6ad5984f6241a942f7cd3bbfbdbd03861ea9/tomli-2.2.1-py3-none-any.whl", hash = "sha256:cb55c73c5f4408779d0cf3eef9f762b9c9f147a77de7b258bef0a5628adc85cc", size = 14257, upload-time = "2024-11-27T22:38:35.385Z" },
]

[[package]]
name = "tomli-w"
version = "1.2.0"
source = { registry = "https://pypi.org/simple" }
sdist = { url = "https://files.pythonhosted.org/packages/19/75/241269d1da26b624c0d5e110e8149093c759b7a286138f4efd61a60e75fe/tomli_w-1.2.0.tar.gz", hash = "sha256:2dd14fac5a47c27be9cd4c976af5a12d87fb1f0b4512f81d69cce3b35ae25021", size = 7184, upload-time = "2025-01-15T12:07:24.262Z" }
wheels = [
    { url = "https://files.pythonhosted.org/packages/c7/18/c86eb8e0202e32dd3df50d43d7ff9854f8e0603945ff398974c1d91ac1ef/tomli_w-1.2.0-py3-none-any.whl", hash = "sha256:188306098d013b691fcadc011abd66727d3c414c571bb01b1a174ba8c983cf90", size = 6675, upload-time = "2025-01-15T12:07:22.074Z" },
]

[[package]]
name = "tomlkit"
version = "0.13.2"
source = { registry = "https://pypi.org/simple" }
sdist = { url = "https://files.pythonhosted.org/packages/b1/09/a439bec5888f00a54b8b9f05fa94d7f901d6735ef4e55dcec9bc37b5d8fa/tomlkit-0.13.2.tar.gz", hash = "sha256:fff5fe59a87295b278abd31bec92c15d9bc4a06885ab12bcea52c71119392e79", size = 192885, upload-time = "2024-08-14T08:19:41.488Z" }
wheels = [
    { url = "https://files.pythonhosted.org/packages/f9/b6/a447b5e4ec71e13871be01ba81f5dfc9d0af7e473da256ff46bc0e24026f/tomlkit-0.13.2-py3-none-any.whl", hash = "sha256:7a974427f6e119197f670fbbbeae7bef749a6c14e793db934baefc1b5f03efde", size = 37955, upload-time = "2024-08-14T08:19:40.05Z" },
]

[[package]]
name = "transitions"
version = "0.9.2"
source = { registry = "https://pypi.org/simple" }
dependencies = [
    { name = "six" },
]
sdist = { url = "https://files.pythonhosted.org/packages/4a/82/4dfbb3cf62501cb3e8d026cbeb2d5cdeaf5bfe916ea50d3a9435faa2b0e1/transitions-0.9.2.tar.gz", hash = "sha256:2f8490dbdbd419366cef1516032ab06d07ccb5839ef54905e842a472692d4204", size = 1188079, upload-time = "2024-08-06T13:32:49.722Z" }
wheels = [
    { url = "https://files.pythonhosted.org/packages/ec/47/852f96b115425618382472ea06860069da5bb078bdec3e4449f185a40e07/transitions-0.9.2-py2.py3-none-any.whl", hash = "sha256:f7b40c9b4a93869f36c4d1c33809aeb18cdeeb065fd1adba018ee39c3db216f3", size = 111773, upload-time = "2024-08-06T13:32:46.703Z" },
]

[[package]]
name = "trove-classifiers"
version = "2025.5.9.12"
source = { registry = "https://pypi.org/simple" }
sdist = { url = "https://files.pythonhosted.org/packages/38/04/1cd43f72c241fedcf0d9a18d0783953ee301eac9e5d9db1df0f0f089d9af/trove_classifiers-2025.5.9.12.tar.gz", hash = "sha256:7ca7c8a7a76e2cd314468c677c69d12cc2357711fcab4a60f87994c1589e5cb5", size = 16940, upload-time = "2025-05-09T12:04:48.829Z" }
wheels = [
    { url = "https://files.pythonhosted.org/packages/92/ef/c6deb083748be3bcad6f471b6ae983950c161890bf5ae1b2af80cc56c530/trove_classifiers-2025.5.9.12-py3-none-any.whl", hash = "sha256:e381c05537adac78881c8fa345fd0e9970159f4e4a04fcc42cfd3129cca640ce", size = 14119, upload-time = "2025-05-09T12:04:46.38Z" },
]

[[package]]
name = "typer"
version = "0.15.4"
source = { registry = "https://pypi.org/simple" }
dependencies = [
    { name = "click" },
    { name = "rich" },
    { name = "shellingham" },
    { name = "typing-extensions" },
]
sdist = { url = "https://files.pythonhosted.org/packages/6c/89/c527e6c848739be8ceb5c44eb8208c52ea3515c6cf6406aa61932887bf58/typer-0.15.4.tar.gz", hash = "sha256:89507b104f9b6a0730354f27c39fae5b63ccd0c95b1ce1f1a6ba0cfd329997c3", size = 101559, upload-time = "2025-05-14T16:34:57.704Z" }
wheels = [
    { url = "https://files.pythonhosted.org/packages/c9/62/d4ba7afe2096d5659ec3db8b15d8665bdcb92a3c6ff0b95e99895b335a9c/typer-0.15.4-py3-none-any.whl", hash = "sha256:eb0651654dcdea706780c466cf06d8f174405a659ffff8f163cfbfee98c0e173", size = 45258, upload-time = "2025-05-14T16:34:55.583Z" },
]

[[package]]
name = "types-mock"
version = "5.2.0.20250516"
source = { registry = "https://pypi.org/simple" }
sdist = { url = "https://files.pythonhosted.org/packages/17/20/7b9e8068bc2db2432389e40683f5d04c1901f72c150332f6749aa37bc5ef/types_mock-5.2.0.20250516.tar.gz", hash = "sha256:aab7d3d9ad3814f2f8da12cc8e42d9be7d38200c5f214e3c0278c38fa01299d7", size = 11220, upload-time = "2025-05-16T03:08:11.623Z" }
wheels = [
    { url = "https://files.pythonhosted.org/packages/21/80/9e4a5f6dddb4ee046884e06ce6c80bc2266604e3452154a0e383a6f49414/types_mock-5.2.0.20250516-py3-none-any.whl", hash = "sha256:e50fbd0c3be8bcea25c30a47fac0b7a6ca22f630ef2f53416a73b319b39dfde1", size = 10516, upload-time = "2025-05-16T03:08:10.798Z" },
]

[[package]]
name = "types-pyyaml"
version = "6.0.12.20250516"
source = { registry = "https://pypi.org/simple" }
sdist = { url = "https://files.pythonhosted.org/packages/4e/22/59e2aeb48ceeee1f7cd4537db9568df80d62bdb44a7f9e743502ea8aab9c/types_pyyaml-6.0.12.20250516.tar.gz", hash = "sha256:9f21a70216fc0fa1b216a8176db5f9e0af6eb35d2f2932acb87689d03a5bf6ba", size = 17378, upload-time = "2025-05-16T03:08:04.897Z" }
wheels = [
    { url = "https://files.pythonhosted.org/packages/99/5f/e0af6f7f6a260d9af67e1db4f54d732abad514252a7a378a6c4d17dd1036/types_pyyaml-6.0.12.20250516-py3-none-any.whl", hash = "sha256:8478208feaeb53a34cb5d970c56a7cd76b72659442e733e268a94dc72b2d0530", size = 20312, upload-time = "2025-05-16T03:08:04.019Z" },
]

[[package]]
name = "types-setuptools"
version = "80.9.0.20250529"
source = { registry = "https://pypi.org/simple" }
sdist = { url = "https://files.pythonhosted.org/packages/79/66/1b276526aad4696a9519919e637801f2c103419d2c248a6feb2729e034d1/types_setuptools-80.9.0.20250529.tar.gz", hash = "sha256:79e088ba0cba2186c8d6499cbd3e143abb142d28a44b042c28d3148b1e353c91", size = 41337, upload-time = "2025-05-29T03:07:34.487Z" }
wheels = [
    { url = "https://files.pythonhosted.org/packages/1b/d8/83790d67ec771bf029a45ff1bd1aedbb738d8aa58c09dd0cc3033eea0e69/types_setuptools-80.9.0.20250529-py3-none-any.whl", hash = "sha256:00dfcedd73e333a430e10db096e4d46af93faf9314f832f13b6bbe3d6757e95f", size = 63263, upload-time = "2025-05-29T03:07:33.064Z" },
]

[[package]]
name = "typing-extensions"
version = "4.13.2"
source = { registry = "https://pypi.org/simple" }
sdist = { url = "https://files.pythonhosted.org/packages/f6/37/23083fcd6e35492953e8d2aaaa68b860eb422b34627b13f2ce3eb6106061/typing_extensions-4.13.2.tar.gz", hash = "sha256:e6c81219bd689f51865d9e372991c540bda33a0379d5573cddb9a3a23f7caaef", size = 106967, upload-time = "2025-04-10T14:19:05.416Z" }
wheels = [
    { url = "https://files.pythonhosted.org/packages/8b/54/b1ae86c0973cc6f0210b53d508ca3641fb6d0c56823f288d108bc7ab3cc8/typing_extensions-4.13.2-py3-none-any.whl", hash = "sha256:a439e7c04b49fec3e5d3e2beaa21755cadbbdc391694e28ccdd36ca4a1408f8c", size = 45806, upload-time = "2025-04-10T14:19:03.967Z" },
]

[[package]]
name = "typing-inspection"
version = "0.4.1"
source = { registry = "https://pypi.org/simple" }
dependencies = [
    { name = "typing-extensions" },
]
sdist = { url = "https://files.pythonhosted.org/packages/f8/b1/0c11f5058406b3af7609f121aaa6b609744687f1d158b3c3a5bf4cc94238/typing_inspection-0.4.1.tar.gz", hash = "sha256:6ae134cc0203c33377d43188d4064e9b357dba58cff3185f22924610e70a9d28", size = 75726, upload-time = "2025-05-21T18:55:23.885Z" }
wheels = [
    { url = "https://files.pythonhosted.org/packages/17/69/cd203477f944c353c31bade965f880aa1061fd6bf05ded0726ca845b6ff7/typing_inspection-0.4.1-py3-none-any.whl", hash = "sha256:389055682238f53b04f7badcb49b989835495a96700ced5dab2d8feae4b26f51", size = 14552, upload-time = "2025-05-21T18:55:22.152Z" },
]

[[package]]
name = "urllib3"
version = "2.4.0"
source = { registry = "https://pypi.org/simple" }
sdist = { url = "https://files.pythonhosted.org/packages/8a/78/16493d9c386d8e60e442a35feac5e00f0913c0f4b7c217c11e8ec2ff53e0/urllib3-2.4.0.tar.gz", hash = "sha256:414bc6535b787febd7567804cc015fee39daab8ad86268f1310a9250697de466", size = 390672, upload-time = "2025-04-10T15:23:39.232Z" }
wheels = [
    { url = "https://files.pythonhosted.org/packages/6b/11/cc635220681e93a0183390e26485430ca2c7b5f9d33b15c74c2861cb8091/urllib3-2.4.0-py3-none-any.whl", hash = "sha256:4e16665048960a0900c702d4a66415956a584919c03361cac9f1df5c5dd7e813", size = 128680, upload-time = "2025-04-10T15:23:37.377Z" },
]

[[package]]
name = "userpath"
version = "1.9.2"
source = { registry = "https://pypi.org/simple" }
dependencies = [
    { name = "click" },
]
sdist = { url = "https://files.pythonhosted.org/packages/d5/b7/30753098208505d7ff9be5b3a32112fb8a4cb3ddfccbbb7ba9973f2e29ff/userpath-1.9.2.tar.gz", hash = "sha256:6c52288dab069257cc831846d15d48133522455d4677ee69a9781f11dbefd815", size = 11140, upload-time = "2024-02-29T21:39:08.742Z" }
wheels = [
    { url = "https://files.pythonhosted.org/packages/43/99/3ec6335ded5b88c2f7ed25c56ffd952546f7ed007ffb1e1539dc3b57015a/userpath-1.9.2-py3-none-any.whl", hash = "sha256:2cbf01a23d655a1ff8fc166dfb78da1b641d1ceabf0fe5f970767d380b14e89d", size = 9065, upload-time = "2024-02-29T21:39:07.551Z" },
]

[[package]]
name = "uv"
version = "0.7.8"
source = { registry = "https://pypi.org/simple" }
sdist = { url = "https://files.pythonhosted.org/packages/0c/4f/c26b354fc791fb716a990f6b0147c0b5d69351400030654827fb920fd79b/uv-0.7.8.tar.gz", hash = "sha256:a59d6749587946d63d371170d8f69d168ca8f4eade5cf880ad3be2793ea29c77", size = 3258494, upload-time = "2025-05-24T00:28:18.241Z" }
wheels = [
    { url = "https://files.pythonhosted.org/packages/db/48/dd73c6a9b7b18dc1784b243cd5a93c14db34876c5a5cbb215e00be285e05/uv-0.7.8-py3-none-linux_armv6l.whl", hash = "sha256:ff1b7e4bc8a1d260062782ad34d12ce0df068df01d4a0f61d0ddc20aba1a5688", size = 16741809, upload-time = "2025-05-24T00:27:20.873Z" },
    { url = "https://files.pythonhosted.org/packages/b4/bd/0bc26f1f4f476cff93c8ce2d258819b10b9a4e41a9825405788ef25a2300/uv-0.7.8-py3-none-macosx_10_12_x86_64.whl", hash = "sha256:b83866be6a69f680f3d2e36b3befd2661b5596e59e575e266e7446b28efa8319", size = 16836506, upload-time = "2025-05-24T00:27:25.229Z" },
    { url = "https://files.pythonhosted.org/packages/26/28/1573e22b5f109f7779ddf64cb11e8e475ac05cf94e6b79ad3a4494c8c39c/uv-0.7.8-py3-none-macosx_11_0_arm64.whl", hash = "sha256:f749b58a5c348c455083781c92910e49b4ddba85c591eb67e97a8b84db03ef9b", size = 15642479, upload-time = "2025-05-24T00:27:28.866Z" },
    { url = "https://files.pythonhosted.org/packages/ad/f1/3d403896ea1edeea9109cab924e6a724ed7f5fbdabe8e5e9f3e3aa2be95a/uv-0.7.8-py3-none-manylinux_2_17_aarch64.manylinux2014_aarch64.musllinux_1_1_aarch64.whl", hash = "sha256:c058ee0f8c20b0942bd9f5c83a67b46577fa79f5691df8867b8e0f2d74cbadb1", size = 16043352, upload-time = "2025-05-24T00:27:31.911Z" },
    { url = "https://files.pythonhosted.org/packages/c7/2e/a914e491af320be503db26ff57f1b328738d1d7419cdb690e6e31d87ae16/uv-0.7.8-py3-none-manylinux_2_17_armv7l.manylinux2014_armv7l.whl", hash = "sha256:2a07bdf9d6aadef40dd4edbe209bca698a3d3244df5285d40d2125f82455519c", size = 16413446, upload-time = "2025-05-24T00:27:35.363Z" },
    { url = "https://files.pythonhosted.org/packages/c3/cc/a396870530db7661eac080d276eba25df1b6c930f50c721f8402370acd12/uv-0.7.8-py3-none-manylinux_2_17_i686.manylinux2014_i686.whl", hash = "sha256:13af6b94563f25bdca6bb73e294648af9c0b165af5bb60f0c913ab125ec45e06", size = 17188599, upload-time = "2025-05-24T00:27:38.979Z" },
    { url = "https://files.pythonhosted.org/packages/d0/96/299bd3895d630e28593dcc54f4c4dbd72e12b557288c6d153987bbd62f34/uv-0.7.8-py3-none-manylinux_2_17_ppc64.manylinux2014_ppc64.whl", hash = "sha256:4acc09c06d6cf7a27e0f1de4edb8c1698b8a3ffe34f322b10f4c145989e434b9", size = 18105049, upload-time = "2025-05-24T00:27:42.194Z" },
    { url = "https://files.pythonhosted.org/packages/8f/a4/9fa0b6a4540950fe7fa66d37c44228d6ad7bb6d42f66e16f4f96e20fd50c/uv-0.7.8-py3-none-manylinux_2_17_ppc64le.manylinux2014_ppc64le.whl", hash = "sha256:9221a9679f2ffd031b71b735b84f58d5a2f1adf9bfa59c8e82a5201dad7db466", size = 17777603, upload-time = "2025-05-24T00:27:45.695Z" },
    { url = "https://files.pythonhosted.org/packages/d7/62/988cca0f1723406ff22edd6a9fb5e3e1d4dd0af103d8c3a64effadc685fd/uv-0.7.8-py3-none-manylinux_2_17_s390x.manylinux2014_s390x.whl", hash = "sha256:409cee21edcaf4a7c714893656ab4dd0814a15659cb4b81c6929cbb75cd2d378", size = 22222113, upload-time = "2025-05-24T00:27:49.172Z" },
    { url = "https://files.pythonhosted.org/packages/06/36/0e7943d9415560aa9fdd775d0bb4b9c06b69c543f0647210e5b84776658b/uv-0.7.8-py3-none-manylinux_2_17_x86_64.manylinux2014_x86_64.whl", hash = "sha256:81ac0bb371979f48d1293f9c1bee691680ea6a724f16880c8f76718f5ff50049", size = 17454597, upload-time = "2025-05-24T00:27:52.478Z" },
    { url = "https://files.pythonhosted.org/packages/bb/70/666be8dbc6a49e1a096f4577d69c4e6f78b3d9228fa2844d1bece21f5cd0/uv-0.7.8-py3-none-manylinux_2_28_aarch64.whl", hash = "sha256:3c620cecd6f3cdab59b316f41c2b1c4d1b709d9d5226cadeec370cfeed56f80c", size = 16335744, upload-time = "2025-05-24T00:27:55.657Z" },
    { url = "https://files.pythonhosted.org/packages/24/a5/c1fbffc8b62121c0d07aa66e7e5135065ff881ebb85ba307664125f4c51c/uv-0.7.8-py3-none-musllinux_1_1_armv7l.whl", hash = "sha256:0c691090ff631dde788c8f4f1b1ea20f9deb9d805289796dcf10bc4a144a817e", size = 16439468, upload-time = "2025-05-24T00:27:58.599Z" },
    { url = "https://files.pythonhosted.org/packages/65/95/a079658721b88d483c97a1765f9fd4f1b8b4fa601f2889d86824244861f2/uv-0.7.8-py3-none-musllinux_1_1_i686.whl", hash = "sha256:4a117fe3806ba4ebb9c68fdbf91507e515a883dfab73fa863df9bc617d6de7a3", size = 16740156, upload-time = "2025-05-24T00:28:01.657Z" },
    { url = "https://files.pythonhosted.org/packages/14/69/a2d110786c4cf093d788cfcde9e99c634af087555f0bf9ceafc009d051ed/uv-0.7.8-py3-none-musllinux_1_1_x86_64.whl", hash = "sha256:91d022235b39e59bab4bce7c4b634dc67e16fa89725cdfb2149a6ef7eaf6d784", size = 17569652, upload-time = "2025-05-24T00:28:04.903Z" },
    { url = "https://files.pythonhosted.org/packages/6f/56/db6db0dc20114b76eb48dbd5167a26a2ebe51e8b604b4e84c5ef84ef4103/uv-0.7.8-py3-none-win32.whl", hash = "sha256:6ebe252f34c50b09b7f641f8e603d7b627f579c76f181680c757012b808be456", size = 16958006, upload-time = "2025-05-24T00:28:07.996Z" },
    { url = "https://files.pythonhosted.org/packages/4b/80/5c78a9adc50fa3b7cca3a0c1245dff8c74d906ab53c3503b1f8133243930/uv-0.7.8-py3-none-win_amd64.whl", hash = "sha256:b5b62ca8a1bea5fdbf8a6372eabb03376dffddb5d139688bbb488c0719fa52fc", size = 18457129, upload-time = "2025-05-24T00:28:11.844Z" },
    { url = "https://files.pythonhosted.org/packages/15/52/fd76b44942ac308e1dbbebea8b23de67a0f891a54d5e51346c3c3564dd9b/uv-0.7.8-py3-none-win_arm64.whl", hash = "sha256:ad79388b0c6eff5383b963d8d5ddcb7fbb24b0b82bf5d0c8b1bdbfbe445cb868", size = 17177058, upload-time = "2025-05-24T00:28:15.561Z" },
]

[[package]]
name = "virtualenv"
version = "20.31.2"
source = { registry = "https://pypi.org/simple" }
dependencies = [
    { name = "distlib" },
    { name = "filelock" },
    { name = "platformdirs" },
]
sdist = { url = "https://files.pythonhosted.org/packages/56/2c/444f465fb2c65f40c3a104fd0c495184c4f2336d65baf398e3c75d72ea94/virtualenv-20.31.2.tar.gz", hash = "sha256:e10c0a9d02835e592521be48b332b6caee6887f332c111aa79a09b9e79efc2af", size = 6076316, upload-time = "2025-05-08T17:58:23.811Z" }
wheels = [
    { url = "https://files.pythonhosted.org/packages/f3/40/b1c265d4b2b62b58576588510fc4d1fe60a86319c8de99fd8e9fec617d2c/virtualenv-20.31.2-py3-none-any.whl", hash = "sha256:36efd0d9650ee985f0cad72065001e66d49a6f24eb44d98980f630686243cf11", size = 6057982, upload-time = "2025-05-08T17:58:21.15Z" },
]

[[package]]
name = "watchdog"
version = "6.0.0"
source = { registry = "https://pypi.org/simple" }
sdist = { url = "https://files.pythonhosted.org/packages/db/7d/7f3d619e951c88ed75c6037b246ddcf2d322812ee8ea189be89511721d54/watchdog-6.0.0.tar.gz", hash = "sha256:9ddf7c82fda3ae8e24decda1338ede66e1c99883db93711d8fb941eaa2d8c282", size = 131220, upload-time = "2024-11-01T14:07:13.037Z" }
wheels = [
    { url = "https://files.pythonhosted.org/packages/0c/56/90994d789c61df619bfc5ce2ecdabd5eeff564e1eb47512bd01b5e019569/watchdog-6.0.0-cp310-cp310-macosx_10_9_universal2.whl", hash = "sha256:d1cdb490583ebd691c012b3d6dae011000fe42edb7a82ece80965b42abd61f26", size = 96390, upload-time = "2024-11-01T14:06:24.793Z" },
    { url = "https://files.pythonhosted.org/packages/55/46/9a67ee697342ddf3c6daa97e3a587a56d6c4052f881ed926a849fcf7371c/watchdog-6.0.0-cp310-cp310-macosx_10_9_x86_64.whl", hash = "sha256:bc64ab3bdb6a04d69d4023b29422170b74681784ffb9463ed4870cf2f3e66112", size = 88389, upload-time = "2024-11-01T14:06:27.112Z" },
    { url = "https://files.pythonhosted.org/packages/44/65/91b0985747c52064d8701e1075eb96f8c40a79df889e59a399453adfb882/watchdog-6.0.0-cp310-cp310-macosx_11_0_arm64.whl", hash = "sha256:c897ac1b55c5a1461e16dae288d22bb2e412ba9807df8397a635d88f671d36c3", size = 89020, upload-time = "2024-11-01T14:06:29.876Z" },
    { url = "https://files.pythonhosted.org/packages/e0/24/d9be5cd6642a6aa68352ded4b4b10fb0d7889cb7f45814fb92cecd35f101/watchdog-6.0.0-cp311-cp311-macosx_10_9_universal2.whl", hash = "sha256:6eb11feb5a0d452ee41f824e271ca311a09e250441c262ca2fd7ebcf2461a06c", size = 96393, upload-time = "2024-11-01T14:06:31.756Z" },
    { url = "https://files.pythonhosted.org/packages/63/7a/6013b0d8dbc56adca7fdd4f0beed381c59f6752341b12fa0886fa7afc78b/watchdog-6.0.0-cp311-cp311-macosx_10_9_x86_64.whl", hash = "sha256:ef810fbf7b781a5a593894e4f439773830bdecb885e6880d957d5b9382a960d2", size = 88392, upload-time = "2024-11-01T14:06:32.99Z" },
    { url = "https://files.pythonhosted.org/packages/d1/40/b75381494851556de56281e053700e46bff5b37bf4c7267e858640af5a7f/watchdog-6.0.0-cp311-cp311-macosx_11_0_arm64.whl", hash = "sha256:afd0fe1b2270917c5e23c2a65ce50c2a4abb63daafb0d419fde368e272a76b7c", size = 89019, upload-time = "2024-11-01T14:06:34.963Z" },
    { url = "https://files.pythonhosted.org/packages/39/ea/3930d07dafc9e286ed356a679aa02d777c06e9bfd1164fa7c19c288a5483/watchdog-6.0.0-cp312-cp312-macosx_10_13_universal2.whl", hash = "sha256:bdd4e6f14b8b18c334febb9c4425a878a2ac20efd1e0b231978e7b150f92a948", size = 96471, upload-time = "2024-11-01T14:06:37.745Z" },
    { url = "https://files.pythonhosted.org/packages/12/87/48361531f70b1f87928b045df868a9fd4e253d9ae087fa4cf3f7113be363/watchdog-6.0.0-cp312-cp312-macosx_10_13_x86_64.whl", hash = "sha256:c7c15dda13c4eb00d6fb6fc508b3c0ed88b9d5d374056b239c4ad1611125c860", size = 88449, upload-time = "2024-11-01T14:06:39.748Z" },
    { url = "https://files.pythonhosted.org/packages/5b/7e/8f322f5e600812e6f9a31b75d242631068ca8f4ef0582dd3ae6e72daecc8/watchdog-6.0.0-cp312-cp312-macosx_11_0_arm64.whl", hash = "sha256:6f10cb2d5902447c7d0da897e2c6768bca89174d0c6e1e30abec5421af97a5b0", size = 89054, upload-time = "2024-11-01T14:06:41.009Z" },
    { url = "https://files.pythonhosted.org/packages/68/98/b0345cabdce2041a01293ba483333582891a3bd5769b08eceb0d406056ef/watchdog-6.0.0-cp313-cp313-macosx_10_13_universal2.whl", hash = "sha256:490ab2ef84f11129844c23fb14ecf30ef3d8a6abafd3754a6f75ca1e6654136c", size = 96480, upload-time = "2024-11-01T14:06:42.952Z" },
    { url = "https://files.pythonhosted.org/packages/85/83/cdf13902c626b28eedef7ec4f10745c52aad8a8fe7eb04ed7b1f111ca20e/watchdog-6.0.0-cp313-cp313-macosx_10_13_x86_64.whl", hash = "sha256:76aae96b00ae814b181bb25b1b98076d5fc84e8a53cd8885a318b42b6d3a5134", size = 88451, upload-time = "2024-11-01T14:06:45.084Z" },
    { url = "https://files.pythonhosted.org/packages/fe/c4/225c87bae08c8b9ec99030cd48ae9c4eca050a59bf5c2255853e18c87b50/watchdog-6.0.0-cp313-cp313-macosx_11_0_arm64.whl", hash = "sha256:a175f755fc2279e0b7312c0035d52e27211a5bc39719dd529625b1930917345b", size = 89057, upload-time = "2024-11-01T14:06:47.324Z" },
    { url = "https://files.pythonhosted.org/packages/30/ad/d17b5d42e28a8b91f8ed01cb949da092827afb9995d4559fd448d0472763/watchdog-6.0.0-pp310-pypy310_pp73-macosx_10_15_x86_64.whl", hash = "sha256:c7ac31a19f4545dd92fc25d200694098f42c9a8e391bc00bdd362c5736dbf881", size = 87902, upload-time = "2024-11-01T14:06:53.119Z" },
    { url = "https://files.pythonhosted.org/packages/5c/ca/c3649991d140ff6ab67bfc85ab42b165ead119c9e12211e08089d763ece5/watchdog-6.0.0-pp310-pypy310_pp73-macosx_11_0_arm64.whl", hash = "sha256:9513f27a1a582d9808cf21a07dae516f0fab1cf2d7683a742c498b93eedabb11", size = 88380, upload-time = "2024-11-01T14:06:55.19Z" },
    { url = "https://files.pythonhosted.org/packages/a9/c7/ca4bf3e518cb57a686b2feb4f55a1892fd9a3dd13f470fca14e00f80ea36/watchdog-6.0.0-py3-none-manylinux2014_aarch64.whl", hash = "sha256:7607498efa04a3542ae3e05e64da8202e58159aa1fa4acddf7678d34a35d4f13", size = 79079, upload-time = "2024-11-01T14:06:59.472Z" },
    { url = "https://files.pythonhosted.org/packages/5c/51/d46dc9332f9a647593c947b4b88e2381c8dfc0942d15b8edc0310fa4abb1/watchdog-6.0.0-py3-none-manylinux2014_armv7l.whl", hash = "sha256:9041567ee8953024c83343288ccc458fd0a2d811d6a0fd68c4c22609e3490379", size = 79078, upload-time = "2024-11-01T14:07:01.431Z" },
    { url = "https://files.pythonhosted.org/packages/d4/57/04edbf5e169cd318d5f07b4766fee38e825d64b6913ca157ca32d1a42267/watchdog-6.0.0-py3-none-manylinux2014_i686.whl", hash = "sha256:82dc3e3143c7e38ec49d61af98d6558288c415eac98486a5c581726e0737c00e", size = 79076, upload-time = "2024-11-01T14:07:02.568Z" },
    { url = "https://files.pythonhosted.org/packages/ab/cc/da8422b300e13cb187d2203f20b9253e91058aaf7db65b74142013478e66/watchdog-6.0.0-py3-none-manylinux2014_ppc64.whl", hash = "sha256:212ac9b8bf1161dc91bd09c048048a95ca3a4c4f5e5d4a7d1b1a7d5752a7f96f", size = 79077, upload-time = "2024-11-01T14:07:03.893Z" },
    { url = "https://files.pythonhosted.org/packages/2c/3b/b8964e04ae1a025c44ba8e4291f86e97fac443bca31de8bd98d3263d2fcf/watchdog-6.0.0-py3-none-manylinux2014_ppc64le.whl", hash = "sha256:e3df4cbb9a450c6d49318f6d14f4bbc80d763fa587ba46ec86f99f9e6876bb26", size = 79078, upload-time = "2024-11-01T14:07:05.189Z" },
    { url = "https://files.pythonhosted.org/packages/62/ae/a696eb424bedff7407801c257d4b1afda455fe40821a2be430e173660e81/watchdog-6.0.0-py3-none-manylinux2014_s390x.whl", hash = "sha256:2cce7cfc2008eb51feb6aab51251fd79b85d9894e98ba847408f662b3395ca3c", size = 79077, upload-time = "2024-11-01T14:07:06.376Z" },
    { url = "https://files.pythonhosted.org/packages/b5/e8/dbf020b4d98251a9860752a094d09a65e1b436ad181faf929983f697048f/watchdog-6.0.0-py3-none-manylinux2014_x86_64.whl", hash = "sha256:20ffe5b202af80ab4266dcd3e91aae72bf2da48c0d33bdb15c66658e685e94e2", size = 79078, upload-time = "2024-11-01T14:07:07.547Z" },
    { url = "https://files.pythonhosted.org/packages/07/f6/d0e5b343768e8bcb4cda79f0f2f55051bf26177ecd5651f84c07567461cf/watchdog-6.0.0-py3-none-win32.whl", hash = "sha256:07df1fdd701c5d4c8e55ef6cf55b8f0120fe1aef7ef39a1c6fc6bc2e606d517a", size = 79065, upload-time = "2024-11-01T14:07:09.525Z" },
    { url = "https://files.pythonhosted.org/packages/db/d9/c495884c6e548fce18a8f40568ff120bc3a4b7b99813081c8ac0c936fa64/watchdog-6.0.0-py3-none-win_amd64.whl", hash = "sha256:cbafb470cf848d93b5d013e2ecb245d4aa1c8fd0504e863ccefa32445359d680", size = 79070, upload-time = "2024-11-01T14:07:10.686Z" },
    { url = "https://files.pythonhosted.org/packages/33/e8/e40370e6d74ddba47f002a32919d91310d6074130fe4e17dabcafc15cbf1/watchdog-6.0.0-py3-none-win_ia64.whl", hash = "sha256:a1914259fa9e1454315171103c6a30961236f508b9b623eae470268bbcc6a22f", size = 79067, upload-time = "2024-11-01T14:07:11.845Z" },
]

[[package]]
name = "websockets"
version = "15.0.1"
source = { registry = "https://pypi.org/simple" }
sdist = { url = "https://files.pythonhosted.org/packages/21/e6/26d09fab466b7ca9c7737474c52be4f76a40301b08362eb2dbc19dcc16c1/websockets-15.0.1.tar.gz", hash = "sha256:82544de02076bafba038ce055ee6412d68da13ab47f0c60cab827346de828dee", size = 177016, upload-time = "2025-03-05T20:03:41.606Z" }
wheels = [
    { url = "https://files.pythonhosted.org/packages/1e/da/6462a9f510c0c49837bbc9345aca92d767a56c1fb2939e1579df1e1cdcf7/websockets-15.0.1-cp310-cp310-macosx_10_9_universal2.whl", hash = "sha256:d63efaa0cd96cf0c5fe4d581521d9fa87744540d4bc999ae6e08595a1014b45b", size = 175423, upload-time = "2025-03-05T20:01:35.363Z" },
    { url = "https://files.pythonhosted.org/packages/1c/9f/9d11c1a4eb046a9e106483b9ff69bce7ac880443f00e5ce64261b47b07e7/websockets-15.0.1-cp310-cp310-macosx_10_9_x86_64.whl", hash = "sha256:ac60e3b188ec7574cb761b08d50fcedf9d77f1530352db4eef1707fe9dee7205", size = 173080, upload-time = "2025-03-05T20:01:37.304Z" },
    { url = "https://files.pythonhosted.org/packages/d5/4f/b462242432d93ea45f297b6179c7333dd0402b855a912a04e7fc61c0d71f/websockets-15.0.1-cp310-cp310-macosx_11_0_arm64.whl", hash = "sha256:5756779642579d902eed757b21b0164cd6fe338506a8083eb58af5c372e39d9a", size = 173329, upload-time = "2025-03-05T20:01:39.668Z" },
    { url = "https://files.pythonhosted.org/packages/6e/0c/6afa1f4644d7ed50284ac59cc70ef8abd44ccf7d45850d989ea7310538d0/websockets-15.0.1-cp310-cp310-manylinux_2_17_aarch64.manylinux2014_aarch64.whl", hash = "sha256:0fdfe3e2a29e4db3659dbd5bbf04560cea53dd9610273917799f1cde46aa725e", size = 182312, upload-time = "2025-03-05T20:01:41.815Z" },
    { url = "https://files.pythonhosted.org/packages/dd/d4/ffc8bd1350b229ca7a4db2a3e1c482cf87cea1baccd0ef3e72bc720caeec/websockets-15.0.1-cp310-cp310-manylinux_2_5_i686.manylinux1_i686.manylinux_2_17_i686.manylinux2014_i686.whl", hash = "sha256:4c2529b320eb9e35af0fa3016c187dffb84a3ecc572bcee7c3ce302bfeba52bf", size = 181319, upload-time = "2025-03-05T20:01:43.967Z" },
    { url = "https://files.pythonhosted.org/packages/97/3a/5323a6bb94917af13bbb34009fac01e55c51dfde354f63692bf2533ffbc2/websockets-15.0.1-cp310-cp310-manylinux_2_5_x86_64.manylinux1_x86_64.manylinux_2_17_x86_64.manylinux2014_x86_64.whl", hash = "sha256:ac1e5c9054fe23226fb11e05a6e630837f074174c4c2f0fe442996112a6de4fb", size = 181631, upload-time = "2025-03-05T20:01:46.104Z" },
    { url = "https://files.pythonhosted.org/packages/a6/cc/1aeb0f7cee59ef065724041bb7ed667b6ab1eeffe5141696cccec2687b66/websockets-15.0.1-cp310-cp310-musllinux_1_2_aarch64.whl", hash = "sha256:5df592cd503496351d6dc14f7cdad49f268d8e618f80dce0cd5a36b93c3fc08d", size = 182016, upload-time = "2025-03-05T20:01:47.603Z" },
    { url = "https://files.pythonhosted.org/packages/79/f9/c86f8f7af208e4161a7f7e02774e9d0a81c632ae76db2ff22549e1718a51/websockets-15.0.1-cp310-cp310-musllinux_1_2_i686.whl", hash = "sha256:0a34631031a8f05657e8e90903e656959234f3a04552259458aac0b0f9ae6fd9", size = 181426, upload-time = "2025-03-05T20:01:48.949Z" },
    { url = "https://files.pythonhosted.org/packages/c7/b9/828b0bc6753db905b91df6ae477c0b14a141090df64fb17f8a9d7e3516cf/websockets-15.0.1-cp310-cp310-musllinux_1_2_x86_64.whl", hash = "sha256:3d00075aa65772e7ce9e990cab3ff1de702aa09be3940d1dc88d5abf1ab8a09c", size = 181360, upload-time = "2025-03-05T20:01:50.938Z" },
    { url = "https://files.pythonhosted.org/packages/89/fb/250f5533ec468ba6327055b7d98b9df056fb1ce623b8b6aaafb30b55d02e/websockets-15.0.1-cp310-cp310-win32.whl", hash = "sha256:1234d4ef35db82f5446dca8e35a7da7964d02c127b095e172e54397fb6a6c256", size = 176388, upload-time = "2025-03-05T20:01:52.213Z" },
    { url = "https://files.pythonhosted.org/packages/1c/46/aca7082012768bb98e5608f01658ff3ac8437e563eca41cf068bd5849a5e/websockets-15.0.1-cp310-cp310-win_amd64.whl", hash = "sha256:39c1fec2c11dc8d89bba6b2bf1556af381611a173ac2b511cf7231622058af41", size = 176830, upload-time = "2025-03-05T20:01:53.922Z" },
    { url = "https://files.pythonhosted.org/packages/9f/32/18fcd5919c293a398db67443acd33fde142f283853076049824fc58e6f75/websockets-15.0.1-cp311-cp311-macosx_10_9_universal2.whl", hash = "sha256:823c248b690b2fd9303ba00c4f66cd5e2d8c3ba4aa968b2779be9532a4dad431", size = 175423, upload-time = "2025-03-05T20:01:56.276Z" },
    { url = "https://files.pythonhosted.org/packages/76/70/ba1ad96b07869275ef42e2ce21f07a5b0148936688c2baf7e4a1f60d5058/websockets-15.0.1-cp311-cp311-macosx_10_9_x86_64.whl", hash = "sha256:678999709e68425ae2593acf2e3ebcbcf2e69885a5ee78f9eb80e6e371f1bf57", size = 173082, upload-time = "2025-03-05T20:01:57.563Z" },
    { url = "https://files.pythonhosted.org/packages/86/f2/10b55821dd40eb696ce4704a87d57774696f9451108cff0d2824c97e0f97/websockets-15.0.1-cp311-cp311-macosx_11_0_arm64.whl", hash = "sha256:d50fd1ee42388dcfb2b3676132c78116490976f1300da28eb629272d5d93e905", size = 173330, upload-time = "2025-03-05T20:01:59.063Z" },
    { url = "https://files.pythonhosted.org/packages/a5/90/1c37ae8b8a113d3daf1065222b6af61cc44102da95388ac0018fcb7d93d9/websockets-15.0.1-cp311-cp311-manylinux_2_17_aarch64.manylinux2014_aarch64.whl", hash = "sha256:d99e5546bf73dbad5bf3547174cd6cb8ba7273062a23808ffea025ecb1cf8562", size = 182878, upload-time = "2025-03-05T20:02:00.305Z" },
    { url = "https://files.pythonhosted.org/packages/8e/8d/96e8e288b2a41dffafb78e8904ea7367ee4f891dafc2ab8d87e2124cb3d3/websockets-15.0.1-cp311-cp311-manylinux_2_5_i686.manylinux1_i686.manylinux_2_17_i686.manylinux2014_i686.whl", hash = "sha256:66dd88c918e3287efc22409d426c8f729688d89a0c587c88971a0faa2c2f3792", size = 181883, upload-time = "2025-03-05T20:02:03.148Z" },
    { url = "https://files.pythonhosted.org/packages/93/1f/5d6dbf551766308f6f50f8baf8e9860be6182911e8106da7a7f73785f4c4/websockets-15.0.1-cp311-cp311-manylinux_2_5_x86_64.manylinux1_x86_64.manylinux_2_17_x86_64.manylinux2014_x86_64.whl", hash = "sha256:8dd8327c795b3e3f219760fa603dcae1dcc148172290a8ab15158cf85a953413", size = 182252, upload-time = "2025-03-05T20:02:05.29Z" },
    { url = "https://files.pythonhosted.org/packages/d4/78/2d4fed9123e6620cbf1706c0de8a1632e1a28e7774d94346d7de1bba2ca3/websockets-15.0.1-cp311-cp311-musllinux_1_2_aarch64.whl", hash = "sha256:8fdc51055e6ff4adeb88d58a11042ec9a5eae317a0a53d12c062c8a8865909e8", size = 182521, upload-time = "2025-03-05T20:02:07.458Z" },
    { url = "https://files.pythonhosted.org/packages/e7/3b/66d4c1b444dd1a9823c4a81f50231b921bab54eee2f69e70319b4e21f1ca/websockets-15.0.1-cp311-cp311-musllinux_1_2_i686.whl", hash = "sha256:693f0192126df6c2327cce3baa7c06f2a117575e32ab2308f7f8216c29d9e2e3", size = 181958, upload-time = "2025-03-05T20:02:09.842Z" },
    { url = "https://files.pythonhosted.org/packages/08/ff/e9eed2ee5fed6f76fdd6032ca5cd38c57ca9661430bb3d5fb2872dc8703c/websockets-15.0.1-cp311-cp311-musllinux_1_2_x86_64.whl", hash = "sha256:54479983bd5fb469c38f2f5c7e3a24f9a4e70594cd68cd1fa6b9340dadaff7cf", size = 181918, upload-time = "2025-03-05T20:02:11.968Z" },
    { url = "https://files.pythonhosted.org/packages/d8/75/994634a49b7e12532be6a42103597b71098fd25900f7437d6055ed39930a/websockets-15.0.1-cp311-cp311-win32.whl", hash = "sha256:16b6c1b3e57799b9d38427dda63edcbe4926352c47cf88588c0be4ace18dac85", size = 176388, upload-time = "2025-03-05T20:02:13.32Z" },
    { url = "https://files.pythonhosted.org/packages/98/93/e36c73f78400a65f5e236cd376713c34182e6663f6889cd45a4a04d8f203/websockets-15.0.1-cp311-cp311-win_amd64.whl", hash = "sha256:27ccee0071a0e75d22cb35849b1db43f2ecd3e161041ac1ee9d2352ddf72f065", size = 176828, upload-time = "2025-03-05T20:02:14.585Z" },
    { url = "https://files.pythonhosted.org/packages/51/6b/4545a0d843594f5d0771e86463606a3988b5a09ca5123136f8a76580dd63/websockets-15.0.1-cp312-cp312-macosx_10_13_universal2.whl", hash = "sha256:3e90baa811a5d73f3ca0bcbf32064d663ed81318ab225ee4f427ad4e26e5aff3", size = 175437, upload-time = "2025-03-05T20:02:16.706Z" },
    { url = "https://files.pythonhosted.org/packages/f4/71/809a0f5f6a06522af902e0f2ea2757f71ead94610010cf570ab5c98e99ed/websockets-15.0.1-cp312-cp312-macosx_10_13_x86_64.whl", hash = "sha256:592f1a9fe869c778694f0aa806ba0374e97648ab57936f092fd9d87f8bc03665", size = 173096, upload-time = "2025-03-05T20:02:18.832Z" },
    { url = "https://files.pythonhosted.org/packages/3d/69/1a681dd6f02180916f116894181eab8b2e25b31e484c5d0eae637ec01f7c/websockets-15.0.1-cp312-cp312-macosx_11_0_arm64.whl", hash = "sha256:0701bc3cfcb9164d04a14b149fd74be7347a530ad3bbf15ab2c678a2cd3dd9a2", size = 173332, upload-time = "2025-03-05T20:02:20.187Z" },
    { url = "https://files.pythonhosted.org/packages/a6/02/0073b3952f5bce97eafbb35757f8d0d54812b6174ed8dd952aa08429bcc3/websockets-15.0.1-cp312-cp312-manylinux_2_17_aarch64.manylinux2014_aarch64.whl", hash = "sha256:e8b56bdcdb4505c8078cb6c7157d9811a85790f2f2b3632c7d1462ab5783d215", size = 183152, upload-time = "2025-03-05T20:02:22.286Z" },
    { url = "https://files.pythonhosted.org/packages/74/45/c205c8480eafd114b428284840da0b1be9ffd0e4f87338dc95dc6ff961a1/websockets-15.0.1-cp312-cp312-manylinux_2_5_i686.manylinux1_i686.manylinux_2_17_i686.manylinux2014_i686.whl", hash = "sha256:0af68c55afbd5f07986df82831c7bff04846928ea8d1fd7f30052638788bc9b5", size = 182096, upload-time = "2025-03-05T20:02:24.368Z" },
    { url = "https://files.pythonhosted.org/packages/14/8f/aa61f528fba38578ec553c145857a181384c72b98156f858ca5c8e82d9d3/websockets-15.0.1-cp312-cp312-manylinux_2_5_x86_64.manylinux1_x86_64.manylinux_2_17_x86_64.manylinux2014_x86_64.whl", hash = "sha256:64dee438fed052b52e4f98f76c5790513235efaa1ef7f3f2192c392cd7c91b65", size = 182523, upload-time = "2025-03-05T20:02:25.669Z" },
    { url = "https://files.pythonhosted.org/packages/ec/6d/0267396610add5bc0d0d3e77f546d4cd287200804fe02323797de77dbce9/websockets-15.0.1-cp312-cp312-musllinux_1_2_aarch64.whl", hash = "sha256:d5f6b181bb38171a8ad1d6aa58a67a6aa9d4b38d0f8c5f496b9e42561dfc62fe", size = 182790, upload-time = "2025-03-05T20:02:26.99Z" },
    { url = "https://files.pythonhosted.org/packages/02/05/c68c5adbf679cf610ae2f74a9b871ae84564462955d991178f95a1ddb7dd/websockets-15.0.1-cp312-cp312-musllinux_1_2_i686.whl", hash = "sha256:5d54b09eba2bada6011aea5375542a157637b91029687eb4fdb2dab11059c1b4", size = 182165, upload-time = "2025-03-05T20:02:30.291Z" },
    { url = "https://files.pythonhosted.org/packages/29/93/bb672df7b2f5faac89761cb5fa34f5cec45a4026c383a4b5761c6cea5c16/websockets-15.0.1-cp312-cp312-musllinux_1_2_x86_64.whl", hash = "sha256:3be571a8b5afed347da347bfcf27ba12b069d9d7f42cb8c7028b5e98bbb12597", size = 182160, upload-time = "2025-03-05T20:02:31.634Z" },
    { url = "https://files.pythonhosted.org/packages/ff/83/de1f7709376dc3ca9b7eeb4b9a07b4526b14876b6d372a4dc62312bebee0/websockets-15.0.1-cp312-cp312-win32.whl", hash = "sha256:c338ffa0520bdb12fbc527265235639fb76e7bc7faafbb93f6ba80d9c06578a9", size = 176395, upload-time = "2025-03-05T20:02:33.017Z" },
    { url = "https://files.pythonhosted.org/packages/7d/71/abf2ebc3bbfa40f391ce1428c7168fb20582d0ff57019b69ea20fa698043/websockets-15.0.1-cp312-cp312-win_amd64.whl", hash = "sha256:fcd5cf9e305d7b8338754470cf69cf81f420459dbae8a3b40cee57417f4614a7", size = 176841, upload-time = "2025-03-05T20:02:34.498Z" },
    { url = "https://files.pythonhosted.org/packages/cb/9f/51f0cf64471a9d2b4d0fc6c534f323b664e7095640c34562f5182e5a7195/websockets-15.0.1-cp313-cp313-macosx_10_13_universal2.whl", hash = "sha256:ee443ef070bb3b6ed74514f5efaa37a252af57c90eb33b956d35c8e9c10a1931", size = 175440, upload-time = "2025-03-05T20:02:36.695Z" },
    { url = "https://files.pythonhosted.org/packages/8a/05/aa116ec9943c718905997412c5989f7ed671bc0188ee2ba89520e8765d7b/websockets-15.0.1-cp313-cp313-macosx_10_13_x86_64.whl", hash = "sha256:5a939de6b7b4e18ca683218320fc67ea886038265fd1ed30173f5ce3f8e85675", size = 173098, upload-time = "2025-03-05T20:02:37.985Z" },
    { url = "https://files.pythonhosted.org/packages/ff/0b/33cef55ff24f2d92924923c99926dcce78e7bd922d649467f0eda8368923/websockets-15.0.1-cp313-cp313-macosx_11_0_arm64.whl", hash = "sha256:746ee8dba912cd6fc889a8147168991d50ed70447bf18bcda7039f7d2e3d9151", size = 173329, upload-time = "2025-03-05T20:02:39.298Z" },
    { url = "https://files.pythonhosted.org/packages/31/1d/063b25dcc01faa8fada1469bdf769de3768b7044eac9d41f734fd7b6ad6d/websockets-15.0.1-cp313-cp313-manylinux_2_17_aarch64.manylinux2014_aarch64.whl", hash = "sha256:595b6c3969023ecf9041b2936ac3827e4623bfa3ccf007575f04c5a6aa318c22", size = 183111, upload-time = "2025-03-05T20:02:40.595Z" },
    { url = "https://files.pythonhosted.org/packages/93/53/9a87ee494a51bf63e4ec9241c1ccc4f7c2f45fff85d5bde2ff74fcb68b9e/websockets-15.0.1-cp313-cp313-manylinux_2_5_i686.manylinux1_i686.manylinux_2_17_i686.manylinux2014_i686.whl", hash = "sha256:3c714d2fc58b5ca3e285461a4cc0c9a66bd0e24c5da9911e30158286c9b5be7f", size = 182054, upload-time = "2025-03-05T20:02:41.926Z" },
    { url = "https://files.pythonhosted.org/packages/ff/b2/83a6ddf56cdcbad4e3d841fcc55d6ba7d19aeb89c50f24dd7e859ec0805f/websockets-15.0.1-cp313-cp313-manylinux_2_5_x86_64.manylinux1_x86_64.manylinux_2_17_x86_64.manylinux2014_x86_64.whl", hash = "sha256:0f3c1e2ab208db911594ae5b4f79addeb3501604a165019dd221c0bdcabe4db8", size = 182496, upload-time = "2025-03-05T20:02:43.304Z" },
    { url = "https://files.pythonhosted.org/packages/98/41/e7038944ed0abf34c45aa4635ba28136f06052e08fc2168520bb8b25149f/websockets-15.0.1-cp313-cp313-musllinux_1_2_aarch64.whl", hash = "sha256:229cf1d3ca6c1804400b0a9790dc66528e08a6a1feec0d5040e8b9eb14422375", size = 182829, upload-time = "2025-03-05T20:02:48.812Z" },
    { url = "https://files.pythonhosted.org/packages/e0/17/de15b6158680c7623c6ef0db361da965ab25d813ae54fcfeae2e5b9ef910/websockets-15.0.1-cp313-cp313-musllinux_1_2_i686.whl", hash = "sha256:756c56e867a90fb00177d530dca4b097dd753cde348448a1012ed6c5131f8b7d", size = 182217, upload-time = "2025-03-05T20:02:50.14Z" },
    { url = "https://files.pythonhosted.org/packages/33/2b/1f168cb6041853eef0362fb9554c3824367c5560cbdaad89ac40f8c2edfc/websockets-15.0.1-cp313-cp313-musllinux_1_2_x86_64.whl", hash = "sha256:558d023b3df0bffe50a04e710bc87742de35060580a293c2a984299ed83bc4e4", size = 182195, upload-time = "2025-03-05T20:02:51.561Z" },
    { url = "https://files.pythonhosted.org/packages/86/eb/20b6cdf273913d0ad05a6a14aed4b9a85591c18a987a3d47f20fa13dcc47/websockets-15.0.1-cp313-cp313-win32.whl", hash = "sha256:ba9e56e8ceeeedb2e080147ba85ffcd5cd0711b89576b83784d8605a7df455fa", size = 176393, upload-time = "2025-03-05T20:02:53.814Z" },
    { url = "https://files.pythonhosted.org/packages/1b/6c/c65773d6cab416a64d191d6ee8a8b1c68a09970ea6909d16965d26bfed1e/websockets-15.0.1-cp313-cp313-win_amd64.whl", hash = "sha256:e09473f095a819042ecb2ab9465aee615bd9c2028e4ef7d933600a8401c79561", size = 176837, upload-time = "2025-03-05T20:02:55.237Z" },
    { url = "https://files.pythonhosted.org/packages/02/9e/d40f779fa16f74d3468357197af8d6ad07e7c5a27ea1ca74ceb38986f77a/websockets-15.0.1-pp310-pypy310_pp73-macosx_10_15_x86_64.whl", hash = "sha256:0c9e74d766f2818bb95f84c25be4dea09841ac0f734d1966f415e4edfc4ef1c3", size = 173109, upload-time = "2025-03-05T20:03:17.769Z" },
    { url = "https://files.pythonhosted.org/packages/bc/cd/5b887b8585a593073fd92f7c23ecd3985cd2c3175025a91b0d69b0551372/websockets-15.0.1-pp310-pypy310_pp73-macosx_11_0_arm64.whl", hash = "sha256:1009ee0c7739c08a0cd59de430d6de452a55e42d6b522de7aa15e6f67db0b8e1", size = 173343, upload-time = "2025-03-05T20:03:19.094Z" },
    { url = "https://files.pythonhosted.org/packages/fe/ae/d34f7556890341e900a95acf4886833646306269f899d58ad62f588bf410/websockets-15.0.1-pp310-pypy310_pp73-manylinux_2_17_aarch64.manylinux2014_aarch64.whl", hash = "sha256:76d1f20b1c7a2fa82367e04982e708723ba0e7b8d43aa643d3dcd404d74f1475", size = 174599, upload-time = "2025-03-05T20:03:21.1Z" },
    { url = "https://files.pythonhosted.org/packages/71/e6/5fd43993a87db364ec60fc1d608273a1a465c0caba69176dd160e197ce42/websockets-15.0.1-pp310-pypy310_pp73-manylinux_2_5_i686.manylinux1_i686.manylinux_2_17_i686.manylinux2014_i686.whl", hash = "sha256:f29d80eb9a9263b8d109135351caf568cc3f80b9928bccde535c235de55c22d9", size = 174207, upload-time = "2025-03-05T20:03:23.221Z" },
    { url = "https://files.pythonhosted.org/packages/2b/fb/c492d6daa5ec067c2988ac80c61359ace5c4c674c532985ac5a123436cec/websockets-15.0.1-pp310-pypy310_pp73-manylinux_2_5_x86_64.manylinux1_x86_64.manylinux_2_17_x86_64.manylinux2014_x86_64.whl", hash = "sha256:b359ed09954d7c18bbc1680f380c7301f92c60bf924171629c5db97febb12f04", size = 174155, upload-time = "2025-03-05T20:03:25.321Z" },
    { url = "https://files.pythonhosted.org/packages/68/a1/dcb68430b1d00b698ae7a7e0194433bce4f07ded185f0ee5fb21e2a2e91e/websockets-15.0.1-pp310-pypy310_pp73-win_amd64.whl", hash = "sha256:cad21560da69f4ce7658ca2cb83138fb4cf695a2ba3e475e0559e05991aa8122", size = 176884, upload-time = "2025-03-05T20:03:27.934Z" },
    { url = "https://files.pythonhosted.org/packages/fa/a8/5b41e0da817d64113292ab1f8247140aac61cbf6cfd085d6a0fa77f4984f/websockets-15.0.1-py3-none-any.whl", hash = "sha256:f7a866fbc1e97b5c617ee4116daaa09b722101d4a3c170c787450ba409f9736f", size = 169743, upload-time = "2025-03-05T20:03:39.41Z" },
]

[[package]]
name = "yarl"
version = "1.20.1"
source = { registry = "https://pypi.org/simple" }
dependencies = [
    { name = "idna" },
    { name = "multidict" },
    { name = "propcache" },
]
sdist = { url = "https://files.pythonhosted.org/packages/3c/fb/efaa23fa4e45537b827620f04cf8f3cd658b76642205162e072703a5b963/yarl-1.20.1.tar.gz", hash = "sha256:d017a4997ee50c91fd5466cef416231bb82177b93b029906cefc542ce14c35ac", size = 186428, upload-time = "2025-06-10T00:46:09.923Z" }
wheels = [
    { url = "https://files.pythonhosted.org/packages/cb/65/7fed0d774abf47487c64be14e9223749468922817b5e8792b8a64792a1bb/yarl-1.20.1-cp310-cp310-macosx_10_9_universal2.whl", hash = "sha256:6032e6da6abd41e4acda34d75a816012717000fa6839f37124a47fcefc49bec4", size = 132910, upload-time = "2025-06-10T00:42:31.108Z" },
    { url = "https://files.pythonhosted.org/packages/8a/7b/988f55a52da99df9e56dc733b8e4e5a6ae2090081dc2754fc8fd34e60aa0/yarl-1.20.1-cp310-cp310-macosx_10_9_x86_64.whl", hash = "sha256:2c7b34d804b8cf9b214f05015c4fee2ebe7ed05cf581e7192c06555c71f4446a", size = 90644, upload-time = "2025-06-10T00:42:33.851Z" },
    { url = "https://files.pythonhosted.org/packages/f7/de/30d98f03e95d30c7e3cc093759982d038c8833ec2451001d45ef4854edc1/yarl-1.20.1-cp310-cp310-macosx_11_0_arm64.whl", hash = "sha256:0c869f2651cc77465f6cd01d938d91a11d9ea5d798738c1dc077f3de0b5e5fed", size = 89322, upload-time = "2025-06-10T00:42:35.688Z" },
    { url = "https://files.pythonhosted.org/packages/e0/7a/f2f314f5ebfe9200724b0b748de2186b927acb334cf964fd312eb86fc286/yarl-1.20.1-cp310-cp310-manylinux_2_17_aarch64.manylinux2014_aarch64.whl", hash = "sha256:62915e6688eb4d180d93840cda4110995ad50c459bf931b8b3775b37c264af1e", size = 323786, upload-time = "2025-06-10T00:42:37.817Z" },
    { url = "https://files.pythonhosted.org/packages/15/3f/718d26f189db96d993d14b984ce91de52e76309d0fd1d4296f34039856aa/yarl-1.20.1-cp310-cp310-manylinux_2_17_armv7l.manylinux2014_armv7l.manylinux_2_31_armv7l.whl", hash = "sha256:41ebd28167bc6af8abb97fec1a399f412eec5fd61a3ccbe2305a18b84fb4ca73", size = 319627, upload-time = "2025-06-10T00:42:39.937Z" },
    { url = "https://files.pythonhosted.org/packages/a5/76/8fcfbf5fa2369157b9898962a4a7d96764b287b085b5b3d9ffae69cdefd1/yarl-1.20.1-cp310-cp310-manylinux_2_17_ppc64le.manylinux2014_ppc64le.whl", hash = "sha256:21242b4288a6d56f04ea193adde174b7e347ac46ce6bc84989ff7c1b1ecea84e", size = 339149, upload-time = "2025-06-10T00:42:42.627Z" },
    { url = "https://files.pythonhosted.org/packages/3c/95/d7fc301cc4661785967acc04f54a4a42d5124905e27db27bb578aac49b5c/yarl-1.20.1-cp310-cp310-manylinux_2_17_s390x.manylinux2014_s390x.whl", hash = "sha256:bea21cdae6c7eb02ba02a475f37463abfe0a01f5d7200121b03e605d6a0439f8", size = 333327, upload-time = "2025-06-10T00:42:44.842Z" },
    { url = "https://files.pythonhosted.org/packages/65/94/e21269718349582eee81efc5c1c08ee71c816bfc1585b77d0ec3f58089eb/yarl-1.20.1-cp310-cp310-manylinux_2_17_x86_64.manylinux2014_x86_64.whl", hash = "sha256:1f8a891e4a22a89f5dde7862994485e19db246b70bb288d3ce73a34422e55b23", size = 326054, upload-time = "2025-06-10T00:42:47.149Z" },
    { url = "https://files.pythonhosted.org/packages/32/ae/8616d1f07853704523519f6131d21f092e567c5af93de7e3e94b38d7f065/yarl-1.20.1-cp310-cp310-manylinux_2_5_i686.manylinux1_i686.manylinux_2_17_i686.manylinux2014_i686.whl", hash = "sha256:dd803820d44c8853a109a34e3660e5a61beae12970da479cf44aa2954019bf70", size = 315035, upload-time = "2025-06-10T00:42:48.852Z" },
    { url = "https://files.pythonhosted.org/packages/48/aa/0ace06280861ef055855333707db5e49c6e3a08840a7ce62682259d0a6c0/yarl-1.20.1-cp310-cp310-musllinux_1_2_aarch64.whl", hash = "sha256:b982fa7f74c80d5c0c7b5b38f908971e513380a10fecea528091405f519b9ebb", size = 338962, upload-time = "2025-06-10T00:42:51.024Z" },
    { url = "https://files.pythonhosted.org/packages/20/52/1e9d0e6916f45a8fb50e6844f01cb34692455f1acd548606cbda8134cd1e/yarl-1.20.1-cp310-cp310-musllinux_1_2_armv7l.whl", hash = "sha256:33f29ecfe0330c570d997bcf1afd304377f2e48f61447f37e846a6058a4d33b2", size = 335399, upload-time = "2025-06-10T00:42:53.007Z" },
    { url = "https://files.pythonhosted.org/packages/f2/65/60452df742952c630e82f394cd409de10610481d9043aa14c61bf846b7b1/yarl-1.20.1-cp310-cp310-musllinux_1_2_i686.whl", hash = "sha256:835ab2cfc74d5eb4a6a528c57f05688099da41cf4957cf08cad38647e4a83b30", size = 338649, upload-time = "2025-06-10T00:42:54.964Z" },
    { url = "https://files.pythonhosted.org/packages/7b/f5/6cd4ff38dcde57a70f23719a838665ee17079640c77087404c3d34da6727/yarl-1.20.1-cp310-cp310-musllinux_1_2_ppc64le.whl", hash = "sha256:46b5e0ccf1943a9a6e766b2c2b8c732c55b34e28be57d8daa2b3c1d1d4009309", size = 358563, upload-time = "2025-06-10T00:42:57.28Z" },
    { url = "https://files.pythonhosted.org/packages/d1/90/c42eefd79d0d8222cb3227bdd51b640c0c1d0aa33fe4cc86c36eccba77d3/yarl-1.20.1-cp310-cp310-musllinux_1_2_s390x.whl", hash = "sha256:df47c55f7d74127d1b11251fe6397d84afdde0d53b90bedb46a23c0e534f9d24", size = 357609, upload-time = "2025-06-10T00:42:59.055Z" },
    { url = "https://files.pythonhosted.org/packages/03/c8/cea6b232cb4617514232e0f8a718153a95b5d82b5290711b201545825532/yarl-1.20.1-cp310-cp310-musllinux_1_2_x86_64.whl", hash = "sha256:76d12524d05841276b0e22573f28d5fbcb67589836772ae9244d90dd7d66aa13", size = 350224, upload-time = "2025-06-10T00:43:01.248Z" },
    { url = "https://files.pythonhosted.org/packages/ce/a3/eaa0ab9712f1f3d01faf43cf6f1f7210ce4ea4a7e9b28b489a2261ca8db9/yarl-1.20.1-cp310-cp310-win32.whl", hash = "sha256:6c4fbf6b02d70e512d7ade4b1f998f237137f1417ab07ec06358ea04f69134f8", size = 81753, upload-time = "2025-06-10T00:43:03.486Z" },
    { url = "https://files.pythonhosted.org/packages/8f/34/e4abde70a9256465fe31c88ed02c3f8502b7b5dead693a4f350a06413f28/yarl-1.20.1-cp310-cp310-win_amd64.whl", hash = "sha256:aef6c4d69554d44b7f9d923245f8ad9a707d971e6209d51279196d8e8fe1ae16", size = 86817, upload-time = "2025-06-10T00:43:05.231Z" },
    { url = "https://files.pythonhosted.org/packages/b1/18/893b50efc2350e47a874c5c2d67e55a0ea5df91186b2a6f5ac52eff887cd/yarl-1.20.1-cp311-cp311-macosx_10_9_universal2.whl", hash = "sha256:47ee6188fea634bdfaeb2cc420f5b3b17332e6225ce88149a17c413c77ff269e", size = 133833, upload-time = "2025-06-10T00:43:07.393Z" },
    { url = "https://files.pythonhosted.org/packages/89/ed/b8773448030e6fc47fa797f099ab9eab151a43a25717f9ac043844ad5ea3/yarl-1.20.1-cp311-cp311-macosx_10_9_x86_64.whl", hash = "sha256:d0f6500f69e8402d513e5eedb77a4e1818691e8f45e6b687147963514d84b44b", size = 91070, upload-time = "2025-06-10T00:43:09.538Z" },
    { url = "https://files.pythonhosted.org/packages/e3/e3/409bd17b1e42619bf69f60e4f031ce1ccb29bd7380117a55529e76933464/yarl-1.20.1-cp311-cp311-macosx_11_0_arm64.whl", hash = "sha256:7a8900a42fcdaad568de58887c7b2f602962356908eedb7628eaf6021a6e435b", size = 89818, upload-time = "2025-06-10T00:43:11.575Z" },
    { url = "https://files.pythonhosted.org/packages/f8/77/64d8431a4d77c856eb2d82aa3de2ad6741365245a29b3a9543cd598ed8c5/yarl-1.20.1-cp311-cp311-manylinux_2_17_aarch64.manylinux2014_aarch64.whl", hash = "sha256:bad6d131fda8ef508b36be3ece16d0902e80b88ea7200f030a0f6c11d9e508d4", size = 347003, upload-time = "2025-06-10T00:43:14.088Z" },
    { url = "https://files.pythonhosted.org/packages/8d/d2/0c7e4def093dcef0bd9fa22d4d24b023788b0a33b8d0088b51aa51e21e99/yarl-1.20.1-cp311-cp311-manylinux_2_17_armv7l.manylinux2014_armv7l.manylinux_2_31_armv7l.whl", hash = "sha256:df018d92fe22aaebb679a7f89fe0c0f368ec497e3dda6cb81a567610f04501f1", size = 336537, upload-time = "2025-06-10T00:43:16.431Z" },
    { url = "https://files.pythonhosted.org/packages/f0/f3/fc514f4b2cf02cb59d10cbfe228691d25929ce8f72a38db07d3febc3f706/yarl-1.20.1-cp311-cp311-manylinux_2_17_ppc64le.manylinux2014_ppc64le.whl", hash = "sha256:8f969afbb0a9b63c18d0feecf0db09d164b7a44a053e78a7d05f5df163e43833", size = 362358, upload-time = "2025-06-10T00:43:18.704Z" },
    { url = "https://files.pythonhosted.org/packages/ea/6d/a313ac8d8391381ff9006ac05f1d4331cee3b1efaa833a53d12253733255/yarl-1.20.1-cp311-cp311-manylinux_2_17_s390x.manylinux2014_s390x.whl", hash = "sha256:812303eb4aa98e302886ccda58d6b099e3576b1b9276161469c25803a8db277d", size = 357362, upload-time = "2025-06-10T00:43:20.888Z" },
    { url = "https://files.pythonhosted.org/packages/00/70/8f78a95d6935a70263d46caa3dd18e1f223cf2f2ff2037baa01a22bc5b22/yarl-1.20.1-cp311-cp311-manylinux_2_17_x86_64.manylinux2014_x86_64.whl", hash = "sha256:98c4a7d166635147924aa0bf9bfe8d8abad6fffa6102de9c99ea04a1376f91e8", size = 348979, upload-time = "2025-06-10T00:43:23.169Z" },
    { url = "https://files.pythonhosted.org/packages/cb/05/42773027968968f4f15143553970ee36ead27038d627f457cc44bbbeecf3/yarl-1.20.1-cp311-cp311-manylinux_2_5_i686.manylinux1_i686.manylinux_2_17_i686.manylinux2014_i686.whl", hash = "sha256:12e768f966538e81e6e7550f9086a6236b16e26cd964cf4df35349970f3551cf", size = 337274, upload-time = "2025-06-10T00:43:27.111Z" },
    { url = "https://files.pythonhosted.org/packages/05/be/665634aa196954156741ea591d2f946f1b78ceee8bb8f28488bf28c0dd62/yarl-1.20.1-cp311-cp311-musllinux_1_2_aarch64.whl", hash = "sha256:fe41919b9d899661c5c28a8b4b0acf704510b88f27f0934ac7a7bebdd8938d5e", size = 363294, upload-time = "2025-06-10T00:43:28.96Z" },
    { url = "https://files.pythonhosted.org/packages/eb/90/73448401d36fa4e210ece5579895731f190d5119c4b66b43b52182e88cd5/yarl-1.20.1-cp311-cp311-musllinux_1_2_armv7l.whl", hash = "sha256:8601bc010d1d7780592f3fc1bdc6c72e2b6466ea34569778422943e1a1f3c389", size = 358169, upload-time = "2025-06-10T00:43:30.701Z" },
    { url = "https://files.pythonhosted.org/packages/c3/b0/fce922d46dc1eb43c811f1889f7daa6001b27a4005587e94878570300881/yarl-1.20.1-cp311-cp311-musllinux_1_2_i686.whl", hash = "sha256:daadbdc1f2a9033a2399c42646fbd46da7992e868a5fe9513860122d7fe7a73f", size = 362776, upload-time = "2025-06-10T00:43:32.51Z" },
    { url = "https://files.pythonhosted.org/packages/f1/0d/b172628fce039dae8977fd22caeff3eeebffd52e86060413f5673767c427/yarl-1.20.1-cp311-cp311-musllinux_1_2_ppc64le.whl", hash = "sha256:03aa1e041727cb438ca762628109ef1333498b122e4c76dd858d186a37cec845", size = 381341, upload-time = "2025-06-10T00:43:34.543Z" },
    { url = "https://files.pythonhosted.org/packages/6b/9b/5b886d7671f4580209e855974fe1cecec409aa4a89ea58b8f0560dc529b1/yarl-1.20.1-cp311-cp311-musllinux_1_2_s390x.whl", hash = "sha256:642980ef5e0fa1de5fa96d905c7e00cb2c47cb468bfcac5a18c58e27dbf8d8d1", size = 379988, upload-time = "2025-06-10T00:43:36.489Z" },
    { url = "https://files.pythonhosted.org/packages/73/be/75ef5fd0fcd8f083a5d13f78fd3f009528132a1f2a1d7c925c39fa20aa79/yarl-1.20.1-cp311-cp311-musllinux_1_2_x86_64.whl", hash = "sha256:86971e2795584fe8c002356d3b97ef6c61862720eeff03db2a7c86b678d85b3e", size = 371113, upload-time = "2025-06-10T00:43:38.592Z" },
    { url = "https://files.pythonhosted.org/packages/50/4f/62faab3b479dfdcb741fe9e3f0323e2a7d5cd1ab2edc73221d57ad4834b2/yarl-1.20.1-cp311-cp311-win32.whl", hash = "sha256:597f40615b8d25812f14562699e287f0dcc035d25eb74da72cae043bb884d773", size = 81485, upload-time = "2025-06-10T00:43:41.038Z" },
    { url = "https://files.pythonhosted.org/packages/f0/09/d9c7942f8f05c32ec72cd5c8e041c8b29b5807328b68b4801ff2511d4d5e/yarl-1.20.1-cp311-cp311-win_amd64.whl", hash = "sha256:26ef53a9e726e61e9cd1cda6b478f17e350fb5800b4bd1cd9fe81c4d91cfeb2e", size = 86686, upload-time = "2025-06-10T00:43:42.692Z" },
    { url = "https://files.pythonhosted.org/packages/5f/9a/cb7fad7d73c69f296eda6815e4a2c7ed53fc70c2f136479a91c8e5fbdb6d/yarl-1.20.1-cp312-cp312-macosx_10_13_universal2.whl", hash = "sha256:bdcc4cd244e58593a4379fe60fdee5ac0331f8eb70320a24d591a3be197b94a9", size = 133667, upload-time = "2025-06-10T00:43:44.369Z" },
    { url = "https://files.pythonhosted.org/packages/67/38/688577a1cb1e656e3971fb66a3492501c5a5df56d99722e57c98249e5b8a/yarl-1.20.1-cp312-cp312-macosx_10_13_x86_64.whl", hash = "sha256:b29a2c385a5f5b9c7d9347e5812b6f7ab267193c62d282a540b4fc528c8a9d2a", size = 91025, upload-time = "2025-06-10T00:43:46.295Z" },
    { url = "https://files.pythonhosted.org/packages/50/ec/72991ae51febeb11a42813fc259f0d4c8e0507f2b74b5514618d8b640365/yarl-1.20.1-cp312-cp312-macosx_11_0_arm64.whl", hash = "sha256:1112ae8154186dfe2de4732197f59c05a83dc814849a5ced892b708033f40dc2", size = 89709, upload-time = "2025-06-10T00:43:48.22Z" },
    { url = "https://files.pythonhosted.org/packages/99/da/4d798025490e89426e9f976702e5f9482005c548c579bdae792a4c37769e/yarl-1.20.1-cp312-cp312-manylinux_2_17_aarch64.manylinux2014_aarch64.whl", hash = "sha256:90bbd29c4fe234233f7fa2b9b121fb63c321830e5d05b45153a2ca68f7d310ee", size = 352287, upload-time = "2025-06-10T00:43:49.924Z" },
    { url = "https://files.pythonhosted.org/packages/1a/26/54a15c6a567aac1c61b18aa0f4b8aa2e285a52d547d1be8bf48abe2b3991/yarl-1.20.1-cp312-cp312-manylinux_2_17_armv7l.manylinux2014_armv7l.manylinux_2_31_armv7l.whl", hash = "sha256:680e19c7ce3710ac4cd964e90dad99bf9b5029372ba0c7cbfcd55e54d90ea819", size = 345429, upload-time = "2025-06-10T00:43:51.7Z" },
    { url = "https://files.pythonhosted.org/packages/d6/95/9dcf2386cb875b234353b93ec43e40219e14900e046bf6ac118f94b1e353/yarl-1.20.1-cp312-cp312-manylinux_2_17_ppc64le.manylinux2014_ppc64le.whl", hash = "sha256:4a979218c1fdb4246a05efc2cc23859d47c89af463a90b99b7c56094daf25a16", size = 365429, upload-time = "2025-06-10T00:43:53.494Z" },
    { url = "https://files.pythonhosted.org/packages/91/b2/33a8750f6a4bc224242a635f5f2cff6d6ad5ba651f6edcccf721992c21a0/yarl-1.20.1-cp312-cp312-manylinux_2_17_s390x.manylinux2014_s390x.whl", hash = "sha256:255b468adf57b4a7b65d8aad5b5138dce6a0752c139965711bdcb81bc370e1b6", size = 363862, upload-time = "2025-06-10T00:43:55.766Z" },
    { url = "https://files.pythonhosted.org/packages/98/28/3ab7acc5b51f4434b181b0cee8f1f4b77a65919700a355fb3617f9488874/yarl-1.20.1-cp312-cp312-manylinux_2_17_x86_64.manylinux2014_x86_64.whl", hash = "sha256:a97d67108e79cfe22e2b430d80d7571ae57d19f17cda8bb967057ca8a7bf5bfd", size = 355616, upload-time = "2025-06-10T00:43:58.056Z" },
    { url = "https://files.pythonhosted.org/packages/36/a3/f666894aa947a371724ec7cd2e5daa78ee8a777b21509b4252dd7bd15e29/yarl-1.20.1-cp312-cp312-manylinux_2_5_i686.manylinux1_i686.manylinux_2_17_i686.manylinux2014_i686.whl", hash = "sha256:8570d998db4ddbfb9a590b185a0a33dbf8aafb831d07a5257b4ec9948df9cb0a", size = 339954, upload-time = "2025-06-10T00:43:59.773Z" },
    { url = "https://files.pythonhosted.org/packages/f1/81/5f466427e09773c04219d3450d7a1256138a010b6c9f0af2d48565e9ad13/yarl-1.20.1-cp312-cp312-musllinux_1_2_aarch64.whl", hash = "sha256:97c75596019baae7c71ccf1d8cc4738bc08134060d0adfcbe5642f778d1dca38", size = 365575, upload-time = "2025-06-10T00:44:02.051Z" },
    { url = "https://files.pythonhosted.org/packages/2e/e3/e4b0ad8403e97e6c9972dd587388940a032f030ebec196ab81a3b8e94d31/yarl-1.20.1-cp312-cp312-musllinux_1_2_armv7l.whl", hash = "sha256:1c48912653e63aef91ff988c5432832692ac5a1d8f0fb8a33091520b5bbe19ef", size = 365061, upload-time = "2025-06-10T00:44:04.196Z" },
    { url = "https://files.pythonhosted.org/packages/ac/99/b8a142e79eb86c926f9f06452eb13ecb1bb5713bd01dc0038faf5452e544/yarl-1.20.1-cp312-cp312-musllinux_1_2_i686.whl", hash = "sha256:4c3ae28f3ae1563c50f3d37f064ddb1511ecc1d5584e88c6b7c63cf7702a6d5f", size = 364142, upload-time = "2025-06-10T00:44:06.527Z" },
    { url = "https://files.pythonhosted.org/packages/34/f2/08ed34a4a506d82a1a3e5bab99ccd930a040f9b6449e9fd050320e45845c/yarl-1.20.1-cp312-cp312-musllinux_1_2_ppc64le.whl", hash = "sha256:c5e9642f27036283550f5f57dc6156c51084b458570b9d0d96100c8bebb186a8", size = 381894, upload-time = "2025-06-10T00:44:08.379Z" },
    { url = "https://files.pythonhosted.org/packages/92/f8/9a3fbf0968eac704f681726eff595dce9b49c8a25cd92bf83df209668285/yarl-1.20.1-cp312-cp312-musllinux_1_2_s390x.whl", hash = "sha256:2c26b0c49220d5799f7b22c6838409ee9bc58ee5c95361a4d7831f03cc225b5a", size = 383378, upload-time = "2025-06-10T00:44:10.51Z" },
    { url = "https://files.pythonhosted.org/packages/af/85/9363f77bdfa1e4d690957cd39d192c4cacd1c58965df0470a4905253b54f/yarl-1.20.1-cp312-cp312-musllinux_1_2_x86_64.whl", hash = "sha256:564ab3d517e3d01c408c67f2e5247aad4019dcf1969982aba3974b4093279004", size = 374069, upload-time = "2025-06-10T00:44:12.834Z" },
    { url = "https://files.pythonhosted.org/packages/35/99/9918c8739ba271dcd935400cff8b32e3cd319eaf02fcd023d5dcd487a7c8/yarl-1.20.1-cp312-cp312-win32.whl", hash = "sha256:daea0d313868da1cf2fac6b2d3a25c6e3a9e879483244be38c8e6a41f1d876a5", size = 81249, upload-time = "2025-06-10T00:44:14.731Z" },
    { url = "https://files.pythonhosted.org/packages/eb/83/5d9092950565481b413b31a23e75dd3418ff0a277d6e0abf3729d4d1ce25/yarl-1.20.1-cp312-cp312-win_amd64.whl", hash = "sha256:48ea7d7f9be0487339828a4de0360d7ce0efc06524a48e1810f945c45b813698", size = 86710, upload-time = "2025-06-10T00:44:16.716Z" },
    { url = "https://files.pythonhosted.org/packages/8a/e1/2411b6d7f769a07687acee88a062af5833cf1966b7266f3d8dfb3d3dc7d3/yarl-1.20.1-cp313-cp313-macosx_10_13_universal2.whl", hash = "sha256:0b5ff0fbb7c9f1b1b5ab53330acbfc5247893069e7716840c8e7d5bb7355038a", size = 131811, upload-time = "2025-06-10T00:44:18.933Z" },
    { url = "https://files.pythonhosted.org/packages/b2/27/584394e1cb76fb771371770eccad35de400e7b434ce3142c2dd27392c968/yarl-1.20.1-cp313-cp313-macosx_10_13_x86_64.whl", hash = "sha256:14f326acd845c2b2e2eb38fb1346c94f7f3b01a4f5c788f8144f9b630bfff9a3", size = 90078, upload-time = "2025-06-10T00:44:20.635Z" },
    { url = "https://files.pythonhosted.org/packages/bf/9a/3246ae92d4049099f52d9b0fe3486e3b500e29b7ea872d0f152966fc209d/yarl-1.20.1-cp313-cp313-macosx_11_0_arm64.whl", hash = "sha256:f60e4ad5db23f0b96e49c018596707c3ae89f5d0bd97f0ad3684bcbad899f1e7", size = 88748, upload-time = "2025-06-10T00:44:22.34Z" },
    { url = "https://files.pythonhosted.org/packages/a3/25/35afe384e31115a1a801fbcf84012d7a066d89035befae7c5d4284df1e03/yarl-1.20.1-cp313-cp313-manylinux_2_17_aarch64.manylinux2014_aarch64.whl", hash = "sha256:49bdd1b8e00ce57e68ba51916e4bb04461746e794e7c4d4bbc42ba2f18297691", size = 349595, upload-time = "2025-06-10T00:44:24.314Z" },
    { url = "https://files.pythonhosted.org/packages/28/2d/8aca6cb2cabc8f12efcb82749b9cefecbccfc7b0384e56cd71058ccee433/yarl-1.20.1-cp313-cp313-manylinux_2_17_armv7l.manylinux2014_armv7l.manylinux_2_31_armv7l.whl", hash = "sha256:66252d780b45189975abfed839616e8fd2dbacbdc262105ad7742c6ae58f3e31", size = 342616, upload-time = "2025-06-10T00:44:26.167Z" },
    { url = "https://files.pythonhosted.org/packages/0b/e9/1312633d16b31acf0098d30440ca855e3492d66623dafb8e25b03d00c3da/yarl-1.20.1-cp313-cp313-manylinux_2_17_ppc64le.manylinux2014_ppc64le.whl", hash = "sha256:59174e7332f5d153d8f7452a102b103e2e74035ad085f404df2e40e663a22b28", size = 361324, upload-time = "2025-06-10T00:44:27.915Z" },
    { url = "https://files.pythonhosted.org/packages/bc/a0/688cc99463f12f7669eec7c8acc71ef56a1521b99eab7cd3abb75af887b0/yarl-1.20.1-cp313-cp313-manylinux_2_17_s390x.manylinux2014_s390x.whl", hash = "sha256:e3968ec7d92a0c0f9ac34d5ecfd03869ec0cab0697c91a45db3fbbd95fe1b653", size = 359676, upload-time = "2025-06-10T00:44:30.041Z" },
    { url = "https://files.pythonhosted.org/packages/af/44/46407d7f7a56e9a85a4c207724c9f2c545c060380718eea9088f222ba697/yarl-1.20.1-cp313-cp313-manylinux_2_17_x86_64.manylinux2014_x86_64.whl", hash = "sha256:d1a4fbb50e14396ba3d375f68bfe02215d8e7bc3ec49da8341fe3157f59d2ff5", size = 352614, upload-time = "2025-06-10T00:44:32.171Z" },
    { url = "https://files.pythonhosted.org/packages/b1/91/31163295e82b8d5485d31d9cf7754d973d41915cadce070491778d9c9825/yarl-1.20.1-cp313-cp313-manylinux_2_5_i686.manylinux1_i686.manylinux_2_17_i686.manylinux2014_i686.whl", hash = "sha256:11a62c839c3a8eac2410e951301309426f368388ff2f33799052787035793b02", size = 336766, upload-time = "2025-06-10T00:44:34.494Z" },
    { url = "https://files.pythonhosted.org/packages/b4/8e/c41a5bc482121f51c083c4c2bcd16b9e01e1cf8729e380273a952513a21f/yarl-1.20.1-cp313-cp313-musllinux_1_2_aarch64.whl", hash = "sha256:041eaa14f73ff5a8986b4388ac6bb43a77f2ea09bf1913df7a35d4646db69e53", size = 364615, upload-time = "2025-06-10T00:44:36.856Z" },
    { url = "https://files.pythonhosted.org/packages/e3/5b/61a3b054238d33d70ea06ebba7e58597891b71c699e247df35cc984ab393/yarl-1.20.1-cp313-cp313-musllinux_1_2_armv7l.whl", hash = "sha256:377fae2fef158e8fd9d60b4c8751387b8d1fb121d3d0b8e9b0be07d1b41e83dc", size = 360982, upload-time = "2025-06-10T00:44:39.141Z" },
    { url = "https://files.pythonhosted.org/packages/df/a3/6a72fb83f8d478cb201d14927bc8040af901811a88e0ff2da7842dd0ed19/yarl-1.20.1-cp313-cp313-musllinux_1_2_i686.whl", hash = "sha256:1c92f4390e407513f619d49319023664643d3339bd5e5a56a3bebe01bc67ec04", size = 369792, upload-time = "2025-06-10T00:44:40.934Z" },
    { url = "https://files.pythonhosted.org/packages/7c/af/4cc3c36dfc7c077f8dedb561eb21f69e1e9f2456b91b593882b0b18c19dc/yarl-1.20.1-cp313-cp313-musllinux_1_2_ppc64le.whl", hash = "sha256:d25ddcf954df1754ab0f86bb696af765c5bfaba39b74095f27eececa049ef9a4", size = 382049, upload-time = "2025-06-10T00:44:42.854Z" },
    { url = "https://files.pythonhosted.org/packages/19/3a/e54e2c4752160115183a66dc9ee75a153f81f3ab2ba4bf79c3c53b33de34/yarl-1.20.1-cp313-cp313-musllinux_1_2_s390x.whl", hash = "sha256:909313577e9619dcff8c31a0ea2aa0a2a828341d92673015456b3ae492e7317b", size = 384774, upload-time = "2025-06-10T00:44:45.275Z" },
    { url = "https://files.pythonhosted.org/packages/9c/20/200ae86dabfca89060ec6447649f219b4cbd94531e425e50d57e5f5ac330/yarl-1.20.1-cp313-cp313-musllinux_1_2_x86_64.whl", hash = "sha256:793fd0580cb9664548c6b83c63b43c477212c0260891ddf86809e1c06c8b08f1", size = 374252, upload-time = "2025-06-10T00:44:47.31Z" },
    { url = "https://files.pythonhosted.org/packages/83/75/11ee332f2f516b3d094e89448da73d557687f7d137d5a0f48c40ff211487/yarl-1.20.1-cp313-cp313-win32.whl", hash = "sha256:468f6e40285de5a5b3c44981ca3a319a4b208ccc07d526b20b12aeedcfa654b7", size = 81198, upload-time = "2025-06-10T00:44:49.164Z" },
    { url = "https://files.pythonhosted.org/packages/ba/ba/39b1ecbf51620b40ab402b0fc817f0ff750f6d92712b44689c2c215be89d/yarl-1.20.1-cp313-cp313-win_amd64.whl", hash = "sha256:495b4ef2fea40596bfc0affe3837411d6aa3371abcf31aac0ccc4bdd64d4ef5c", size = 86346, upload-time = "2025-06-10T00:44:51.182Z" },
    { url = "https://files.pythonhosted.org/packages/43/c7/669c52519dca4c95153c8ad96dd123c79f354a376346b198f438e56ffeb4/yarl-1.20.1-cp313-cp313t-macosx_10_13_universal2.whl", hash = "sha256:f60233b98423aab21d249a30eb27c389c14929f47be8430efa7dbd91493a729d", size = 138826, upload-time = "2025-06-10T00:44:52.883Z" },
    { url = "https://files.pythonhosted.org/packages/6a/42/fc0053719b44f6ad04a75d7f05e0e9674d45ef62f2d9ad2c1163e5c05827/yarl-1.20.1-cp313-cp313t-macosx_10_13_x86_64.whl", hash = "sha256:6f3eff4cc3f03d650d8755c6eefc844edde99d641d0dcf4da3ab27141a5f8ddf", size = 93217, upload-time = "2025-06-10T00:44:54.658Z" },
    { url = "https://files.pythonhosted.org/packages/4f/7f/fa59c4c27e2a076bba0d959386e26eba77eb52ea4a0aac48e3515c186b4c/yarl-1.20.1-cp313-cp313t-macosx_11_0_arm64.whl", hash = "sha256:69ff8439d8ba832d6bed88af2c2b3445977eba9a4588b787b32945871c2444e3", size = 92700, upload-time = "2025-06-10T00:44:56.784Z" },
    { url = "https://files.pythonhosted.org/packages/2f/d4/062b2f48e7c93481e88eff97a6312dca15ea200e959f23e96d8ab898c5b8/yarl-1.20.1-cp313-cp313t-manylinux_2_17_aarch64.manylinux2014_aarch64.whl", hash = "sha256:3cf34efa60eb81dd2645a2e13e00bb98b76c35ab5061a3989c7a70f78c85006d", size = 347644, upload-time = "2025-06-10T00:44:59.071Z" },
    { url = "https://files.pythonhosted.org/packages/89/47/78b7f40d13c8f62b499cc702fdf69e090455518ae544c00a3bf4afc9fc77/yarl-1.20.1-cp313-cp313t-manylinux_2_17_armv7l.manylinux2014_armv7l.manylinux_2_31_armv7l.whl", hash = "sha256:8e0fe9364ad0fddab2688ce72cb7a8e61ea42eff3c7caeeb83874a5d479c896c", size = 323452, upload-time = "2025-06-10T00:45:01.605Z" },
    { url = "https://files.pythonhosted.org/packages/eb/2b/490d3b2dc66f52987d4ee0d3090a147ea67732ce6b4d61e362c1846d0d32/yarl-1.20.1-cp313-cp313t-manylinux_2_17_ppc64le.manylinux2014_ppc64le.whl", hash = "sha256:8f64fbf81878ba914562c672024089e3401974a39767747691c65080a67b18c1", size = 346378, upload-time = "2025-06-10T00:45:03.946Z" },
    { url = "https://files.pythonhosted.org/packages/66/ad/775da9c8a94ce925d1537f939a4f17d782efef1f973039d821cbe4bcc211/yarl-1.20.1-cp313-cp313t-manylinux_2_17_s390x.manylinux2014_s390x.whl", hash = "sha256:f6342d643bf9a1de97e512e45e4b9560a043347e779a173250824f8b254bd5ce", size = 353261, upload-time = "2025-06-10T00:45:05.992Z" },
    { url = "https://files.pythonhosted.org/packages/4b/23/0ed0922b47a4f5c6eb9065d5ff1e459747226ddce5c6a4c111e728c9f701/yarl-1.20.1-cp313-cp313t-manylinux_2_17_x86_64.manylinux2014_x86_64.whl", hash = "sha256:56dac5f452ed25eef0f6e3c6a066c6ab68971d96a9fb441791cad0efba6140d3", size = 335987, upload-time = "2025-06-10T00:45:08.227Z" },
    { url = "https://files.pythonhosted.org/packages/3e/49/bc728a7fe7d0e9336e2b78f0958a2d6b288ba89f25a1762407a222bf53c3/yarl-1.20.1-cp313-cp313t-manylinux_2_5_i686.manylinux1_i686.manylinux_2_17_i686.manylinux2014_i686.whl", hash = "sha256:c7d7f497126d65e2cad8dc5f97d34c27b19199b6414a40cb36b52f41b79014be", size = 329361, upload-time = "2025-06-10T00:45:10.11Z" },
    { url = "https://files.pythonhosted.org/packages/93/8f/b811b9d1f617c83c907e7082a76e2b92b655400e61730cd61a1f67178393/yarl-1.20.1-cp313-cp313t-musllinux_1_2_aarch64.whl", hash = "sha256:67e708dfb8e78d8a19169818eeb5c7a80717562de9051bf2413aca8e3696bf16", size = 346460, upload-time = "2025-06-10T00:45:12.055Z" },
    { url = "https://files.pythonhosted.org/packages/70/fd/af94f04f275f95da2c3b8b5e1d49e3e79f1ed8b6ceb0f1664cbd902773ff/yarl-1.20.1-cp313-cp313t-musllinux_1_2_armv7l.whl", hash = "sha256:595c07bc79af2494365cc96ddeb772f76272364ef7c80fb892ef9d0649586513", size = 334486, upload-time = "2025-06-10T00:45:13.995Z" },
    { url = "https://files.pythonhosted.org/packages/84/65/04c62e82704e7dd0a9b3f61dbaa8447f8507655fd16c51da0637b39b2910/yarl-1.20.1-cp313-cp313t-musllinux_1_2_i686.whl", hash = "sha256:7bdd2f80f4a7df852ab9ab49484a4dee8030023aa536df41f2d922fd57bf023f", size = 342219, upload-time = "2025-06-10T00:45:16.479Z" },
    { url = "https://files.pythonhosted.org/packages/91/95/459ca62eb958381b342d94ab9a4b6aec1ddec1f7057c487e926f03c06d30/yarl-1.20.1-cp313-cp313t-musllinux_1_2_ppc64le.whl", hash = "sha256:c03bfebc4ae8d862f853a9757199677ab74ec25424d0ebd68a0027e9c639a390", size = 350693, upload-time = "2025-06-10T00:45:18.399Z" },
    { url = "https://files.pythonhosted.org/packages/a6/00/d393e82dd955ad20617abc546a8f1aee40534d599ff555ea053d0ec9bf03/yarl-1.20.1-cp313-cp313t-musllinux_1_2_s390x.whl", hash = "sha256:344d1103e9c1523f32a5ed704d576172d2cabed3122ea90b1d4e11fe17c66458", size = 355803, upload-time = "2025-06-10T00:45:20.677Z" },
    { url = "https://files.pythonhosted.org/packages/9e/ed/c5fb04869b99b717985e244fd93029c7a8e8febdfcffa06093e32d7d44e7/yarl-1.20.1-cp313-cp313t-musllinux_1_2_x86_64.whl", hash = "sha256:88cab98aa4e13e1ade8c141daeedd300a4603b7132819c484841bb7af3edce9e", size = 341709, upload-time = "2025-06-10T00:45:23.221Z" },
    { url = "https://files.pythonhosted.org/packages/24/fd/725b8e73ac2a50e78a4534ac43c6addf5c1c2d65380dd48a9169cc6739a9/yarl-1.20.1-cp313-cp313t-win32.whl", hash = "sha256:b121ff6a7cbd4abc28985b6028235491941b9fe8fe226e6fdc539c977ea1739d", size = 86591, upload-time = "2025-06-10T00:45:25.793Z" },
    { url = "https://files.pythonhosted.org/packages/94/c3/b2e9f38bc3e11191981d57ea08cab2166e74ea770024a646617c9cddd9f6/yarl-1.20.1-cp313-cp313t-win_amd64.whl", hash = "sha256:541d050a355bbbc27e55d906bc91cb6fe42f96c01413dd0f4ed5a5240513874f", size = 93003, upload-time = "2025-06-10T00:45:27.752Z" },
    { url = "https://files.pythonhosted.org/packages/b4/2d/2345fce04cfd4bee161bf1e7d9cdc702e3e16109021035dbb24db654a622/yarl-1.20.1-py3-none-any.whl", hash = "sha256:83b8eb083fe4683c6115795d9fc1cfaf2cbbefb19b3a1cb68f6527460f483a77", size = 46542, upload-time = "2025-06-10T00:46:07.521Z" },
]

[[package]]
name = "zipp"
version = "3.22.0"
source = { registry = "https://pypi.org/simple" }
sdist = { url = "https://files.pythonhosted.org/packages/12/b6/7b3d16792fdf94f146bed92be90b4eb4563569eca91513c8609aebf0c167/zipp-3.22.0.tar.gz", hash = "sha256:dd2f28c3ce4bc67507bfd3781d21b7bb2be31103b51a4553ad7d90b84e57ace5", size = 25257, upload-time = "2025-05-26T14:46:32.217Z" }
wheels = [
    { url = "https://files.pythonhosted.org/packages/ad/da/f64669af4cae46f17b90798a827519ce3737d31dbafad65d391e49643dc4/zipp-3.22.0-py3-none-any.whl", hash = "sha256:fe208f65f2aca48b81f9e6fd8cf7b8b32c26375266b009b413d45306b6148343", size = 9796, upload-time = "2025-05-26T14:46:30.775Z" },
]

[[package]]
name = "zstandard"
version = "0.23.0"
source = { registry = "https://pypi.org/simple" }
dependencies = [
    { name = "cffi", marker = "platform_python_implementation == 'PyPy'" },
]
sdist = { url = "https://files.pythonhosted.org/packages/ed/f6/2ac0287b442160a89d726b17a9184a4c615bb5237db763791a7fd16d9df1/zstandard-0.23.0.tar.gz", hash = "sha256:b2d8c62d08e7255f68f7a740bae85b3c9b8e5466baa9cbf7f57f1cde0ac6bc09", size = 681701, upload-time = "2024-07-15T00:18:06.141Z" }
wheels = [
    { url = "https://files.pythonhosted.org/packages/2a/55/bd0487e86679db1823fc9ee0d8c9c78ae2413d34c0b461193b5f4c31d22f/zstandard-0.23.0-cp310-cp310-macosx_10_9_x86_64.whl", hash = "sha256:bf0a05b6059c0528477fba9054d09179beb63744355cab9f38059548fedd46a9", size = 788701, upload-time = "2024-07-15T00:13:27.351Z" },
    { url = "https://files.pythonhosted.org/packages/e1/8a/ccb516b684f3ad987dfee27570d635822e3038645b1a950c5e8022df1145/zstandard-0.23.0-cp310-cp310-macosx_11_0_arm64.whl", hash = "sha256:fc9ca1c9718cb3b06634c7c8dec57d24e9438b2aa9a0f02b8bb36bf478538880", size = 633678, upload-time = "2024-07-15T00:13:30.24Z" },
    { url = "https://files.pythonhosted.org/packages/12/89/75e633d0611c028e0d9af6df199423bf43f54bea5007e6718ab7132e234c/zstandard-0.23.0-cp310-cp310-manylinux_2_17_aarch64.manylinux2014_aarch64.whl", hash = "sha256:77da4c6bfa20dd5ea25cbf12c76f181a8e8cd7ea231c673828d0386b1740b8dc", size = 4941098, upload-time = "2024-07-15T00:13:32.526Z" },
    { url = "https://files.pythonhosted.org/packages/4a/7a/bd7f6a21802de358b63f1ee636ab823711c25ce043a3e9f043b4fcb5ba32/zstandard-0.23.0-cp310-cp310-manylinux_2_17_ppc64le.manylinux2014_ppc64le.whl", hash = "sha256:b2170c7e0367dde86a2647ed5b6f57394ea7f53545746104c6b09fc1f4223573", size = 5308798, upload-time = "2024-07-15T00:13:34.925Z" },
    { url = "https://files.pythonhosted.org/packages/79/3b/775f851a4a65013e88ca559c8ae42ac1352db6fcd96b028d0df4d7d1d7b4/zstandard-0.23.0-cp310-cp310-manylinux_2_17_s390x.manylinux2014_s390x.whl", hash = "sha256:c16842b846a8d2a145223f520b7e18b57c8f476924bda92aeee3a88d11cfc391", size = 5341840, upload-time = "2024-07-15T00:13:37.376Z" },
    { url = "https://files.pythonhosted.org/packages/09/4f/0cc49570141dd72d4d95dd6fcf09328d1b702c47a6ec12fbed3b8aed18a5/zstandard-0.23.0-cp310-cp310-manylinux_2_17_x86_64.manylinux2014_x86_64.whl", hash = "sha256:157e89ceb4054029a289fb504c98c6a9fe8010f1680de0201b3eb5dc20aa6d9e", size = 5440337, upload-time = "2024-07-15T00:13:39.772Z" },
    { url = "https://files.pythonhosted.org/packages/e7/7c/aaa7cd27148bae2dc095191529c0570d16058c54c4597a7d118de4b21676/zstandard-0.23.0-cp310-cp310-manylinux_2_5_i686.manylinux1_i686.manylinux_2_17_i686.manylinux2014_i686.whl", hash = "sha256:203d236f4c94cd8379d1ea61db2fce20730b4c38d7f1c34506a31b34edc87bdd", size = 4861182, upload-time = "2024-07-15T00:13:42.495Z" },
    { url = "https://files.pythonhosted.org/packages/ac/eb/4b58b5c071d177f7dc027129d20bd2a44161faca6592a67f8fcb0b88b3ae/zstandard-0.23.0-cp310-cp310-musllinux_1_1_aarch64.whl", hash = "sha256:dc5d1a49d3f8262be192589a4b72f0d03b72dcf46c51ad5852a4fdc67be7b9e4", size = 4932936, upload-time = "2024-07-15T00:13:44.234Z" },
    { url = "https://files.pythonhosted.org/packages/44/f9/21a5fb9bb7c9a274b05ad700a82ad22ce82f7ef0f485980a1e98ed6e8c5f/zstandard-0.23.0-cp310-cp310-musllinux_1_1_x86_64.whl", hash = "sha256:752bf8a74412b9892f4e5b58f2f890a039f57037f52c89a740757ebd807f33ea", size = 5464705, upload-time = "2024-07-15T00:13:46.822Z" },
    { url = "https://files.pythonhosted.org/packages/49/74/b7b3e61db3f88632776b78b1db597af3f44c91ce17d533e14a25ce6a2816/zstandard-0.23.0-cp310-cp310-musllinux_1_2_aarch64.whl", hash = "sha256:80080816b4f52a9d886e67f1f96912891074903238fe54f2de8b786f86baded2", size = 4857882, upload-time = "2024-07-15T00:13:49.297Z" },
    { url = "https://files.pythonhosted.org/packages/4a/7f/d8eb1cb123d8e4c541d4465167080bec88481ab54cd0b31eb4013ba04b95/zstandard-0.23.0-cp310-cp310-musllinux_1_2_i686.whl", hash = "sha256:84433dddea68571a6d6bd4fbf8ff398236031149116a7fff6f777ff95cad3df9", size = 4697672, upload-time = "2024-07-15T00:13:51.447Z" },
    { url = "https://files.pythonhosted.org/packages/5e/05/f7dccdf3d121309b60342da454d3e706453a31073e2c4dac8e1581861e44/zstandard-0.23.0-cp310-cp310-musllinux_1_2_ppc64le.whl", hash = "sha256:ab19a2d91963ed9e42b4e8d77cd847ae8381576585bad79dbd0a8837a9f6620a", size = 5206043, upload-time = "2024-07-15T00:13:53.587Z" },
    { url = "https://files.pythonhosted.org/packages/86/9d/3677a02e172dccd8dd3a941307621c0cbd7691d77cb435ac3c75ab6a3105/zstandard-0.23.0-cp310-cp310-musllinux_1_2_s390x.whl", hash = "sha256:59556bf80a7094d0cfb9f5e50bb2db27fefb75d5138bb16fb052b61b0e0eeeb0", size = 5667390, upload-time = "2024-07-15T00:13:56.137Z" },
    { url = "https://files.pythonhosted.org/packages/41/7e/0012a02458e74a7ba122cd9cafe491facc602c9a17f590367da369929498/zstandard-0.23.0-cp310-cp310-musllinux_1_2_x86_64.whl", hash = "sha256:27d3ef2252d2e62476389ca8f9b0cf2bbafb082a3b6bfe9d90cbcbb5529ecf7c", size = 5198901, upload-time = "2024-07-15T00:13:58.584Z" },
    { url = "https://files.pythonhosted.org/packages/65/3a/8f715b97bd7bcfc7342d8adcd99a026cb2fb550e44866a3b6c348e1b0f02/zstandard-0.23.0-cp310-cp310-win32.whl", hash = "sha256:5d41d5e025f1e0bccae4928981e71b2334c60f580bdc8345f824e7c0a4c2a813", size = 430596, upload-time = "2024-07-15T00:14:00.693Z" },
    { url = "https://files.pythonhosted.org/packages/19/b7/b2b9eca5e5a01111e4fe8a8ffb56bdcdf56b12448a24effe6cfe4a252034/zstandard-0.23.0-cp310-cp310-win_amd64.whl", hash = "sha256:519fbf169dfac1222a76ba8861ef4ac7f0530c35dd79ba5727014613f91613d4", size = 495498, upload-time = "2024-07-15T00:14:02.741Z" },
    { url = "https://files.pythonhosted.org/packages/9e/40/f67e7d2c25a0e2dc1744dd781110b0b60306657f8696cafb7ad7579469bd/zstandard-0.23.0-cp311-cp311-macosx_10_9_x86_64.whl", hash = "sha256:34895a41273ad33347b2fc70e1bff4240556de3c46c6ea430a7ed91f9042aa4e", size = 788699, upload-time = "2024-07-15T00:14:04.909Z" },
    { url = "https://files.pythonhosted.org/packages/e8/46/66d5b55f4d737dd6ab75851b224abf0afe5774976fe511a54d2eb9063a41/zstandard-0.23.0-cp311-cp311-macosx_11_0_arm64.whl", hash = "sha256:77ea385f7dd5b5676d7fd943292ffa18fbf5c72ba98f7d09fc1fb9e819b34c23", size = 633681, upload-time = "2024-07-15T00:14:13.99Z" },
    { url = "https://files.pythonhosted.org/packages/63/b6/677e65c095d8e12b66b8f862b069bcf1f1d781b9c9c6f12eb55000d57583/zstandard-0.23.0-cp311-cp311-manylinux_2_17_aarch64.manylinux2014_aarch64.whl", hash = "sha256:983b6efd649723474f29ed42e1467f90a35a74793437d0bc64a5bf482bedfa0a", size = 4944328, upload-time = "2024-07-15T00:14:16.588Z" },
    { url = "https://files.pythonhosted.org/packages/59/cc/e76acb4c42afa05a9d20827116d1f9287e9c32b7ad58cc3af0721ce2b481/zstandard-0.23.0-cp311-cp311-manylinux_2_17_ppc64le.manylinux2014_ppc64le.whl", hash = "sha256:80a539906390591dd39ebb8d773771dc4db82ace6372c4d41e2d293f8e32b8db", size = 5311955, upload-time = "2024-07-15T00:14:19.389Z" },
    { url = "https://files.pythonhosted.org/packages/78/e4/644b8075f18fc7f632130c32e8f36f6dc1b93065bf2dd87f03223b187f26/zstandard-0.23.0-cp311-cp311-manylinux_2_17_s390x.manylinux2014_s390x.whl", hash = "sha256:445e4cb5048b04e90ce96a79b4b63140e3f4ab5f662321975679b5f6360b90e2", size = 5344944, upload-time = "2024-07-15T00:14:22.173Z" },
    { url = "https://files.pythonhosted.org/packages/76/3f/dbafccf19cfeca25bbabf6f2dd81796b7218f768ec400f043edc767015a6/zstandard-0.23.0-cp311-cp311-manylinux_2_17_x86_64.manylinux2014_x86_64.whl", hash = "sha256:fd30d9c67d13d891f2360b2a120186729c111238ac63b43dbd37a5a40670b8ca", size = 5442927, upload-time = "2024-07-15T00:14:24.825Z" },
    { url = "https://files.pythonhosted.org/packages/0c/c3/d24a01a19b6733b9f218e94d1a87c477d523237e07f94899e1c10f6fd06c/zstandard-0.23.0-cp311-cp311-manylinux_2_5_i686.manylinux1_i686.manylinux_2_17_i686.manylinux2014_i686.whl", hash = "sha256:d20fd853fbb5807c8e84c136c278827b6167ded66c72ec6f9a14b863d809211c", size = 4864910, upload-time = "2024-07-15T00:14:26.982Z" },
    { url = "https://files.pythonhosted.org/packages/1c/a9/cf8f78ead4597264f7618d0875be01f9bc23c9d1d11afb6d225b867cb423/zstandard-0.23.0-cp311-cp311-musllinux_1_1_aarch64.whl", hash = "sha256:ed1708dbf4d2e3a1c5c69110ba2b4eb6678262028afd6c6fbcc5a8dac9cda68e", size = 4935544, upload-time = "2024-07-15T00:14:29.582Z" },
    { url = "https://files.pythonhosted.org/packages/2c/96/8af1e3731b67965fb995a940c04a2c20997a7b3b14826b9d1301cf160879/zstandard-0.23.0-cp311-cp311-musllinux_1_1_x86_64.whl", hash = "sha256:be9b5b8659dff1f913039c2feee1aca499cfbc19e98fa12bc85e037c17ec6ca5", size = 5467094, upload-time = "2024-07-15T00:14:40.126Z" },
    { url = "https://files.pythonhosted.org/packages/ff/57/43ea9df642c636cb79f88a13ab07d92d88d3bfe3e550b55a25a07a26d878/zstandard-0.23.0-cp311-cp311-musllinux_1_2_aarch64.whl", hash = "sha256:65308f4b4890aa12d9b6ad9f2844b7ee42c7f7a4fd3390425b242ffc57498f48", size = 4860440, upload-time = "2024-07-15T00:14:42.786Z" },
    { url = "https://files.pythonhosted.org/packages/46/37/edb78f33c7f44f806525f27baa300341918fd4c4af9472fbc2c3094be2e8/zstandard-0.23.0-cp311-cp311-musllinux_1_2_i686.whl", hash = "sha256:98da17ce9cbf3bfe4617e836d561e433f871129e3a7ac16d6ef4c680f13a839c", size = 4700091, upload-time = "2024-07-15T00:14:45.184Z" },
    { url = "https://files.pythonhosted.org/packages/c1/f1/454ac3962671a754f3cb49242472df5c2cced4eb959ae203a377b45b1a3c/zstandard-0.23.0-cp311-cp311-musllinux_1_2_ppc64le.whl", hash = "sha256:8ed7d27cb56b3e058d3cf684d7200703bcae623e1dcc06ed1e18ecda39fee003", size = 5208682, upload-time = "2024-07-15T00:14:47.407Z" },
    { url = "https://files.pythonhosted.org/packages/85/b2/1734b0fff1634390b1b887202d557d2dd542de84a4c155c258cf75da4773/zstandard-0.23.0-cp311-cp311-musllinux_1_2_s390x.whl", hash = "sha256:b69bb4f51daf461b15e7b3db033160937d3ff88303a7bc808c67bbc1eaf98c78", size = 5669707, upload-time = "2024-07-15T00:15:03.529Z" },
    { url = "https://files.pythonhosted.org/packages/52/5a/87d6971f0997c4b9b09c495bf92189fb63de86a83cadc4977dc19735f652/zstandard-0.23.0-cp311-cp311-musllinux_1_2_x86_64.whl", hash = "sha256:034b88913ecc1b097f528e42b539453fa82c3557e414b3de9d5632c80439a473", size = 5201792, upload-time = "2024-07-15T00:15:28.372Z" },
    { url = "https://files.pythonhosted.org/packages/79/02/6f6a42cc84459d399bd1a4e1adfc78d4dfe45e56d05b072008d10040e13b/zstandard-0.23.0-cp311-cp311-win32.whl", hash = "sha256:f2d4380bf5f62daabd7b751ea2339c1a21d1c9463f1feb7fc2bdcea2c29c3160", size = 430586, upload-time = "2024-07-15T00:15:32.26Z" },
    { url = "https://files.pythonhosted.org/packages/be/a2/4272175d47c623ff78196f3c10e9dc7045c1b9caf3735bf041e65271eca4/zstandard-0.23.0-cp311-cp311-win_amd64.whl", hash = "sha256:62136da96a973bd2557f06ddd4e8e807f9e13cbb0bfb9cc06cfe6d98ea90dfe0", size = 495420, upload-time = "2024-07-15T00:15:34.004Z" },
    { url = "https://files.pythonhosted.org/packages/7b/83/f23338c963bd9de687d47bf32efe9fd30164e722ba27fb59df33e6b1719b/zstandard-0.23.0-cp312-cp312-macosx_10_9_x86_64.whl", hash = "sha256:b4567955a6bc1b20e9c31612e615af6b53733491aeaa19a6b3b37f3b65477094", size = 788713, upload-time = "2024-07-15T00:15:35.815Z" },
    { url = "https://files.pythonhosted.org/packages/5b/b3/1a028f6750fd9227ee0b937a278a434ab7f7fdc3066c3173f64366fe2466/zstandard-0.23.0-cp312-cp312-macosx_11_0_arm64.whl", hash = "sha256:1e172f57cd78c20f13a3415cc8dfe24bf388614324d25539146594c16d78fcc8", size = 633459, upload-time = "2024-07-15T00:15:37.995Z" },
    { url = "https://files.pythonhosted.org/packages/26/af/36d89aae0c1f95a0a98e50711bc5d92c144939efc1f81a2fcd3e78d7f4c1/zstandard-0.23.0-cp312-cp312-manylinux_2_17_aarch64.manylinux2014_aarch64.whl", hash = "sha256:b0e166f698c5a3e914947388c162be2583e0c638a4703fc6a543e23a88dea3c1", size = 4945707, upload-time = "2024-07-15T00:15:39.872Z" },
    { url = "https://files.pythonhosted.org/packages/cd/2e/2051f5c772f4dfc0aae3741d5fc72c3dcfe3aaeb461cc231668a4db1ce14/zstandard-0.23.0-cp312-cp312-manylinux_2_17_ppc64le.manylinux2014_ppc64le.whl", hash = "sha256:12a289832e520c6bd4dcaad68e944b86da3bad0d339ef7989fb7e88f92e96072", size = 5306545, upload-time = "2024-07-15T00:15:41.75Z" },
    { url = "https://files.pythonhosted.org/packages/0a/9e/a11c97b087f89cab030fa71206963090d2fecd8eb83e67bb8f3ffb84c024/zstandard-0.23.0-cp312-cp312-manylinux_2_17_s390x.manylinux2014_s390x.whl", hash = "sha256:d50d31bfedd53a928fed6707b15a8dbeef011bb6366297cc435accc888b27c20", size = 5337533, upload-time = "2024-07-15T00:15:44.114Z" },
    { url = "https://files.pythonhosted.org/packages/fc/79/edeb217c57fe1bf16d890aa91a1c2c96b28c07b46afed54a5dcf310c3f6f/zstandard-0.23.0-cp312-cp312-manylinux_2_17_x86_64.manylinux2014_x86_64.whl", hash = "sha256:72c68dda124a1a138340fb62fa21b9bf4848437d9ca60bd35db36f2d3345f373", size = 5436510, upload-time = "2024-07-15T00:15:46.509Z" },
    { url = "https://files.pythonhosted.org/packages/81/4f/c21383d97cb7a422ddf1ae824b53ce4b51063d0eeb2afa757eb40804a8ef/zstandard-0.23.0-cp312-cp312-manylinux_2_5_i686.manylinux1_i686.manylinux_2_17_i686.manylinux2014_i686.whl", hash = "sha256:53dd9d5e3d29f95acd5de6802e909ada8d8d8cfa37a3ac64836f3bc4bc5512db", size = 4859973, upload-time = "2024-07-15T00:15:49.939Z" },
    { url = "https://files.pythonhosted.org/packages/ab/15/08d22e87753304405ccac8be2493a495f529edd81d39a0870621462276ef/zstandard-0.23.0-cp312-cp312-musllinux_1_1_aarch64.whl", hash = "sha256:6a41c120c3dbc0d81a8e8adc73312d668cd34acd7725f036992b1b72d22c1772", size = 4936968, upload-time = "2024-07-15T00:15:52.025Z" },
    { url = "https://files.pythonhosted.org/packages/eb/fa/f3670a597949fe7dcf38119a39f7da49a8a84a6f0b1a2e46b2f71a0ab83f/zstandard-0.23.0-cp312-cp312-musllinux_1_1_x86_64.whl", hash = "sha256:40b33d93c6eddf02d2c19f5773196068d875c41ca25730e8288e9b672897c105", size = 5467179, upload-time = "2024-07-15T00:15:54.971Z" },
    { url = "https://files.pythonhosted.org/packages/4e/a9/dad2ab22020211e380adc477a1dbf9f109b1f8d94c614944843e20dc2a99/zstandard-0.23.0-cp312-cp312-musllinux_1_2_aarch64.whl", hash = "sha256:9206649ec587e6b02bd124fb7799b86cddec350f6f6c14bc82a2b70183e708ba", size = 4848577, upload-time = "2024-07-15T00:15:57.634Z" },
    { url = "https://files.pythonhosted.org/packages/08/03/dd28b4484b0770f1e23478413e01bee476ae8227bbc81561f9c329e12564/zstandard-0.23.0-cp312-cp312-musllinux_1_2_i686.whl", hash = "sha256:76e79bc28a65f467e0409098fa2c4376931fd3207fbeb6b956c7c476d53746dd", size = 4693899, upload-time = "2024-07-15T00:16:00.811Z" },
    { url = "https://files.pythonhosted.org/packages/2b/64/3da7497eb635d025841e958bcd66a86117ae320c3b14b0ae86e9e8627518/zstandard-0.23.0-cp312-cp312-musllinux_1_2_ppc64le.whl", hash = "sha256:66b689c107857eceabf2cf3d3fc699c3c0fe8ccd18df2219d978c0283e4c508a", size = 5199964, upload-time = "2024-07-15T00:16:03.669Z" },
    { url = "https://files.pythonhosted.org/packages/43/a4/d82decbab158a0e8a6ebb7fc98bc4d903266bce85b6e9aaedea1d288338c/zstandard-0.23.0-cp312-cp312-musllinux_1_2_s390x.whl", hash = "sha256:9c236e635582742fee16603042553d276cca506e824fa2e6489db04039521e90", size = 5655398, upload-time = "2024-07-15T00:16:06.694Z" },
    { url = "https://files.pythonhosted.org/packages/f2/61/ac78a1263bc83a5cf29e7458b77a568eda5a8f81980691bbc6eb6a0d45cc/zstandard-0.23.0-cp312-cp312-musllinux_1_2_x86_64.whl", hash = "sha256:a8fffdbd9d1408006baaf02f1068d7dd1f016c6bcb7538682622c556e7b68e35", size = 5191313, upload-time = "2024-07-15T00:16:09.758Z" },
    { url = "https://files.pythonhosted.org/packages/e7/54/967c478314e16af5baf849b6ee9d6ea724ae5b100eb506011f045d3d4e16/zstandard-0.23.0-cp312-cp312-win32.whl", hash = "sha256:dc1d33abb8a0d754ea4763bad944fd965d3d95b5baef6b121c0c9013eaf1907d", size = 430877, upload-time = "2024-07-15T00:16:11.758Z" },
    { url = "https://files.pythonhosted.org/packages/75/37/872d74bd7739639c4553bf94c84af7d54d8211b626b352bc57f0fd8d1e3f/zstandard-0.23.0-cp312-cp312-win_amd64.whl", hash = "sha256:64585e1dba664dc67c7cdabd56c1e5685233fbb1fc1966cfba2a340ec0dfff7b", size = 495595, upload-time = "2024-07-15T00:16:13.731Z" },
    { url = "https://files.pythonhosted.org/packages/80/f1/8386f3f7c10261fe85fbc2c012fdb3d4db793b921c9abcc995d8da1b7a80/zstandard-0.23.0-cp313-cp313-macosx_10_13_x86_64.whl", hash = "sha256:576856e8594e6649aee06ddbfc738fec6a834f7c85bf7cadd1c53d4a58186ef9", size = 788975, upload-time = "2024-07-15T00:16:16.005Z" },
    { url = "https://files.pythonhosted.org/packages/16/e8/cbf01077550b3e5dc86089035ff8f6fbbb312bc0983757c2d1117ebba242/zstandard-0.23.0-cp313-cp313-macosx_11_0_arm64.whl", hash = "sha256:38302b78a850ff82656beaddeb0bb989a0322a8bbb1bf1ab10c17506681d772a", size = 633448, upload-time = "2024-07-15T00:16:17.897Z" },
    { url = "https://files.pythonhosted.org/packages/06/27/4a1b4c267c29a464a161aeb2589aff212b4db653a1d96bffe3598f3f0d22/zstandard-0.23.0-cp313-cp313-manylinux_2_17_aarch64.manylinux2014_aarch64.whl", hash = "sha256:d2240ddc86b74966c34554c49d00eaafa8200a18d3a5b6ffbf7da63b11d74ee2", size = 4945269, upload-time = "2024-07-15T00:16:20.136Z" },
    { url = "https://files.pythonhosted.org/packages/7c/64/d99261cc57afd9ae65b707e38045ed8269fbdae73544fd2e4a4d50d0ed83/zstandard-0.23.0-cp313-cp313-manylinux_2_17_ppc64le.manylinux2014_ppc64le.whl", hash = "sha256:2ef230a8fd217a2015bc91b74f6b3b7d6522ba48be29ad4ea0ca3a3775bf7dd5", size = 5306228, upload-time = "2024-07-15T00:16:23.398Z" },
    { url = "https://files.pythonhosted.org/packages/7a/cf/27b74c6f22541f0263016a0fd6369b1b7818941de639215c84e4e94b2a1c/zstandard-0.23.0-cp313-cp313-manylinux_2_17_s390x.manylinux2014_s390x.whl", hash = "sha256:774d45b1fac1461f48698a9d4b5fa19a69d47ece02fa469825b442263f04021f", size = 5336891, upload-time = "2024-07-15T00:16:26.391Z" },
    { url = "https://files.pythonhosted.org/packages/fa/18/89ac62eac46b69948bf35fcd90d37103f38722968e2981f752d69081ec4d/zstandard-0.23.0-cp313-cp313-manylinux_2_17_x86_64.manylinux2014_x86_64.whl", hash = "sha256:6f77fa49079891a4aab203d0b1744acc85577ed16d767b52fc089d83faf8d8ed", size = 5436310, upload-time = "2024-07-15T00:16:29.018Z" },
    { url = "https://files.pythonhosted.org/packages/a8/a8/5ca5328ee568a873f5118d5b5f70d1f36c6387716efe2e369010289a5738/zstandard-0.23.0-cp313-cp313-manylinux_2_5_i686.manylinux1_i686.manylinux_2_17_i686.manylinux2014_i686.whl", hash = "sha256:ac184f87ff521f4840e6ea0b10c0ec90c6b1dcd0bad2f1e4a9a1b4fa177982ea", size = 4859912, upload-time = "2024-07-15T00:16:31.871Z" },
    { url = "https://files.pythonhosted.org/packages/ea/ca/3781059c95fd0868658b1cf0440edd832b942f84ae60685d0cfdb808bca1/zstandard-0.23.0-cp313-cp313-musllinux_1_1_aarch64.whl", hash = "sha256:c363b53e257246a954ebc7c488304b5592b9c53fbe74d03bc1c64dda153fb847", size = 4936946, upload-time = "2024-07-15T00:16:34.593Z" },
    { url = "https://files.pythonhosted.org/packages/ce/11/41a58986f809532742c2b832c53b74ba0e0a5dae7e8ab4642bf5876f35de/zstandard-0.23.0-cp313-cp313-musllinux_1_1_x86_64.whl", hash = "sha256:e7792606d606c8df5277c32ccb58f29b9b8603bf83b48639b7aedf6df4fe8171", size = 5466994, upload-time = "2024-07-15T00:16:36.887Z" },
    { url = "https://files.pythonhosted.org/packages/83/e3/97d84fe95edd38d7053af05159465d298c8b20cebe9ccb3d26783faa9094/zstandard-0.23.0-cp313-cp313-musllinux_1_2_aarch64.whl", hash = "sha256:a0817825b900fcd43ac5d05b8b3079937073d2b1ff9cf89427590718b70dd840", size = 4848681, upload-time = "2024-07-15T00:16:39.709Z" },
    { url = "https://files.pythonhosted.org/packages/6e/99/cb1e63e931de15c88af26085e3f2d9af9ce53ccafac73b6e48418fd5a6e6/zstandard-0.23.0-cp313-cp313-musllinux_1_2_i686.whl", hash = "sha256:9da6bc32faac9a293ddfdcb9108d4b20416219461e4ec64dfea8383cac186690", size = 4694239, upload-time = "2024-07-15T00:16:41.83Z" },
    { url = "https://files.pythonhosted.org/packages/ab/50/b1e703016eebbc6501fc92f34db7b1c68e54e567ef39e6e59cf5fb6f2ec0/zstandard-0.23.0-cp313-cp313-musllinux_1_2_ppc64le.whl", hash = "sha256:fd7699e8fd9969f455ef2926221e0233f81a2542921471382e77a9e2f2b57f4b", size = 5200149, upload-time = "2024-07-15T00:16:44.287Z" },
    { url = "https://files.pythonhosted.org/packages/aa/e0/932388630aaba70197c78bdb10cce2c91fae01a7e553b76ce85471aec690/zstandard-0.23.0-cp313-cp313-musllinux_1_2_s390x.whl", hash = "sha256:d477ed829077cd945b01fc3115edd132c47e6540ddcd96ca169facff28173057", size = 5655392, upload-time = "2024-07-15T00:16:46.423Z" },
    { url = "https://files.pythonhosted.org/packages/02/90/2633473864f67a15526324b007a9f96c96f56d5f32ef2a56cc12f9548723/zstandard-0.23.0-cp313-cp313-musllinux_1_2_x86_64.whl", hash = "sha256:fa6ce8b52c5987b3e34d5674b0ab529a4602b632ebab0a93b07bfb4dfc8f8a33", size = 5191299, upload-time = "2024-07-15T00:16:49.053Z" },
    { url = "https://files.pythonhosted.org/packages/b0/4c/315ca5c32da7e2dc3455f3b2caee5c8c2246074a61aac6ec3378a97b7136/zstandard-0.23.0-cp313-cp313-win32.whl", hash = "sha256:a9b07268d0c3ca5c170a385a0ab9fb7fdd9f5fd866be004c4ea39e44edce47dd", size = 430862, upload-time = "2024-07-15T00:16:51.003Z" },
    { url = "https://files.pythonhosted.org/packages/a2/bf/c6aaba098e2d04781e8f4f7c0ba3c7aa73d00e4c436bcc0cf059a66691d1/zstandard-0.23.0-cp313-cp313-win_amd64.whl", hash = "sha256:f3513916e8c645d0610815c257cbfd3242adfd5c4cfa78be514e5a3ebb42a41b", size = 495578, upload-time = "2024-07-15T00:16:53.135Z" },
]<|MERGE_RESOLUTION|>--- conflicted
+++ resolved
@@ -109,7 +109,6 @@
 dependencies = [
     { name = "frozenlist" },
     { name = "typing-extensions", marker = "python_full_version < '3.13'" },
-<<<<<<< HEAD
 ]
 sdist = { url = "https://files.pythonhosted.org/packages/61/62/06741b579156360248d1ec624842ad0edf697050bbaf7c3e46394e106ad1/aiosignal-1.4.0.tar.gz", hash = "sha256:f47eecd9468083c2029cc99945502cb7708b082c232f9aca65da147157b251c7", size = 25007, upload-time = "2025-07-03T22:54:43.528Z" }
 wheels = [
@@ -125,23 +124,6 @@
 ]
 sdist = { url = "https://files.pythonhosted.org/packages/13/7d/8bca2bf9a247c2c5dfeec1d7a5f40db6518f88d314b8bca9da29670d2671/aiosqlite-0.21.0.tar.gz", hash = "sha256:131bb8056daa3bc875608c631c678cda73922a2d4ba8aec373b19f18c17e7aa3", size = 13454, upload-time = "2025-02-03T07:30:16.235Z" }
 wheels = [
-=======
-]
-sdist = { url = "https://files.pythonhosted.org/packages/61/62/06741b579156360248d1ec624842ad0edf697050bbaf7c3e46394e106ad1/aiosignal-1.4.0.tar.gz", hash = "sha256:f47eecd9468083c2029cc99945502cb7708b082c232f9aca65da147157b251c7", size = 25007, upload-time = "2025-07-03T22:54:43.528Z" }
-wheels = [
-    { url = "https://files.pythonhosted.org/packages/fb/76/641ae371508676492379f16e2fa48f4e2c11741bd63c48be4b12a6b09cba/aiosignal-1.4.0-py3-none-any.whl", hash = "sha256:053243f8b92b990551949e63930a839ff0cf0b0ebbe0597b0f3fb19e1a0fe82e", size = 7490, upload-time = "2025-07-03T22:54:42.156Z" },
-]
-
-[[package]]
-name = "aiosqlite"
-version = "0.21.0"
-source = { registry = "https://pypi.org/simple" }
-dependencies = [
-    { name = "typing-extensions" },
-]
-sdist = { url = "https://files.pythonhosted.org/packages/13/7d/8bca2bf9a247c2c5dfeec1d7a5f40db6518f88d314b8bca9da29670d2671/aiosqlite-0.21.0.tar.gz", hash = "sha256:131bb8056daa3bc875608c631c678cda73922a2d4ba8aec373b19f18c17e7aa3", size = 13454, upload-time = "2025-02-03T07:30:16.235Z" }
-wheels = [
->>>>>>> c518b9b6
     { url = "https://files.pythonhosted.org/packages/f5/10/6c25ed6de94c49f88a91fa5018cb4c0f3625f31d5be9f771ebe5cc7cd506/aiosqlite-0.21.0-py3-none-any.whl", hash = "sha256:2549cf4057f95f53dcba16f2b64e8e2791d7e1adedb13197dd8ed77bb226d7d0", size = 15792, upload-time = "2025-02-03T07:30:13.6Z" },
 ]
 
@@ -165,15 +147,11 @@
     { name = "coveralls" },
 ]
 contrib = [
-<<<<<<< HEAD
+    { name = "aiohttp" },
     { name = "aiosqlite" },
+    { name = "argon2-cffi" },
     { name = "greenlet" },
     { name = "sqlalchemy", extra = ["asyncio"] },
-=======
-    { name = "aiohttp" },
-    { name = "argon2-cffi" },
-    { name = "sqlalchemy" },
->>>>>>> c518b9b6
 ]
 
 [package.dev-dependencies]
@@ -182,6 +160,7 @@
     { name = "greenlet" },
     { name = "hatch" },
     { name = "hypothesis" },
+    { name = "mypy" },
     { name = "paho-mqtt" },
     { name = "poethepoet" },
     { name = "pre-commit" },
@@ -220,23 +199,16 @@
 [package.metadata]
 requires-dist = [
     { name = "aiohttp", specifier = ">=3.12.7" },
-<<<<<<< HEAD
+    { name = "aiohttp", marker = "extra == 'contrib'", specifier = ">=3.12.13" },
     { name = "aiosqlite", marker = "extra == 'contrib'", specifier = ">=0.21.0" },
-=======
-    { name = "aiohttp", marker = "extra == 'contrib'", specifier = ">=3.12.13" },
     { name = "argon2-cffi", marker = "extra == 'contrib'", specifier = ">=25.1.0" },
->>>>>>> c518b9b6
     { name = "coveralls", marker = "extra == 'ci'", specifier = "==4.0.1" },
     { name = "dacite", specifier = ">=1.9.2" },
     { name = "greenlet", marker = "extra == 'contrib'", specifier = ">=3.2.3" },
     { name = "passlib", specifier = "==1.7.4" },
     { name = "psutil", specifier = ">=7.0.0" },
     { name = "pyyaml", specifier = "==6.0.2" },
-<<<<<<< HEAD
     { name = "sqlalchemy", extras = ["asyncio"], marker = "extra == 'contrib'", specifier = ">=2.0.41" },
-=======
-    { name = "sqlalchemy", marker = "extra == 'contrib'", specifier = ">=2.0.41" },
->>>>>>> c518b9b6
     { name = "transitions", specifier = "==0.9.2" },
     { name = "typer", specifier = "==0.15.4" },
     { name = "websockets", specifier = "==15.0.1" },
@@ -249,6 +221,7 @@
     { name = "greenlet", specifier = ">=3.2.3" },
     { name = "hatch", specifier = ">=1.14.1" },
     { name = "hypothesis", specifier = ">=6.130.8" },
+    { name = "mypy", specifier = ">=1.15.0" },
     { name = "paho-mqtt", specifier = ">=2.1.0" },
     { name = "poethepoet", specifier = ">=0.34.0" },
     { name = "pre-commit", specifier = ">=4.2.0" },
@@ -2448,7 +2421,6 @@
     { url = "https://files.pythonhosted.org/packages/1c/fc/9ba22f01b5cdacc8f5ed0d22304718d2c758fce3fd49a5372b886a86f37c/sqlalchemy-2.0.41-py3-none-any.whl", hash = "sha256:57df5dc6fdb5ed1a88a1ed2195fd31927e705cad62dedd86b46972752a80f576", size = 1911224, upload-time = "2025-05-14T17:39:42.154Z" },
 ]
 
-<<<<<<< HEAD
 [package.optional-dependencies]
 asyncio = [
     { name = "greenlet" },
@@ -2457,8 +2429,6 @@
     { name = "mypy" },
 ]
 
-=======
->>>>>>> c518b9b6
 [[package]]
 name = "tomli"
 version = "2.2.1"
