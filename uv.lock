version = 1
revision = 2
requires-python = ">=3.10.0"
resolution-markers = [
    "python_full_version >= '3.12'",
    "python_full_version == '3.11.*'",
    "python_full_version < '3.11'",
]

[[package]]
name = "aiohappyeyeballs"
version = "2.6.1"
source = { registry = "https://pypi.org/simple" }
sdist = { url = "https://files.pythonhosted.org/packages/26/30/f84a107a9c4331c14b2b586036f40965c128aa4fee4dda5d3d51cb14ad54/aiohappyeyeballs-2.6.1.tar.gz", hash = "sha256:c3f9d0113123803ccadfdf3f0faa505bc78e6a72d1cc4806cbd719826e943558", size = 22760, upload-time = "2025-03-12T01:42:48.764Z" }
wheels = [
    { url = "https://files.pythonhosted.org/packages/0f/15/5bf3b99495fb160b63f95972b81750f18f7f4e02ad051373b669d17d44f2/aiohappyeyeballs-2.6.1-py3-none-any.whl", hash = "sha256:f349ba8f4b75cb25c99c5c2d84e997e485204d2902a9597802b0371f09331fb8", size = 15265, upload-time = "2025-03-12T01:42:47.083Z" },
]

[[package]]
name = "aiohttp"
version = "3.12.14"
source = { registry = "https://pypi.org/simple" }
dependencies = [
    { name = "aiohappyeyeballs" },
    { name = "aiosignal" },
    { name = "async-timeout", marker = "python_full_version < '3.11'" },
    { name = "attrs" },
    { name = "frozenlist" },
    { name = "multidict" },
    { name = "propcache" },
    { name = "yarl" },
]
sdist = { url = "https://files.pythonhosted.org/packages/e6/0b/e39ad954107ebf213a2325038a3e7a506be3d98e1435e1f82086eec4cde2/aiohttp-3.12.14.tar.gz", hash = "sha256:6e06e120e34d93100de448fd941522e11dafa78ef1a893c179901b7d66aa29f2", size = 7822921, upload-time = "2025-07-10T13:05:33.968Z" }
wheels = [
    { url = "https://files.pythonhosted.org/packages/0c/88/f161f429f9de391eee6a5c2cffa54e2ecd5b7122ae99df247f7734dfefcb/aiohttp-3.12.14-cp310-cp310-macosx_10_9_universal2.whl", hash = "sha256:906d5075b5ba0dd1c66fcaaf60eb09926a9fef3ca92d912d2a0bbdbecf8b1248", size = 702641, upload-time = "2025-07-10T13:02:38.98Z" },
    { url = "https://files.pythonhosted.org/packages/fe/b5/24fa382a69a25d242e2baa3e56d5ea5227d1b68784521aaf3a1a8b34c9a4/aiohttp-3.12.14-cp310-cp310-macosx_10_9_x86_64.whl", hash = "sha256:c875bf6fc2fd1a572aba0e02ef4e7a63694778c5646cdbda346ee24e630d30fb", size = 479005, upload-time = "2025-07-10T13:02:42.714Z" },
    { url = "https://files.pythonhosted.org/packages/09/67/fda1bc34adbfaa950d98d934a23900918f9d63594928c70e55045838c943/aiohttp-3.12.14-cp310-cp310-macosx_11_0_arm64.whl", hash = "sha256:fbb284d15c6a45fab030740049d03c0ecd60edad9cd23b211d7e11d3be8d56fd", size = 466781, upload-time = "2025-07-10T13:02:44.639Z" },
    { url = "https://files.pythonhosted.org/packages/36/96/3ce1ea96d3cf6928b87cfb8cdd94650367f5c2f36e686a1f5568f0f13754/aiohttp-3.12.14-cp310-cp310-manylinux_2_17_aarch64.manylinux2014_aarch64.whl", hash = "sha256:38e360381e02e1a05d36b223ecab7bc4a6e7b5ab15760022dc92589ee1d4238c", size = 1648841, upload-time = "2025-07-10T13:02:46.356Z" },
    { url = "https://files.pythonhosted.org/packages/be/04/ddea06cb4bc7d8db3745cf95e2c42f310aad485ca075bd685f0e4f0f6b65/aiohttp-3.12.14-cp310-cp310-manylinux_2_17_armv7l.manylinux2014_armv7l.manylinux_2_31_armv7l.whl", hash = "sha256:aaf90137b5e5d84a53632ad95ebee5c9e3e7468f0aab92ba3f608adcb914fa95", size = 1622896, upload-time = "2025-07-10T13:02:48.422Z" },
    { url = "https://files.pythonhosted.org/packages/73/66/63942f104d33ce6ca7871ac6c1e2ebab48b88f78b2b7680c37de60f5e8cd/aiohttp-3.12.14-cp310-cp310-manylinux_2_17_ppc64le.manylinux2014_ppc64le.whl", hash = "sha256:e532a25e4a0a2685fa295a31acf65e027fbe2bea7a4b02cdfbbba8a064577663", size = 1695302, upload-time = "2025-07-10T13:02:50.078Z" },
    { url = "https://files.pythonhosted.org/packages/20/00/aab615742b953f04b48cb378ee72ada88555b47b860b98c21c458c030a23/aiohttp-3.12.14-cp310-cp310-manylinux_2_17_s390x.manylinux2014_s390x.whl", hash = "sha256:eab9762c4d1b08ae04a6c77474e6136da722e34fdc0e6d6eab5ee93ac29f35d1", size = 1737617, upload-time = "2025-07-10T13:02:52.123Z" },
    { url = "https://files.pythonhosted.org/packages/d6/4f/ef6d9f77225cf27747368c37b3d69fac1f8d6f9d3d5de2d410d155639524/aiohttp-3.12.14-cp310-cp310-manylinux_2_17_x86_64.manylinux2014_x86_64.whl", hash = "sha256:abe53c3812b2899889a7fca763cdfaeee725f5be68ea89905e4275476ffd7e61", size = 1642282, upload-time = "2025-07-10T13:02:53.899Z" },
    { url = "https://files.pythonhosted.org/packages/37/e1/e98a43c15aa52e9219a842f18c59cbae8bbe2d50c08d298f17e9e8bafa38/aiohttp-3.12.14-cp310-cp310-manylinux_2_5_i686.manylinux1_i686.manylinux_2_17_i686.manylinux2014_i686.whl", hash = "sha256:5760909b7080aa2ec1d320baee90d03b21745573780a072b66ce633eb77a8656", size = 1582406, upload-time = "2025-07-10T13:02:55.515Z" },
    { url = "https://files.pythonhosted.org/packages/71/5c/29c6dfb49323bcdb0239bf3fc97ffcf0eaf86d3a60426a3287ec75d67721/aiohttp-3.12.14-cp310-cp310-musllinux_1_2_aarch64.whl", hash = "sha256:02fcd3f69051467bbaa7f84d7ec3267478c7df18d68b2e28279116e29d18d4f3", size = 1626255, upload-time = "2025-07-10T13:02:57.343Z" },
    { url = "https://files.pythonhosted.org/packages/79/60/ec90782084090c4a6b459790cfd8d17be2c5662c9c4b2d21408b2f2dc36c/aiohttp-3.12.14-cp310-cp310-musllinux_1_2_armv7l.whl", hash = "sha256:4dcd1172cd6794884c33e504d3da3c35648b8be9bfa946942d353b939d5f1288", size = 1637041, upload-time = "2025-07-10T13:02:59.008Z" },
    { url = "https://files.pythonhosted.org/packages/22/89/205d3ad30865c32bc472ac13f94374210745b05bd0f2856996cb34d53396/aiohttp-3.12.14-cp310-cp310-musllinux_1_2_i686.whl", hash = "sha256:224d0da41355b942b43ad08101b1b41ce633a654128ee07e36d75133443adcda", size = 1612494, upload-time = "2025-07-10T13:03:00.618Z" },
    { url = "https://files.pythonhosted.org/packages/48/ae/2f66edaa8bd6db2a4cba0386881eb92002cdc70834e2a93d1d5607132c7e/aiohttp-3.12.14-cp310-cp310-musllinux_1_2_ppc64le.whl", hash = "sha256:e387668724f4d734e865c1776d841ed75b300ee61059aca0b05bce67061dcacc", size = 1692081, upload-time = "2025-07-10T13:03:02.154Z" },
    { url = "https://files.pythonhosted.org/packages/08/3a/fa73bfc6e21407ea57f7906a816f0dc73663d9549da703be05dbd76d2dc3/aiohttp-3.12.14-cp310-cp310-musllinux_1_2_s390x.whl", hash = "sha256:dec9cde5b5a24171e0b0a4ca064b1414950904053fb77c707efd876a2da525d8", size = 1715318, upload-time = "2025-07-10T13:03:04.322Z" },
    { url = "https://files.pythonhosted.org/packages/e3/b3/751124b8ceb0831c17960d06ee31a4732cb4a6a006fdbfa1153d07c52226/aiohttp-3.12.14-cp310-cp310-musllinux_1_2_x86_64.whl", hash = "sha256:bbad68a2af4877cc103cd94af9160e45676fc6f0c14abb88e6e092b945c2c8e3", size = 1643660, upload-time = "2025-07-10T13:03:06.406Z" },
    { url = "https://files.pythonhosted.org/packages/81/3c/72477a1d34edb8ab8ce8013086a41526d48b64f77e381c8908d24e1c18f5/aiohttp-3.12.14-cp310-cp310-win32.whl", hash = "sha256:ee580cb7c00bd857b3039ebca03c4448e84700dc1322f860cf7a500a6f62630c", size = 428289, upload-time = "2025-07-10T13:03:08.274Z" },
    { url = "https://files.pythonhosted.org/packages/a2/c4/8aec4ccf1b822ec78e7982bd5cf971113ecce5f773f04039c76a083116fc/aiohttp-3.12.14-cp310-cp310-win_amd64.whl", hash = "sha256:cf4f05b8cea571e2ccc3ca744e35ead24992d90a72ca2cf7ab7a2efbac6716db", size = 451328, upload-time = "2025-07-10T13:03:10.146Z" },
    { url = "https://files.pythonhosted.org/packages/53/e1/8029b29316971c5fa89cec170274582619a01b3d82dd1036872acc9bc7e8/aiohttp-3.12.14-cp311-cp311-macosx_10_9_universal2.whl", hash = "sha256:f4552ff7b18bcec18b60a90c6982049cdb9dac1dba48cf00b97934a06ce2e597", size = 709960, upload-time = "2025-07-10T13:03:11.936Z" },
    { url = "https://files.pythonhosted.org/packages/96/bd/4f204cf1e282041f7b7e8155f846583b19149e0872752711d0da5e9cc023/aiohttp-3.12.14-cp311-cp311-macosx_10_9_x86_64.whl", hash = "sha256:8283f42181ff6ccbcf25acaae4e8ab2ff7e92b3ca4a4ced73b2c12d8cd971393", size = 482235, upload-time = "2025-07-10T13:03:14.118Z" },
    { url = "https://files.pythonhosted.org/packages/d6/0f/2a580fcdd113fe2197a3b9df30230c7e85bb10bf56f7915457c60e9addd9/aiohttp-3.12.14-cp311-cp311-macosx_11_0_arm64.whl", hash = "sha256:040afa180ea514495aaff7ad34ec3d27826eaa5d19812730fe9e529b04bb2179", size = 470501, upload-time = "2025-07-10T13:03:16.153Z" },
    { url = "https://files.pythonhosted.org/packages/38/78/2c1089f6adca90c3dd74915bafed6d6d8a87df5e3da74200f6b3a8b8906f/aiohttp-3.12.14-cp311-cp311-manylinux_2_17_aarch64.manylinux2014_aarch64.whl", hash = "sha256:b413c12f14c1149f0ffd890f4141a7471ba4b41234fe4fd4a0ff82b1dc299dbb", size = 1740696, upload-time = "2025-07-10T13:03:18.4Z" },
    { url = "https://files.pythonhosted.org/packages/4a/c8/ce6c7a34d9c589f007cfe064da2d943b3dee5aabc64eaecd21faf927ab11/aiohttp-3.12.14-cp311-cp311-manylinux_2_17_armv7l.manylinux2014_armv7l.manylinux_2_31_armv7l.whl", hash = "sha256:1d6f607ce2e1a93315414e3d448b831238f1874b9968e1195b06efaa5c87e245", size = 1689365, upload-time = "2025-07-10T13:03:20.629Z" },
    { url = "https://files.pythonhosted.org/packages/18/10/431cd3d089de700756a56aa896faf3ea82bee39d22f89db7ddc957580308/aiohttp-3.12.14-cp311-cp311-manylinux_2_17_ppc64le.manylinux2014_ppc64le.whl", hash = "sha256:565e70d03e924333004ed101599902bba09ebb14843c8ea39d657f037115201b", size = 1788157, upload-time = "2025-07-10T13:03:22.44Z" },
    { url = "https://files.pythonhosted.org/packages/fa/b2/26f4524184e0f7ba46671c512d4b03022633bcf7d32fa0c6f1ef49d55800/aiohttp-3.12.14-cp311-cp311-manylinux_2_17_s390x.manylinux2014_s390x.whl", hash = "sha256:4699979560728b168d5ab63c668a093c9570af2c7a78ea24ca5212c6cdc2b641", size = 1827203, upload-time = "2025-07-10T13:03:24.628Z" },
    { url = "https://files.pythonhosted.org/packages/e0/30/aadcdf71b510a718e3d98a7bfeaea2396ac847f218b7e8edb241b09bd99a/aiohttp-3.12.14-cp311-cp311-manylinux_2_17_x86_64.manylinux2014_x86_64.whl", hash = "sha256:ad5fdf6af93ec6c99bf800eba3af9a43d8bfd66dce920ac905c817ef4a712afe", size = 1729664, upload-time = "2025-07-10T13:03:26.412Z" },
    { url = "https://files.pythonhosted.org/packages/67/7f/7ccf11756ae498fdedc3d689a0c36ace8fc82f9d52d3517da24adf6e9a74/aiohttp-3.12.14-cp311-cp311-manylinux_2_5_i686.manylinux1_i686.manylinux_2_17_i686.manylinux2014_i686.whl", hash = "sha256:4ac76627c0b7ee0e80e871bde0d376a057916cb008a8f3ffc889570a838f5cc7", size = 1666741, upload-time = "2025-07-10T13:03:28.167Z" },
    { url = "https://files.pythonhosted.org/packages/6b/4d/35ebc170b1856dd020c92376dbfe4297217625ef4004d56587024dc2289c/aiohttp-3.12.14-cp311-cp311-musllinux_1_2_aarch64.whl", hash = "sha256:798204af1180885651b77bf03adc903743a86a39c7392c472891649610844635", size = 1715013, upload-time = "2025-07-10T13:03:30.018Z" },
    { url = "https://files.pythonhosted.org/packages/7b/24/46dc0380146f33e2e4aa088b92374b598f5bdcde1718c77e8d1a0094f1a4/aiohttp-3.12.14-cp311-cp311-musllinux_1_2_armv7l.whl", hash = "sha256:4f1205f97de92c37dd71cf2d5bcfb65fdaed3c255d246172cce729a8d849b4da", size = 1710172, upload-time = "2025-07-10T13:03:31.821Z" },
    { url = "https://files.pythonhosted.org/packages/2f/0a/46599d7d19b64f4d0fe1b57bdf96a9a40b5c125f0ae0d8899bc22e91fdce/aiohttp-3.12.14-cp311-cp311-musllinux_1_2_i686.whl", hash = "sha256:76ae6f1dd041f85065d9df77c6bc9c9703da9b5c018479d20262acc3df97d419", size = 1690355, upload-time = "2025-07-10T13:03:34.754Z" },
    { url = "https://files.pythonhosted.org/packages/08/86/b21b682e33d5ca317ef96bd21294984f72379454e689d7da584df1512a19/aiohttp-3.12.14-cp311-cp311-musllinux_1_2_ppc64le.whl", hash = "sha256:a194ace7bc43ce765338ca2dfb5661489317db216ea7ea700b0332878b392cab", size = 1783958, upload-time = "2025-07-10T13:03:36.53Z" },
    { url = "https://files.pythonhosted.org/packages/4f/45/f639482530b1396c365f23c5e3b1ae51c9bc02ba2b2248ca0c855a730059/aiohttp-3.12.14-cp311-cp311-musllinux_1_2_s390x.whl", hash = "sha256:16260e8e03744a6fe3fcb05259eeab8e08342c4c33decf96a9dad9f1187275d0", size = 1804423, upload-time = "2025-07-10T13:03:38.504Z" },
    { url = "https://files.pythonhosted.org/packages/7e/e5/39635a9e06eed1d73671bd4079a3caf9cf09a49df08490686f45a710b80e/aiohttp-3.12.14-cp311-cp311-musllinux_1_2_x86_64.whl", hash = "sha256:8c779e5ebbf0e2e15334ea404fcce54009dc069210164a244d2eac8352a44b28", size = 1717479, upload-time = "2025-07-10T13:03:40.158Z" },
    { url = "https://files.pythonhosted.org/packages/51/e1/7f1c77515d369b7419c5b501196526dad3e72800946c0099594c1f0c20b4/aiohttp-3.12.14-cp311-cp311-win32.whl", hash = "sha256:a289f50bf1bd5be227376c067927f78079a7bdeccf8daa6a9e65c38bae14324b", size = 427907, upload-time = "2025-07-10T13:03:41.801Z" },
    { url = "https://files.pythonhosted.org/packages/06/24/a6bf915c85b7a5b07beba3d42b3282936b51e4578b64a51e8e875643c276/aiohttp-3.12.14-cp311-cp311-win_amd64.whl", hash = "sha256:0b8a69acaf06b17e9c54151a6c956339cf46db4ff72b3ac28516d0f7068f4ced", size = 452334, upload-time = "2025-07-10T13:03:43.485Z" },
    { url = "https://files.pythonhosted.org/packages/c3/0d/29026524e9336e33d9767a1e593ae2b24c2b8b09af7c2bd8193762f76b3e/aiohttp-3.12.14-cp312-cp312-macosx_10_13_universal2.whl", hash = "sha256:a0ecbb32fc3e69bc25efcda7d28d38e987d007096cbbeed04f14a6662d0eee22", size = 701055, upload-time = "2025-07-10T13:03:45.59Z" },
    { url = "https://files.pythonhosted.org/packages/0a/b8/a5e8e583e6c8c1056f4b012b50a03c77a669c2e9bf012b7cf33d6bc4b141/aiohttp-3.12.14-cp312-cp312-macosx_10_13_x86_64.whl", hash = "sha256:0400f0ca9bb3e0b02f6466421f253797f6384e9845820c8b05e976398ac1d81a", size = 475670, upload-time = "2025-07-10T13:03:47.249Z" },
    { url = "https://files.pythonhosted.org/packages/29/e8/5202890c9e81a4ec2c2808dd90ffe024952e72c061729e1d49917677952f/aiohttp-3.12.14-cp312-cp312-macosx_11_0_arm64.whl", hash = "sha256:a56809fed4c8a830b5cae18454b7464e1529dbf66f71c4772e3cfa9cbec0a1ff", size = 468513, upload-time = "2025-07-10T13:03:49.377Z" },
    { url = "https://files.pythonhosted.org/packages/23/e5/d11db8c23d8923d3484a27468a40737d50f05b05eebbb6288bafcb467356/aiohttp-3.12.14-cp312-cp312-manylinux_2_17_aarch64.manylinux2014_aarch64.whl", hash = "sha256:27f2e373276e4755691a963e5d11756d093e346119f0627c2d6518208483fb6d", size = 1715309, upload-time = "2025-07-10T13:03:51.556Z" },
    { url = "https://files.pythonhosted.org/packages/53/44/af6879ca0eff7a16b1b650b7ea4a827301737a350a464239e58aa7c387ef/aiohttp-3.12.14-cp312-cp312-manylinux_2_17_armv7l.manylinux2014_armv7l.manylinux_2_31_armv7l.whl", hash = "sha256:ca39e433630e9a16281125ef57ece6817afd1d54c9f1bf32e901f38f16035869", size = 1697961, upload-time = "2025-07-10T13:03:53.511Z" },
    { url = "https://files.pythonhosted.org/packages/bb/94/18457f043399e1ec0e59ad8674c0372f925363059c276a45a1459e17f423/aiohttp-3.12.14-cp312-cp312-manylinux_2_17_ppc64le.manylinux2014_ppc64le.whl", hash = "sha256:9c748b3f8b14c77720132b2510a7d9907a03c20ba80f469e58d5dfd90c079a1c", size = 1753055, upload-time = "2025-07-10T13:03:55.368Z" },
    { url = "https://files.pythonhosted.org/packages/26/d9/1d3744dc588fafb50ff8a6226d58f484a2242b5dd93d8038882f55474d41/aiohttp-3.12.14-cp312-cp312-manylinux_2_17_s390x.manylinux2014_s390x.whl", hash = "sha256:f0a568abe1b15ce69d4cc37e23020720423f0728e3cb1f9bcd3f53420ec3bfe7", size = 1799211, upload-time = "2025-07-10T13:03:57.216Z" },
    { url = "https://files.pythonhosted.org/packages/73/12/2530fb2b08773f717ab2d249ca7a982ac66e32187c62d49e2c86c9bba9b4/aiohttp-3.12.14-cp312-cp312-manylinux_2_17_x86_64.manylinux2014_x86_64.whl", hash = "sha256:9888e60c2c54eaf56704b17feb558c7ed6b7439bca1e07d4818ab878f2083660", size = 1718649, upload-time = "2025-07-10T13:03:59.469Z" },
    { url = "https://files.pythonhosted.org/packages/b9/34/8d6015a729f6571341a311061b578e8b8072ea3656b3d72329fa0faa2c7c/aiohttp-3.12.14-cp312-cp312-manylinux_2_5_i686.manylinux1_i686.manylinux_2_17_i686.manylinux2014_i686.whl", hash = "sha256:3006a1dc579b9156de01e7916d38c63dc1ea0679b14627a37edf6151bc530088", size = 1634452, upload-time = "2025-07-10T13:04:01.698Z" },
    { url = "https://files.pythonhosted.org/packages/ff/4b/08b83ea02595a582447aeb0c1986792d0de35fe7a22fb2125d65091cbaf3/aiohttp-3.12.14-cp312-cp312-musllinux_1_2_aarch64.whl", hash = "sha256:aa8ec5c15ab80e5501a26719eb48a55f3c567da45c6ea5bb78c52c036b2655c7", size = 1695511, upload-time = "2025-07-10T13:04:04.165Z" },
    { url = "https://files.pythonhosted.org/packages/b5/66/9c7c31037a063eec13ecf1976185c65d1394ded4a5120dd5965e3473cb21/aiohttp-3.12.14-cp312-cp312-musllinux_1_2_armv7l.whl", hash = "sha256:39b94e50959aa07844c7fe2206b9f75d63cc3ad1c648aaa755aa257f6f2498a9", size = 1716967, upload-time = "2025-07-10T13:04:06.132Z" },
    { url = "https://files.pythonhosted.org/packages/ba/02/84406e0ad1acb0fb61fd617651ab6de760b2d6a31700904bc0b33bd0894d/aiohttp-3.12.14-cp312-cp312-musllinux_1_2_i686.whl", hash = "sha256:04c11907492f416dad9885d503fbfc5dcb6768d90cad8639a771922d584609d3", size = 1657620, upload-time = "2025-07-10T13:04:07.944Z" },
    { url = "https://files.pythonhosted.org/packages/07/53/da018f4013a7a179017b9a274b46b9a12cbeb387570f116964f498a6f211/aiohttp-3.12.14-cp312-cp312-musllinux_1_2_ppc64le.whl", hash = "sha256:88167bd9ab69bb46cee91bd9761db6dfd45b6e76a0438c7e884c3f8160ff21eb", size = 1737179, upload-time = "2025-07-10T13:04:10.182Z" },
    { url = "https://files.pythonhosted.org/packages/49/e8/ca01c5ccfeaafb026d85fa4f43ceb23eb80ea9c1385688db0ef322c751e9/aiohttp-3.12.14-cp312-cp312-musllinux_1_2_s390x.whl", hash = "sha256:791504763f25e8f9f251e4688195e8b455f8820274320204f7eafc467e609425", size = 1765156, upload-time = "2025-07-10T13:04:12.029Z" },
    { url = "https://files.pythonhosted.org/packages/22/32/5501ab525a47ba23c20613e568174d6c63aa09e2caa22cded5c6ea8e3ada/aiohttp-3.12.14-cp312-cp312-musllinux_1_2_x86_64.whl", hash = "sha256:2785b112346e435dd3a1a67f67713a3fe692d288542f1347ad255683f066d8e0", size = 1724766, upload-time = "2025-07-10T13:04:13.961Z" },
    { url = "https://files.pythonhosted.org/packages/06/af/28e24574801fcf1657945347ee10df3892311c2829b41232be6089e461e7/aiohttp-3.12.14-cp312-cp312-win32.whl", hash = "sha256:15f5f4792c9c999a31d8decf444e79fcfd98497bf98e94284bf390a7bb8c1729", size = 422641, upload-time = "2025-07-10T13:04:16.018Z" },
    { url = "https://files.pythonhosted.org/packages/98/d5/7ac2464aebd2eecac38dbe96148c9eb487679c512449ba5215d233755582/aiohttp-3.12.14-cp312-cp312-win_amd64.whl", hash = "sha256:3b66e1a182879f579b105a80d5c4bd448b91a57e8933564bf41665064796a338", size = 449316, upload-time = "2025-07-10T13:04:18.289Z" },
    { url = "https://files.pythonhosted.org/packages/06/48/e0d2fa8ac778008071e7b79b93ab31ef14ab88804d7ba71b5c964a7c844e/aiohttp-3.12.14-cp313-cp313-macosx_10_13_universal2.whl", hash = "sha256:3143a7893d94dc82bc409f7308bc10d60285a3cd831a68faf1aa0836c5c3c767", size = 695471, upload-time = "2025-07-10T13:04:20.124Z" },
    { url = "https://files.pythonhosted.org/packages/8d/e7/f73206afa33100804f790b71092888f47df65fd9a4cd0e6800d7c6826441/aiohttp-3.12.14-cp313-cp313-macosx_10_13_x86_64.whl", hash = "sha256:3d62ac3d506cef54b355bd34c2a7c230eb693880001dfcda0bf88b38f5d7af7e", size = 473128, upload-time = "2025-07-10T13:04:21.928Z" },
    { url = "https://files.pythonhosted.org/packages/df/e2/4dd00180be551a6e7ee979c20fc7c32727f4889ee3fd5b0586e0d47f30e1/aiohttp-3.12.14-cp313-cp313-macosx_11_0_arm64.whl", hash = "sha256:48e43e075c6a438937c4de48ec30fa8ad8e6dfef122a038847456bfe7b947b63", size = 465426, upload-time = "2025-07-10T13:04:24.071Z" },
    { url = "https://files.pythonhosted.org/packages/de/dd/525ed198a0bb674a323e93e4d928443a680860802c44fa7922d39436b48b/aiohttp-3.12.14-cp313-cp313-manylinux_2_17_aarch64.manylinux2014_aarch64.whl", hash = "sha256:077b4488411a9724cecc436cbc8c133e0d61e694995b8de51aaf351c7578949d", size = 1704252, upload-time = "2025-07-10T13:04:26.049Z" },
    { url = "https://files.pythonhosted.org/packages/d8/b1/01e542aed560a968f692ab4fc4323286e8bc4daae83348cd63588e4f33e3/aiohttp-3.12.14-cp313-cp313-manylinux_2_17_armv7l.manylinux2014_armv7l.manylinux_2_31_armv7l.whl", hash = "sha256:d8c35632575653f297dcbc9546305b2c1133391089ab925a6a3706dfa775ccab", size = 1685514, upload-time = "2025-07-10T13:04:28.186Z" },
    { url = "https://files.pythonhosted.org/packages/b3/06/93669694dc5fdabdc01338791e70452d60ce21ea0946a878715688d5a191/aiohttp-3.12.14-cp313-cp313-manylinux_2_17_ppc64le.manylinux2014_ppc64le.whl", hash = "sha256:6b8ce87963f0035c6834b28f061df90cf525ff7c9b6283a8ac23acee6502afd4", size = 1737586, upload-time = "2025-07-10T13:04:30.195Z" },
    { url = "https://files.pythonhosted.org/packages/a5/3a/18991048ffc1407ca51efb49ba8bcc1645961f97f563a6c480cdf0286310/aiohttp-3.12.14-cp313-cp313-manylinux_2_17_s390x.manylinux2014_s390x.whl", hash = "sha256:f0a2cf66e32a2563bb0766eb24eae7e9a269ac0dc48db0aae90b575dc9583026", size = 1786958, upload-time = "2025-07-10T13:04:32.482Z" },
    { url = "https://files.pythonhosted.org/packages/30/a8/81e237f89a32029f9b4a805af6dffc378f8459c7b9942712c809ff9e76e5/aiohttp-3.12.14-cp313-cp313-manylinux_2_17_x86_64.manylinux2014_x86_64.whl", hash = "sha256:cdea089caf6d5cde975084a884c72d901e36ef9c2fd972c9f51efbbc64e96fbd", size = 1709287, upload-time = "2025-07-10T13:04:34.493Z" },
    { url = "https://files.pythonhosted.org/packages/8c/e3/bd67a11b0fe7fc12c6030473afd9e44223d456f500f7cf526dbaa259ae46/aiohttp-3.12.14-cp313-cp313-manylinux_2_5_i686.manylinux1_i686.manylinux_2_17_i686.manylinux2014_i686.whl", hash = "sha256:8a7865f27db67d49e81d463da64a59365ebd6b826e0e4847aa111056dcb9dc88", size = 1622990, upload-time = "2025-07-10T13:04:36.433Z" },
    { url = "https://files.pythonhosted.org/packages/83/ba/e0cc8e0f0d9ce0904e3cf2d6fa41904e379e718a013c721b781d53dcbcca/aiohttp-3.12.14-cp313-cp313-musllinux_1_2_aarch64.whl", hash = "sha256:0ab5b38a6a39781d77713ad930cb5e7feea6f253de656a5f9f281a8f5931b086", size = 1676015, upload-time = "2025-07-10T13:04:38.958Z" },
    { url = "https://files.pythonhosted.org/packages/d8/b3/1e6c960520bda094c48b56de29a3d978254637ace7168dd97ddc273d0d6c/aiohttp-3.12.14-cp313-cp313-musllinux_1_2_armv7l.whl", hash = "sha256:9b3b15acee5c17e8848d90a4ebc27853f37077ba6aec4d8cb4dbbea56d156933", size = 1707678, upload-time = "2025-07-10T13:04:41.275Z" },
    { url = "https://files.pythonhosted.org/packages/0a/19/929a3eb8c35b7f9f076a462eaa9830b32c7f27d3395397665caa5e975614/aiohttp-3.12.14-cp313-cp313-musllinux_1_2_i686.whl", hash = "sha256:e4c972b0bdaac167c1e53e16a16101b17c6d0ed7eac178e653a07b9f7fad7151", size = 1650274, upload-time = "2025-07-10T13:04:43.483Z" },
    { url = "https://files.pythonhosted.org/packages/22/e5/81682a6f20dd1b18ce3d747de8eba11cbef9b270f567426ff7880b096b48/aiohttp-3.12.14-cp313-cp313-musllinux_1_2_ppc64le.whl", hash = "sha256:7442488b0039257a3bdbc55f7209587911f143fca11df9869578db6c26feeeb8", size = 1726408, upload-time = "2025-07-10T13:04:45.577Z" },
    { url = "https://files.pythonhosted.org/packages/8c/17/884938dffaa4048302985483f77dfce5ac18339aad9b04ad4aaa5e32b028/aiohttp-3.12.14-cp313-cp313-musllinux_1_2_s390x.whl", hash = "sha256:f68d3067eecb64c5e9bab4a26aa11bd676f4c70eea9ef6536b0a4e490639add3", size = 1759879, upload-time = "2025-07-10T13:04:47.663Z" },
    { url = "https://files.pythonhosted.org/packages/95/78/53b081980f50b5cf874359bde707a6eacd6c4be3f5f5c93937e48c9d0025/aiohttp-3.12.14-cp313-cp313-musllinux_1_2_x86_64.whl", hash = "sha256:f88d3704c8b3d598a08ad17d06006cb1ca52a1182291f04979e305c8be6c9758", size = 1708770, upload-time = "2025-07-10T13:04:49.944Z" },
    { url = "https://files.pythonhosted.org/packages/ed/91/228eeddb008ecbe3ffa6c77b440597fdf640307162f0c6488e72c5a2d112/aiohttp-3.12.14-cp313-cp313-win32.whl", hash = "sha256:a3c99ab19c7bf375c4ae3debd91ca5d394b98b6089a03231d4c580ef3c2ae4c5", size = 421688, upload-time = "2025-07-10T13:04:51.993Z" },
    { url = "https://files.pythonhosted.org/packages/66/5f/8427618903343402fdafe2850738f735fd1d9409d2a8f9bcaae5e630d3ba/aiohttp-3.12.14-cp313-cp313-win_amd64.whl", hash = "sha256:3f8aad695e12edc9d571f878c62bedc91adf30c760c8632f09663e5f564f4baa", size = 448098, upload-time = "2025-07-10T13:04:53.999Z" },
]

[[package]]
name = "aiosignal"
version = "1.4.0"
source = { registry = "https://pypi.org/simple" }
dependencies = [
    { name = "frozenlist" },
    { name = "typing-extensions", marker = "python_full_version < '3.13'" },
]
sdist = { url = "https://files.pythonhosted.org/packages/61/62/06741b579156360248d1ec624842ad0edf697050bbaf7c3e46394e106ad1/aiosignal-1.4.0.tar.gz", hash = "sha256:f47eecd9468083c2029cc99945502cb7708b082c232f9aca65da147157b251c7", size = 25007, upload-time = "2025-07-03T22:54:43.528Z" }
wheels = [
    { url = "https://files.pythonhosted.org/packages/fb/76/641ae371508676492379f16e2fa48f4e2c11741bd63c48be4b12a6b09cba/aiosignal-1.4.0-py3-none-any.whl", hash = "sha256:053243f8b92b990551949e63930a839ff0cf0b0ebbe0597b0f3fb19e1a0fe82e", size = 7490, upload-time = "2025-07-03T22:54:42.156Z" },
]

[[package]]
name = "aiosqlite"
version = "0.21.0"
source = { registry = "https://pypi.org/simple" }
dependencies = [
    { name = "typing-extensions" },
]
sdist = { url = "https://files.pythonhosted.org/packages/13/7d/8bca2bf9a247c2c5dfeec1d7a5f40db6518f88d314b8bca9da29670d2671/aiosqlite-0.21.0.tar.gz", hash = "sha256:131bb8056daa3bc875608c631c678cda73922a2d4ba8aec373b19f18c17e7aa3", size = 13454, upload-time = "2025-02-03T07:30:16.235Z" }
wheels = [
    { url = "https://files.pythonhosted.org/packages/f5/10/6c25ed6de94c49f88a91fa5018cb4c0f3625f31d5be9f771ebe5cc7cd506/aiosqlite-0.21.0-py3-none-any.whl", hash = "sha256:2549cf4057f95f53dcba16f2b64e8e2791d7e1adedb13197dd8ed77bb226d7d0", size = 15792, upload-time = "2025-02-03T07:30:13.6Z" },
]

[[package]]
name = "amqtt"
version = "0.11.3rc1"
source = { editable = "." }
dependencies = [
    { name = "aiohttp" },
    { name = "dacite" },
    { name = "passlib" },
    { name = "psutil" },
    { name = "pyyaml" },
    { name = "transitions" },
    { name = "typer" },
    { name = "websockets" },
]

[package.optional-dependencies]
ci = [
    { name = "coveralls" },
]
contrib = [
    { name = "aiohttp" },
    { name = "aiosqlite" },
    { name = "argon2-cffi" },
<<<<<<< HEAD
    { name = "python-ldap" },
    { name = "sqlalchemy" },
=======
    { name = "greenlet" },
    { name = "sqlalchemy", extra = ["asyncio"] },
>>>>>>> de40ca51
]

[package.dev-dependencies]
dev = [
    { name = "aiosqlite" },
    { name = "greenlet" },
    { name = "hatch" },
    { name = "hypothesis" },
    { name = "mypy" },
    { name = "paho-mqtt" },
    { name = "poethepoet" },
    { name = "pre-commit" },
    { name = "psutil" },
    { name = "pylint" },
    { name = "pytest" },
    { name = "pytest-asyncio" },
    { name = "pytest-cov" },
    { name = "pytest-docker" },
    { name = "pytest-logdog" },
    { name = "pytest-timeout" },
    { name = "ruff" },
    { name = "setuptools" },
    { name = "sqlalchemy", extra = ["mypy"] },
    { name = "types-mock" },
    { name = "types-pyyaml" },
    { name = "types-setuptools" },
]
docs = [
    { name = "markdown-callouts" },
    { name = "markdown-exec" },
    { name = "mkdocs" },
    { name = "mkdocs-coverage" },
    { name = "mkdocs-exclude" },
    { name = "mkdocs-git-revision-date-localized-plugin" },
    { name = "mkdocs-llmstxt" },
    { name = "mkdocs-material" },
    { name = "mkdocs-minify-plugin" },
    { name = "mkdocs-open-in-new-tab" },
    { name = "mkdocs-redirects" },
    { name = "mkdocs-section-index" },
    { name = "mkdocs-typer2" },
    { name = "mkdocstrings-python" },
    { name = "tomli", marker = "python_full_version < '3.11'" },
]

[package.metadata]
requires-dist = [
    { name = "aiohttp", specifier = ">=3.12.7" },
    { name = "aiohttp", marker = "extra == 'contrib'", specifier = ">=3.12.13" },
    { name = "aiosqlite", marker = "extra == 'contrib'", specifier = ">=0.21.0" },
    { name = "argon2-cffi", marker = "extra == 'contrib'", specifier = ">=25.1.0" },
    { name = "coveralls", marker = "extra == 'ci'", specifier = "==4.0.1" },
    { name = "dacite", specifier = ">=1.9.2" },
    { name = "greenlet", marker = "extra == 'contrib'", specifier = ">=3.2.3" },
    { name = "passlib", specifier = "==1.7.4" },
    { name = "psutil", specifier = ">=7.0.0" },
    { name = "python-ldap", marker = "extra == 'contrib'", specifier = ">=3.4.4" },
    { name = "pyyaml", specifier = "==6.0.2" },
    { name = "sqlalchemy", extras = ["asyncio"], marker = "extra == 'contrib'", specifier = ">=2.0.41" },
    { name = "transitions", specifier = "==0.9.2" },
    { name = "typer", specifier = "==0.15.4" },
    { name = "websockets", specifier = "==15.0.1" },
]
provides-extras = ["ci", "contrib"]

[package.metadata.requires-dev]
dev = [
    { name = "aiosqlite", specifier = ">=0.21.0" },
    { name = "greenlet", specifier = ">=3.2.3" },
    { name = "hatch", specifier = ">=1.14.1" },
    { name = "hypothesis", specifier = ">=6.130.8" },
    { name = "mypy", specifier = ">=1.15.0" },
    { name = "paho-mqtt", specifier = ">=2.1.0" },
    { name = "poethepoet", specifier = ">=0.34.0" },
    { name = "pre-commit", specifier = ">=4.2.0" },
    { name = "psutil", specifier = ">=7.0.0" },
    { name = "pylint", specifier = ">=3.3.6" },
    { name = "pytest", specifier = ">=8.3.5" },
    { name = "pytest-asyncio", specifier = ">=0.26.0" },
    { name = "pytest-cov", specifier = ">=6.1.0" },
    { name = "pytest-docker", specifier = ">=3.2.3" },
    { name = "pytest-logdog", specifier = ">=0.1.0" },
    { name = "pytest-timeout", specifier = ">=2.3.1" },
    { name = "ruff", specifier = ">=0.11.3" },
    { name = "setuptools", specifier = ">=78.1.0" },
    { name = "sqlalchemy", extras = ["mypy"], specifier = ">=2.0.41" },
    { name = "types-mock", specifier = ">=5.2.0.20250306" },
    { name = "types-pyyaml", specifier = ">=6.0.12.20250402" },
    { name = "types-setuptools", specifier = ">=78.1.0.20250329" },
]
docs = [
    { name = "markdown-callouts", specifier = ">=0.4" },
    { name = "markdown-exec", specifier = ">=1.8" },
    { name = "mkdocs", specifier = ">=1.6" },
    { name = "mkdocs-coverage", specifier = ">=1.0" },
    { name = "mkdocs-exclude", specifier = ">=1.0.2" },
    { name = "mkdocs-git-revision-date-localized-plugin", specifier = ">=1.2" },
    { name = "mkdocs-llmstxt", specifier = ">=0.1" },
    { name = "mkdocs-material", specifier = ">=9.5" },
    { name = "mkdocs-minify-plugin", specifier = ">=0.8" },
    { name = "mkdocs-open-in-new-tab", specifier = ">=1.0.8" },
    { name = "mkdocs-redirects", specifier = ">=1.2.1" },
    { name = "mkdocs-section-index", specifier = ">=0.3" },
    { name = "mkdocs-typer2", specifier = ">=0.1.4" },
    { name = "mkdocstrings-python", specifier = ">=1.16.2" },
    { name = "tomli", marker = "python_full_version < '3.11'", specifier = ">=2.0" },
]

[[package]]
name = "annotated-types"
version = "0.7.0"
source = { registry = "https://pypi.org/simple" }
sdist = { url = "https://files.pythonhosted.org/packages/ee/67/531ea369ba64dcff5ec9c3402f9f51bf748cec26dde048a2f973a4eea7f5/annotated_types-0.7.0.tar.gz", hash = "sha256:aff07c09a53a08bc8cfccb9c85b05f1aa9a2a6f23728d790723543408344ce89", size = 16081, upload-time = "2024-05-20T21:33:25.928Z" }
wheels = [
    { url = "https://files.pythonhosted.org/packages/78/b6/6307fbef88d9b5ee7421e68d78a9f162e0da4900bc5f5793f6d3d0e34fb8/annotated_types-0.7.0-py3-none-any.whl", hash = "sha256:1f02e8b43a8fbbc3f3e0d4f0f4bfc8131bcb4eebe8849b8e5c773f3a1c582a53", size = 13643, upload-time = "2024-05-20T21:33:24.1Z" },
]

[[package]]
name = "anyio"
version = "4.9.0"
source = { registry = "https://pypi.org/simple" }
dependencies = [
    { name = "exceptiongroup", marker = "python_full_version < '3.11'" },
    { name = "idna" },
    { name = "sniffio" },
    { name = "typing-extensions", marker = "python_full_version < '3.13'" },
]
sdist = { url = "https://files.pythonhosted.org/packages/95/7d/4c1bd541d4dffa1b52bd83fb8527089e097a106fc90b467a7313b105f840/anyio-4.9.0.tar.gz", hash = "sha256:673c0c244e15788651a4ff38710fea9675823028a6f08a5eda409e0c9840a028", size = 190949, upload-time = "2025-03-17T00:02:54.77Z" }
wheels = [
    { url = "https://files.pythonhosted.org/packages/a1/ee/48ca1a7c89ffec8b6a0c5d02b89c305671d5ffd8d3c94acf8b8c408575bb/anyio-4.9.0-py3-none-any.whl", hash = "sha256:9f76d541cad6e36af7beb62e978876f3b41e3e04f2c1fbf0884604c0a9c4d93c", size = 100916, upload-time = "2025-03-17T00:02:52.713Z" },
]

[[package]]
name = "argon2-cffi"
version = "25.1.0"
source = { registry = "https://pypi.org/simple" }
dependencies = [
    { name = "argon2-cffi-bindings" },
]
sdist = { url = "https://files.pythonhosted.org/packages/0e/89/ce5af8a7d472a67cc819d5d998aa8c82c5d860608c4db9f46f1162d7dab9/argon2_cffi-25.1.0.tar.gz", hash = "sha256:694ae5cc8a42f4c4e2bf2ca0e64e51e23a040c6a517a85074683d3959e1346c1", size = 45706, upload-time = "2025-06-03T06:55:32.073Z" }
wheels = [
    { url = "https://files.pythonhosted.org/packages/4f/d3/a8b22fa575b297cd6e3e3b0155c7e25db170edf1c74783d6a31a2490b8d9/argon2_cffi-25.1.0-py3-none-any.whl", hash = "sha256:fdc8b074db390fccb6eb4a3604ae7231f219aa669a2652e0f20e16ba513d5741", size = 14657, upload-time = "2025-06-03T06:55:30.804Z" },
]

[[package]]
name = "argon2-cffi-bindings"
version = "21.2.0"
source = { registry = "https://pypi.org/simple" }
dependencies = [
    { name = "cffi" },
]
sdist = { url = "https://files.pythonhosted.org/packages/b9/e9/184b8ccce6683b0aa2fbb7ba5683ea4b9c5763f1356347f1312c32e3c66e/argon2-cffi-bindings-21.2.0.tar.gz", hash = "sha256:bb89ceffa6c791807d1305ceb77dbfacc5aa499891d2c55661c6459651fc39e3", size = 1779911, upload-time = "2021-12-01T08:52:55.68Z" }
wheels = [
    { url = "https://files.pythonhosted.org/packages/d4/13/838ce2620025e9666aa8f686431f67a29052241692a3dd1ae9d3692a89d3/argon2_cffi_bindings-21.2.0-cp36-abi3-macosx_10_9_x86_64.whl", hash = "sha256:ccb949252cb2ab3a08c02024acb77cfb179492d5701c7cbdbfd776124d4d2367", size = 29658, upload-time = "2021-12-01T09:09:17.016Z" },
    { url = "https://files.pythonhosted.org/packages/b3/02/f7f7bb6b6af6031edb11037639c697b912e1dea2db94d436e681aea2f495/argon2_cffi_bindings-21.2.0-cp36-abi3-manylinux_2_17_aarch64.manylinux2014_aarch64.whl", hash = "sha256:9524464572e12979364b7d600abf96181d3541da11e23ddf565a32e70bd4dc0d", size = 80583, upload-time = "2021-12-01T09:09:19.546Z" },
    { url = "https://files.pythonhosted.org/packages/ec/f7/378254e6dd7ae6f31fe40c8649eea7d4832a42243acaf0f1fff9083b2bed/argon2_cffi_bindings-21.2.0-cp36-abi3-manylinux_2_17_x86_64.manylinux2014_x86_64.whl", hash = "sha256:b746dba803a79238e925d9046a63aa26bf86ab2a2fe74ce6b009a1c3f5c8f2ae", size = 86168, upload-time = "2021-12-01T09:09:21.445Z" },
    { url = "https://files.pythonhosted.org/packages/74/f6/4a34a37a98311ed73bb80efe422fed95f2ac25a4cacc5ae1d7ae6a144505/argon2_cffi_bindings-21.2.0-cp36-abi3-manylinux_2_5_i686.manylinux1_i686.manylinux_2_17_i686.manylinux2014_i686.whl", hash = "sha256:58ed19212051f49a523abb1dbe954337dc82d947fb6e5a0da60f7c8471a8476c", size = 82709, upload-time = "2021-12-01T09:09:18.182Z" },
    { url = "https://files.pythonhosted.org/packages/74/2b/73d767bfdaab25484f7e7901379d5f8793cccbb86c6e0cbc4c1b96f63896/argon2_cffi_bindings-21.2.0-cp36-abi3-musllinux_1_1_aarch64.whl", hash = "sha256:bd46088725ef7f58b5a1ef7ca06647ebaf0eb4baff7d1d0d177c6cc8744abd86", size = 83613, upload-time = "2021-12-01T09:09:22.741Z" },
    { url = "https://files.pythonhosted.org/packages/4f/fd/37f86deef67ff57c76f137a67181949c2d408077e2e3dd70c6c42912c9bf/argon2_cffi_bindings-21.2.0-cp36-abi3-musllinux_1_1_i686.whl", hash = "sha256:8cd69c07dd875537a824deec19f978e0f2078fdda07fd5c42ac29668dda5f40f", size = 84583, upload-time = "2021-12-01T09:09:24.177Z" },
    { url = "https://files.pythonhosted.org/packages/6f/52/5a60085a3dae8fded8327a4f564223029f5f54b0cb0455a31131b5363a01/argon2_cffi_bindings-21.2.0-cp36-abi3-musllinux_1_1_x86_64.whl", hash = "sha256:f1152ac548bd5b8bcecfb0b0371f082037e47128653df2e8ba6e914d384f3c3e", size = 88475, upload-time = "2021-12-01T09:09:26.673Z" },
    { url = "https://files.pythonhosted.org/packages/8b/95/143cd64feb24a15fa4b189a3e1e7efbaeeb00f39a51e99b26fc62fbacabd/argon2_cffi_bindings-21.2.0-cp36-abi3-win32.whl", hash = "sha256:603ca0aba86b1349b147cab91ae970c63118a0f30444d4bc80355937c950c082", size = 27698, upload-time = "2021-12-01T09:09:27.87Z" },
    { url = "https://files.pythonhosted.org/packages/37/2c/e34e47c7dee97ba6f01a6203e0383e15b60fb85d78ac9a15cd066f6fe28b/argon2_cffi_bindings-21.2.0-cp36-abi3-win_amd64.whl", hash = "sha256:b2ef1c30440dbbcba7a5dc3e319408b59676e2e039e2ae11a8775ecf482b192f", size = 30817, upload-time = "2021-12-01T09:09:30.267Z" },
    { url = "https://files.pythonhosted.org/packages/5a/e4/bf8034d25edaa495da3c8a3405627d2e35758e44ff6eaa7948092646fdcc/argon2_cffi_bindings-21.2.0-cp38-abi3-macosx_10_9_universal2.whl", hash = "sha256:e415e3f62c8d124ee16018e491a009937f8cf7ebf5eb430ffc5de21b900dad93", size = 53104, upload-time = "2021-12-01T09:09:31.335Z" },
]

[[package]]
name = "astroid"
version = "3.3.10"
source = { registry = "https://pypi.org/simple" }
dependencies = [
    { name = "typing-extensions", marker = "python_full_version < '3.11'" },
]
sdist = { url = "https://files.pythonhosted.org/packages/00/c2/9b2de9ed027f9fe5734a6c0c0a601289d796b3caaf1e372e23fa88a73047/astroid-3.3.10.tar.gz", hash = "sha256:c332157953060c6deb9caa57303ae0d20b0fbdb2e59b4a4f2a6ba49d0a7961ce", size = 398941, upload-time = "2025-05-10T13:33:10.405Z" }
wheels = [
    { url = "https://files.pythonhosted.org/packages/15/58/5260205b9968c20b6457ed82f48f9e3d6edf2f1f95103161798b73aeccf0/astroid-3.3.10-py3-none-any.whl", hash = "sha256:104fb9cb9b27ea95e847a94c003be03a9e039334a8ebca5ee27dafaf5c5711eb", size = 275388, upload-time = "2025-05-10T13:33:08.391Z" },
]

[[package]]
name = "async-timeout"
version = "5.0.1"
source = { registry = "https://pypi.org/simple" }
sdist = { url = "https://files.pythonhosted.org/packages/a5/ae/136395dfbfe00dfc94da3f3e136d0b13f394cba8f4841120e34226265780/async_timeout-5.0.1.tar.gz", hash = "sha256:d9321a7a3d5a6a5e187e824d2fa0793ce379a202935782d555d6e9d2735677d3", size = 9274, upload-time = "2024-11-06T16:41:39.6Z" }
wheels = [
    { url = "https://files.pythonhosted.org/packages/fe/ba/e2081de779ca30d473f21f5b30e0e737c438205440784c7dfc81efc2b029/async_timeout-5.0.1-py3-none-any.whl", hash = "sha256:39e3809566ff85354557ec2398b55e096c8364bacac9405a7a1fa429e77fe76c", size = 6233, upload-time = "2024-11-06T16:41:37.9Z" },
]

[[package]]
name = "attrs"
version = "25.3.0"
source = { registry = "https://pypi.org/simple" }
sdist = { url = "https://files.pythonhosted.org/packages/5a/b0/1367933a8532ee6ff8d63537de4f1177af4bff9f3e829baf7331f595bb24/attrs-25.3.0.tar.gz", hash = "sha256:75d7cefc7fb576747b2c81b4442d4d4a1ce0900973527c011d1030fd3bf4af1b", size = 812032, upload-time = "2025-03-13T11:10:22.779Z" }
wheels = [
    { url = "https://files.pythonhosted.org/packages/77/06/bb80f5f86020c4551da315d78b3ab75e8228f89f0162f2c3a819e407941a/attrs-25.3.0-py3-none-any.whl", hash = "sha256:427318ce031701fea540783410126f03899a97ffc6f61596ad581ac2e40e3bc3", size = 63815, upload-time = "2025-03-13T11:10:21.14Z" },
]

[[package]]
name = "babel"
version = "2.17.0"
source = { registry = "https://pypi.org/simple" }
sdist = { url = "https://files.pythonhosted.org/packages/7d/6b/d52e42361e1aa00709585ecc30b3f9684b3ab62530771402248b1b1d6240/babel-2.17.0.tar.gz", hash = "sha256:0c54cffb19f690cdcc52a3b50bcbf71e07a808d1c80d549f2459b9d2cf0afb9d", size = 9951852, upload-time = "2025-02-01T15:17:41.026Z" }
wheels = [
    { url = "https://files.pythonhosted.org/packages/b7/b8/3fe70c75fe32afc4bb507f75563d39bc5642255d1d94f1f23604725780bf/babel-2.17.0-py3-none-any.whl", hash = "sha256:4d0b53093fdfb4b21c92b5213dba5a1b23885afa8383709427046b21c366e5f2", size = 10182537, upload-time = "2025-02-01T15:17:37.39Z" },
]

[[package]]
name = "backports-tarfile"
version = "1.2.0"
source = { registry = "https://pypi.org/simple" }
sdist = { url = "https://files.pythonhosted.org/packages/86/72/cd9b395f25e290e633655a100af28cb253e4393396264a98bd5f5951d50f/backports_tarfile-1.2.0.tar.gz", hash = "sha256:d75e02c268746e1b8144c278978b6e98e85de6ad16f8e4b0844a154557eca991", size = 86406, upload-time = "2024-05-28T17:01:54.731Z" }
wheels = [
    { url = "https://files.pythonhosted.org/packages/b9/fa/123043af240e49752f1c4bd24da5053b6bd00cad78c2be53c0d1e8b975bc/backports.tarfile-1.2.0-py3-none-any.whl", hash = "sha256:77e284d754527b01fb1e6fa8a1afe577858ebe4e9dad8919e34c862cb399bc34", size = 30181, upload-time = "2024-05-28T17:01:53.112Z" },
]

[[package]]
name = "backrefs"
version = "5.8"
source = { registry = "https://pypi.org/simple" }
sdist = { url = "https://files.pythonhosted.org/packages/6c/46/caba1eb32fa5784428ab401a5487f73db4104590ecd939ed9daaf18b47e0/backrefs-5.8.tar.gz", hash = "sha256:2cab642a205ce966af3dd4b38ee36009b31fa9502a35fd61d59ccc116e40a6bd", size = 6773994, upload-time = "2025-02-25T18:15:32.003Z" }
wheels = [
    { url = "https://files.pythonhosted.org/packages/bf/cb/d019ab87fe70e0fe3946196d50d6a4428623dc0c38a6669c8cae0320fbf3/backrefs-5.8-py310-none-any.whl", hash = "sha256:c67f6638a34a5b8730812f5101376f9d41dc38c43f1fdc35cb54700f6ed4465d", size = 380337, upload-time = "2025-02-25T16:53:14.607Z" },
    { url = "https://files.pythonhosted.org/packages/a9/86/abd17f50ee21b2248075cb6924c6e7f9d23b4925ca64ec660e869c2633f1/backrefs-5.8-py311-none-any.whl", hash = "sha256:2e1c15e4af0e12e45c8701bd5da0902d326b2e200cafcd25e49d9f06d44bb61b", size = 392142, upload-time = "2025-02-25T16:53:17.266Z" },
    { url = "https://files.pythonhosted.org/packages/b3/04/7b415bd75c8ab3268cc138c76fa648c19495fcc7d155508a0e62f3f82308/backrefs-5.8-py312-none-any.whl", hash = "sha256:bbef7169a33811080d67cdf1538c8289f76f0942ff971222a16034da88a73486", size = 398021, upload-time = "2025-02-25T16:53:26.378Z" },
    { url = "https://files.pythonhosted.org/packages/04/b8/60dcfb90eb03a06e883a92abbc2ab95c71f0d8c9dd0af76ab1d5ce0b1402/backrefs-5.8-py313-none-any.whl", hash = "sha256:e3a63b073867dbefd0536425f43db618578528e3896fb77be7141328642a1585", size = 399915, upload-time = "2025-02-25T16:53:28.167Z" },
    { url = "https://files.pythonhosted.org/packages/0c/37/fb6973edeb700f6e3d6ff222400602ab1830446c25c7b4676d8de93e65b8/backrefs-5.8-py39-none-any.whl", hash = "sha256:a66851e4533fb5b371aa0628e1fee1af05135616b86140c9d787a2ffdf4b8fdc", size = 380336, upload-time = "2025-02-25T16:53:29.858Z" },
]

[[package]]
name = "beautifulsoup4"
version = "4.13.4"
source = { registry = "https://pypi.org/simple" }
dependencies = [
    { name = "soupsieve" },
    { name = "typing-extensions" },
]
sdist = { url = "https://files.pythonhosted.org/packages/d8/e4/0c4c39e18fd76d6a628d4dd8da40543d136ce2d1752bd6eeeab0791f4d6b/beautifulsoup4-4.13.4.tar.gz", hash = "sha256:dbb3c4e1ceae6aefebdaf2423247260cd062430a410e38c66f2baa50a8437195", size = 621067, upload-time = "2025-04-15T17:05:13.836Z" }
wheels = [
    { url = "https://files.pythonhosted.org/packages/50/cd/30110dc0ffcf3b131156077b90e9f60ed75711223f306da4db08eff8403b/beautifulsoup4-4.13.4-py3-none-any.whl", hash = "sha256:9bbbb14bfde9d79f38b8cd5f8c7c85f4b8f2523190ebed90e950a8dea4cb1c4b", size = 187285, upload-time = "2025-04-15T17:05:12.221Z" },
]

[[package]]
name = "certifi"
version = "2025.4.26"
source = { registry = "https://pypi.org/simple" }
sdist = { url = "https://files.pythonhosted.org/packages/e8/9e/c05b3920a3b7d20d3d3310465f50348e5b3694f4f88c6daf736eef3024c4/certifi-2025.4.26.tar.gz", hash = "sha256:0a816057ea3cdefcef70270d2c515e4506bbc954f417fa5ade2021213bb8f0c6", size = 160705, upload-time = "2025-04-26T02:12:29.51Z" }
wheels = [
    { url = "https://files.pythonhosted.org/packages/4a/7e/3db2bd1b1f9e95f7cddca6d6e75e2f2bd9f51b1246e546d88addca0106bd/certifi-2025.4.26-py3-none-any.whl", hash = "sha256:30350364dfe371162649852c63336a15c70c6510c2ad5015b21c2345311805f3", size = 159618, upload-time = "2025-04-26T02:12:27.662Z" },
]

[[package]]
name = "cffi"
version = "1.17.1"
source = { registry = "https://pypi.org/simple" }
dependencies = [
    { name = "pycparser" },
]
sdist = { url = "https://files.pythonhosted.org/packages/fc/97/c783634659c2920c3fc70419e3af40972dbaf758daa229a7d6ea6135c90d/cffi-1.17.1.tar.gz", hash = "sha256:1c39c6016c32bc48dd54561950ebd6836e1670f2ae46128f67cf49e789c52824", size = 516621, upload-time = "2024-09-04T20:45:21.852Z" }
wheels = [
    { url = "https://files.pythonhosted.org/packages/90/07/f44ca684db4e4f08a3fdc6eeb9a0d15dc6883efc7b8c90357fdbf74e186c/cffi-1.17.1-cp310-cp310-macosx_10_9_x86_64.whl", hash = "sha256:df8b1c11f177bc2313ec4b2d46baec87a5f3e71fc8b45dab2ee7cae86d9aba14", size = 182191, upload-time = "2024-09-04T20:43:30.027Z" },
    { url = "https://files.pythonhosted.org/packages/08/fd/cc2fedbd887223f9f5d170c96e57cbf655df9831a6546c1727ae13fa977a/cffi-1.17.1-cp310-cp310-macosx_11_0_arm64.whl", hash = "sha256:8f2cdc858323644ab277e9bb925ad72ae0e67f69e804f4898c070998d50b1a67", size = 178592, upload-time = "2024-09-04T20:43:32.108Z" },
    { url = "https://files.pythonhosted.org/packages/de/cc/4635c320081c78d6ffc2cab0a76025b691a91204f4aa317d568ff9280a2d/cffi-1.17.1-cp310-cp310-manylinux_2_12_i686.manylinux2010_i686.manylinux_2_17_i686.manylinux2014_i686.whl", hash = "sha256:edae79245293e15384b51f88b00613ba9f7198016a5948b5dddf4917d4d26382", size = 426024, upload-time = "2024-09-04T20:43:34.186Z" },
    { url = "https://files.pythonhosted.org/packages/b6/7b/3b2b250f3aab91abe5f8a51ada1b717935fdaec53f790ad4100fe2ec64d1/cffi-1.17.1-cp310-cp310-manylinux_2_17_aarch64.manylinux2014_aarch64.whl", hash = "sha256:45398b671ac6d70e67da8e4224a065cec6a93541bb7aebe1b198a61b58c7b702", size = 448188, upload-time = "2024-09-04T20:43:36.286Z" },
    { url = "https://files.pythonhosted.org/packages/d3/48/1b9283ebbf0ec065148d8de05d647a986c5f22586b18120020452fff8f5d/cffi-1.17.1-cp310-cp310-manylinux_2_17_ppc64le.manylinux2014_ppc64le.whl", hash = "sha256:ad9413ccdeda48c5afdae7e4fa2192157e991ff761e7ab8fdd8926f40b160cc3", size = 455571, upload-time = "2024-09-04T20:43:38.586Z" },
    { url = "https://files.pythonhosted.org/packages/40/87/3b8452525437b40f39ca7ff70276679772ee7e8b394934ff60e63b7b090c/cffi-1.17.1-cp310-cp310-manylinux_2_17_s390x.manylinux2014_s390x.whl", hash = "sha256:5da5719280082ac6bd9aa7becb3938dc9f9cbd57fac7d2871717b1feb0902ab6", size = 436687, upload-time = "2024-09-04T20:43:40.084Z" },
    { url = "https://files.pythonhosted.org/packages/8d/fb/4da72871d177d63649ac449aec2e8a29efe0274035880c7af59101ca2232/cffi-1.17.1-cp310-cp310-manylinux_2_17_x86_64.manylinux2014_x86_64.whl", hash = "sha256:2bb1a08b8008b281856e5971307cc386a8e9c5b625ac297e853d36da6efe9c17", size = 446211, upload-time = "2024-09-04T20:43:41.526Z" },
    { url = "https://files.pythonhosted.org/packages/ab/a0/62f00bcb411332106c02b663b26f3545a9ef136f80d5df746c05878f8c4b/cffi-1.17.1-cp310-cp310-musllinux_1_1_aarch64.whl", hash = "sha256:045d61c734659cc045141be4bae381a41d89b741f795af1dd018bfb532fd0df8", size = 461325, upload-time = "2024-09-04T20:43:43.117Z" },
    { url = "https://files.pythonhosted.org/packages/36/83/76127035ed2e7e27b0787604d99da630ac3123bfb02d8e80c633f218a11d/cffi-1.17.1-cp310-cp310-musllinux_1_1_i686.whl", hash = "sha256:6883e737d7d9e4899a8a695e00ec36bd4e5e4f18fabe0aca0efe0a4b44cdb13e", size = 438784, upload-time = "2024-09-04T20:43:45.256Z" },
    { url = "https://files.pythonhosted.org/packages/21/81/a6cd025db2f08ac88b901b745c163d884641909641f9b826e8cb87645942/cffi-1.17.1-cp310-cp310-musllinux_1_1_x86_64.whl", hash = "sha256:6b8b4a92e1c65048ff98cfe1f735ef8f1ceb72e3d5f0c25fdb12087a23da22be", size = 461564, upload-time = "2024-09-04T20:43:46.779Z" },
    { url = "https://files.pythonhosted.org/packages/f8/fe/4d41c2f200c4a457933dbd98d3cf4e911870877bd94d9656cc0fcb390681/cffi-1.17.1-cp310-cp310-win32.whl", hash = "sha256:c9c3d058ebabb74db66e431095118094d06abf53284d9c81f27300d0e0d8bc7c", size = 171804, upload-time = "2024-09-04T20:43:48.186Z" },
    { url = "https://files.pythonhosted.org/packages/d1/b6/0b0f5ab93b0df4acc49cae758c81fe4e5ef26c3ae2e10cc69249dfd8b3ab/cffi-1.17.1-cp310-cp310-win_amd64.whl", hash = "sha256:0f048dcf80db46f0098ccac01132761580d28e28bc0f78ae0d58048063317e15", size = 181299, upload-time = "2024-09-04T20:43:49.812Z" },
    { url = "https://files.pythonhosted.org/packages/6b/f4/927e3a8899e52a27fa57a48607ff7dc91a9ebe97399b357b85a0c7892e00/cffi-1.17.1-cp311-cp311-macosx_10_9_x86_64.whl", hash = "sha256:a45e3c6913c5b87b3ff120dcdc03f6131fa0065027d0ed7ee6190736a74cd401", size = 182264, upload-time = "2024-09-04T20:43:51.124Z" },
    { url = "https://files.pythonhosted.org/packages/6c/f5/6c3a8efe5f503175aaddcbea6ad0d2c96dad6f5abb205750d1b3df44ef29/cffi-1.17.1-cp311-cp311-macosx_11_0_arm64.whl", hash = "sha256:30c5e0cb5ae493c04c8b42916e52ca38079f1b235c2f8ae5f4527b963c401caf", size = 178651, upload-time = "2024-09-04T20:43:52.872Z" },
    { url = "https://files.pythonhosted.org/packages/94/dd/a3f0118e688d1b1a57553da23b16bdade96d2f9bcda4d32e7d2838047ff7/cffi-1.17.1-cp311-cp311-manylinux_2_12_i686.manylinux2010_i686.manylinux_2_17_i686.manylinux2014_i686.whl", hash = "sha256:f75c7ab1f9e4aca5414ed4d8e5c0e303a34f4421f8a0d47a4d019ceff0ab6af4", size = 445259, upload-time = "2024-09-04T20:43:56.123Z" },
    { url = "https://files.pythonhosted.org/packages/2e/ea/70ce63780f096e16ce8588efe039d3c4f91deb1dc01e9c73a287939c79a6/cffi-1.17.1-cp311-cp311-manylinux_2_17_aarch64.manylinux2014_aarch64.whl", hash = "sha256:a1ed2dd2972641495a3ec98445e09766f077aee98a1c896dcb4ad0d303628e41", size = 469200, upload-time = "2024-09-04T20:43:57.891Z" },
    { url = "https://files.pythonhosted.org/packages/1c/a0/a4fa9f4f781bda074c3ddd57a572b060fa0df7655d2a4247bbe277200146/cffi-1.17.1-cp311-cp311-manylinux_2_17_ppc64le.manylinux2014_ppc64le.whl", hash = "sha256:46bf43160c1a35f7ec506d254e5c890f3c03648a4dbac12d624e4490a7046cd1", size = 477235, upload-time = "2024-09-04T20:44:00.18Z" },
    { url = "https://files.pythonhosted.org/packages/62/12/ce8710b5b8affbcdd5c6e367217c242524ad17a02fe5beec3ee339f69f85/cffi-1.17.1-cp311-cp311-manylinux_2_17_s390x.manylinux2014_s390x.whl", hash = "sha256:a24ed04c8ffd54b0729c07cee15a81d964e6fee0e3d4d342a27b020d22959dc6", size = 459721, upload-time = "2024-09-04T20:44:01.585Z" },
    { url = "https://files.pythonhosted.org/packages/ff/6b/d45873c5e0242196f042d555526f92aa9e0c32355a1be1ff8c27f077fd37/cffi-1.17.1-cp311-cp311-manylinux_2_17_x86_64.manylinux2014_x86_64.whl", hash = "sha256:610faea79c43e44c71e1ec53a554553fa22321b65fae24889706c0a84d4ad86d", size = 467242, upload-time = "2024-09-04T20:44:03.467Z" },
    { url = "https://files.pythonhosted.org/packages/1a/52/d9a0e523a572fbccf2955f5abe883cfa8bcc570d7faeee06336fbd50c9fc/cffi-1.17.1-cp311-cp311-musllinux_1_1_aarch64.whl", hash = "sha256:a9b15d491f3ad5d692e11f6b71f7857e7835eb677955c00cc0aefcd0669adaf6", size = 477999, upload-time = "2024-09-04T20:44:05.023Z" },
    { url = "https://files.pythonhosted.org/packages/44/74/f2a2460684a1a2d00ca799ad880d54652841a780c4c97b87754f660c7603/cffi-1.17.1-cp311-cp311-musllinux_1_1_i686.whl", hash = "sha256:de2ea4b5833625383e464549fec1bc395c1bdeeb5f25c4a3a82b5a8c756ec22f", size = 454242, upload-time = "2024-09-04T20:44:06.444Z" },
    { url = "https://files.pythonhosted.org/packages/f8/4a/34599cac7dfcd888ff54e801afe06a19c17787dfd94495ab0c8d35fe99fb/cffi-1.17.1-cp311-cp311-musllinux_1_1_x86_64.whl", hash = "sha256:fc48c783f9c87e60831201f2cce7f3b2e4846bf4d8728eabe54d60700b318a0b", size = 478604, upload-time = "2024-09-04T20:44:08.206Z" },
    { url = "https://files.pythonhosted.org/packages/34/33/e1b8a1ba29025adbdcda5fb3a36f94c03d771c1b7b12f726ff7fef2ebe36/cffi-1.17.1-cp311-cp311-win32.whl", hash = "sha256:85a950a4ac9c359340d5963966e3e0a94a676bd6245a4b55bc43949eee26a655", size = 171727, upload-time = "2024-09-04T20:44:09.481Z" },
    { url = "https://files.pythonhosted.org/packages/3d/97/50228be003bb2802627d28ec0627837ac0bf35c90cf769812056f235b2d1/cffi-1.17.1-cp311-cp311-win_amd64.whl", hash = "sha256:caaf0640ef5f5517f49bc275eca1406b0ffa6aa184892812030f04c2abf589a0", size = 181400, upload-time = "2024-09-04T20:44:10.873Z" },
    { url = "https://files.pythonhosted.org/packages/5a/84/e94227139ee5fb4d600a7a4927f322e1d4aea6fdc50bd3fca8493caba23f/cffi-1.17.1-cp312-cp312-macosx_10_9_x86_64.whl", hash = "sha256:805b4371bf7197c329fcb3ead37e710d1bca9da5d583f5073b799d5c5bd1eee4", size = 183178, upload-time = "2024-09-04T20:44:12.232Z" },
    { url = "https://files.pythonhosted.org/packages/da/ee/fb72c2b48656111c4ef27f0f91da355e130a923473bf5ee75c5643d00cca/cffi-1.17.1-cp312-cp312-macosx_11_0_arm64.whl", hash = "sha256:733e99bc2df47476e3848417c5a4540522f234dfd4ef3ab7fafdf555b082ec0c", size = 178840, upload-time = "2024-09-04T20:44:13.739Z" },
    { url = "https://files.pythonhosted.org/packages/cc/b6/db007700f67d151abadf508cbfd6a1884f57eab90b1bb985c4c8c02b0f28/cffi-1.17.1-cp312-cp312-manylinux_2_12_i686.manylinux2010_i686.manylinux_2_17_i686.manylinux2014_i686.whl", hash = "sha256:1257bdabf294dceb59f5e70c64a3e2f462c30c7ad68092d01bbbfb1c16b1ba36", size = 454803, upload-time = "2024-09-04T20:44:15.231Z" },
    { url = "https://files.pythonhosted.org/packages/1a/df/f8d151540d8c200eb1c6fba8cd0dfd40904f1b0682ea705c36e6c2e97ab3/cffi-1.17.1-cp312-cp312-manylinux_2_17_aarch64.manylinux2014_aarch64.whl", hash = "sha256:da95af8214998d77a98cc14e3a3bd00aa191526343078b530ceb0bd710fb48a5", size = 478850, upload-time = "2024-09-04T20:44:17.188Z" },
    { url = "https://files.pythonhosted.org/packages/28/c0/b31116332a547fd2677ae5b78a2ef662dfc8023d67f41b2a83f7c2aa78b1/cffi-1.17.1-cp312-cp312-manylinux_2_17_ppc64le.manylinux2014_ppc64le.whl", hash = "sha256:d63afe322132c194cf832bfec0dc69a99fb9bb6bbd550f161a49e9e855cc78ff", size = 485729, upload-time = "2024-09-04T20:44:18.688Z" },
    { url = "https://files.pythonhosted.org/packages/91/2b/9a1ddfa5c7f13cab007a2c9cc295b70fbbda7cb10a286aa6810338e60ea1/cffi-1.17.1-cp312-cp312-manylinux_2_17_s390x.manylinux2014_s390x.whl", hash = "sha256:f79fc4fc25f1c8698ff97788206bb3c2598949bfe0fef03d299eb1b5356ada99", size = 471256, upload-time = "2024-09-04T20:44:20.248Z" },
    { url = "https://files.pythonhosted.org/packages/b2/d5/da47df7004cb17e4955df6a43d14b3b4ae77737dff8bf7f8f333196717bf/cffi-1.17.1-cp312-cp312-manylinux_2_17_x86_64.manylinux2014_x86_64.whl", hash = "sha256:b62ce867176a75d03a665bad002af8e6d54644fad99a3c70905c543130e39d93", size = 479424, upload-time = "2024-09-04T20:44:21.673Z" },
    { url = "https://files.pythonhosted.org/packages/0b/ac/2a28bcf513e93a219c8a4e8e125534f4f6db03e3179ba1c45e949b76212c/cffi-1.17.1-cp312-cp312-musllinux_1_1_aarch64.whl", hash = "sha256:386c8bf53c502fff58903061338ce4f4950cbdcb23e2902d86c0f722b786bbe3", size = 484568, upload-time = "2024-09-04T20:44:23.245Z" },
    { url = "https://files.pythonhosted.org/packages/d4/38/ca8a4f639065f14ae0f1d9751e70447a261f1a30fa7547a828ae08142465/cffi-1.17.1-cp312-cp312-musllinux_1_1_x86_64.whl", hash = "sha256:4ceb10419a9adf4460ea14cfd6bc43d08701f0835e979bf821052f1805850fe8", size = 488736, upload-time = "2024-09-04T20:44:24.757Z" },
    { url = "https://files.pythonhosted.org/packages/86/c5/28b2d6f799ec0bdecf44dced2ec5ed43e0eb63097b0f58c293583b406582/cffi-1.17.1-cp312-cp312-win32.whl", hash = "sha256:a08d7e755f8ed21095a310a693525137cfe756ce62d066e53f502a83dc550f65", size = 172448, upload-time = "2024-09-04T20:44:26.208Z" },
    { url = "https://files.pythonhosted.org/packages/50/b9/db34c4755a7bd1cb2d1603ac3863f22bcecbd1ba29e5ee841a4bc510b294/cffi-1.17.1-cp312-cp312-win_amd64.whl", hash = "sha256:51392eae71afec0d0c8fb1a53b204dbb3bcabcb3c9b807eedf3e1e6ccf2de903", size = 181976, upload-time = "2024-09-04T20:44:27.578Z" },
    { url = "https://files.pythonhosted.org/packages/8d/f8/dd6c246b148639254dad4d6803eb6a54e8c85c6e11ec9df2cffa87571dbe/cffi-1.17.1-cp313-cp313-macosx_10_13_x86_64.whl", hash = "sha256:f3a2b4222ce6b60e2e8b337bb9596923045681d71e5a082783484d845390938e", size = 182989, upload-time = "2024-09-04T20:44:28.956Z" },
    { url = "https://files.pythonhosted.org/packages/8b/f1/672d303ddf17c24fc83afd712316fda78dc6fce1cd53011b839483e1ecc8/cffi-1.17.1-cp313-cp313-macosx_11_0_arm64.whl", hash = "sha256:0984a4925a435b1da406122d4d7968dd861c1385afe3b45ba82b750f229811e2", size = 178802, upload-time = "2024-09-04T20:44:30.289Z" },
    { url = "https://files.pythonhosted.org/packages/0e/2d/eab2e858a91fdff70533cab61dcff4a1f55ec60425832ddfdc9cd36bc8af/cffi-1.17.1-cp313-cp313-manylinux_2_12_i686.manylinux2010_i686.manylinux_2_17_i686.manylinux2014_i686.whl", hash = "sha256:d01b12eeeb4427d3110de311e1774046ad344f5b1a7403101878976ecd7a10f3", size = 454792, upload-time = "2024-09-04T20:44:32.01Z" },
    { url = "https://files.pythonhosted.org/packages/75/b2/fbaec7c4455c604e29388d55599b99ebcc250a60050610fadde58932b7ee/cffi-1.17.1-cp313-cp313-manylinux_2_17_aarch64.manylinux2014_aarch64.whl", hash = "sha256:706510fe141c86a69c8ddc029c7910003a17353970cff3b904ff0686a5927683", size = 478893, upload-time = "2024-09-04T20:44:33.606Z" },
    { url = "https://files.pythonhosted.org/packages/4f/b7/6e4a2162178bf1935c336d4da8a9352cccab4d3a5d7914065490f08c0690/cffi-1.17.1-cp313-cp313-manylinux_2_17_ppc64le.manylinux2014_ppc64le.whl", hash = "sha256:de55b766c7aa2e2a3092c51e0483d700341182f08e67c63630d5b6f200bb28e5", size = 485810, upload-time = "2024-09-04T20:44:35.191Z" },
    { url = "https://files.pythonhosted.org/packages/c7/8a/1d0e4a9c26e54746dc08c2c6c037889124d4f59dffd853a659fa545f1b40/cffi-1.17.1-cp313-cp313-manylinux_2_17_s390x.manylinux2014_s390x.whl", hash = "sha256:c59d6e989d07460165cc5ad3c61f9fd8f1b4796eacbd81cee78957842b834af4", size = 471200, upload-time = "2024-09-04T20:44:36.743Z" },
    { url = "https://files.pythonhosted.org/packages/26/9f/1aab65a6c0db35f43c4d1b4f580e8df53914310afc10ae0397d29d697af4/cffi-1.17.1-cp313-cp313-manylinux_2_17_x86_64.manylinux2014_x86_64.whl", hash = "sha256:dd398dbc6773384a17fe0d3e7eeb8d1a21c2200473ee6806bb5e6a8e62bb73dd", size = 479447, upload-time = "2024-09-04T20:44:38.492Z" },
    { url = "https://files.pythonhosted.org/packages/5f/e4/fb8b3dd8dc0e98edf1135ff067ae070bb32ef9d509d6cb0f538cd6f7483f/cffi-1.17.1-cp313-cp313-musllinux_1_1_aarch64.whl", hash = "sha256:3edc8d958eb099c634dace3c7e16560ae474aa3803a5df240542b305d14e14ed", size = 484358, upload-time = "2024-09-04T20:44:40.046Z" },
    { url = "https://files.pythonhosted.org/packages/f1/47/d7145bf2dc04684935d57d67dff9d6d795b2ba2796806bb109864be3a151/cffi-1.17.1-cp313-cp313-musllinux_1_1_x86_64.whl", hash = "sha256:72e72408cad3d5419375fc87d289076ee319835bdfa2caad331e377589aebba9", size = 488469, upload-time = "2024-09-04T20:44:41.616Z" },
    { url = "https://files.pythonhosted.org/packages/bf/ee/f94057fa6426481d663b88637a9a10e859e492c73d0384514a17d78ee205/cffi-1.17.1-cp313-cp313-win32.whl", hash = "sha256:e03eab0a8677fa80d646b5ddece1cbeaf556c313dcfac435ba11f107ba117b5d", size = 172475, upload-time = "2024-09-04T20:44:43.733Z" },
    { url = "https://files.pythonhosted.org/packages/7c/fc/6a8cb64e5f0324877d503c854da15d76c1e50eb722e320b15345c4d0c6de/cffi-1.17.1-cp313-cp313-win_amd64.whl", hash = "sha256:f6a16c31041f09ead72d69f583767292f750d24913dadacf5756b966aacb3f1a", size = 182009, upload-time = "2024-09-04T20:44:45.309Z" },
]

[[package]]
name = "cfgv"
version = "3.4.0"
source = { registry = "https://pypi.org/simple" }
sdist = { url = "https://files.pythonhosted.org/packages/11/74/539e56497d9bd1d484fd863dd69cbbfa653cd2aa27abfe35653494d85e94/cfgv-3.4.0.tar.gz", hash = "sha256:e52591d4c5f5dead8e0f673fb16db7949d2cfb3f7da4582893288f0ded8fe560", size = 7114, upload-time = "2023-08-12T20:38:17.776Z" }
wheels = [
    { url = "https://files.pythonhosted.org/packages/c5/55/51844dd50c4fc7a33b653bfaba4c2456f06955289ca770a5dbd5fd267374/cfgv-3.4.0-py2.py3-none-any.whl", hash = "sha256:b7265b1f29fd3316bfcd2b330d63d024f2bfd8bcb8b0272f8e19a504856c48f9", size = 7249, upload-time = "2023-08-12T20:38:16.269Z" },
]

[[package]]
name = "charset-normalizer"
version = "3.4.2"
source = { registry = "https://pypi.org/simple" }
sdist = { url = "https://files.pythonhosted.org/packages/e4/33/89c2ced2b67d1c2a61c19c6751aa8902d46ce3dacb23600a283619f5a12d/charset_normalizer-3.4.2.tar.gz", hash = "sha256:5baececa9ecba31eff645232d59845c07aa030f0c81ee70184a90d35099a0e63", size = 126367, upload-time = "2025-05-02T08:34:42.01Z" }
wheels = [
    { url = "https://files.pythonhosted.org/packages/95/28/9901804da60055b406e1a1c5ba7aac1276fb77f1dde635aabfc7fd84b8ab/charset_normalizer-3.4.2-cp310-cp310-macosx_10_9_universal2.whl", hash = "sha256:7c48ed483eb946e6c04ccbe02c6b4d1d48e51944b6db70f697e089c193404941", size = 201818, upload-time = "2025-05-02T08:31:46.725Z" },
    { url = "https://files.pythonhosted.org/packages/d9/9b/892a8c8af9110935e5adcbb06d9c6fe741b6bb02608c6513983048ba1a18/charset_normalizer-3.4.2-cp310-cp310-manylinux_2_17_aarch64.manylinux2014_aarch64.whl", hash = "sha256:b2d318c11350e10662026ad0eb71bb51c7812fc8590825304ae0bdd4ac283acd", size = 144649, upload-time = "2025-05-02T08:31:48.889Z" },
    { url = "https://files.pythonhosted.org/packages/7b/a5/4179abd063ff6414223575e008593861d62abfc22455b5d1a44995b7c101/charset_normalizer-3.4.2-cp310-cp310-manylinux_2_17_ppc64le.manylinux2014_ppc64le.whl", hash = "sha256:9cbfacf36cb0ec2897ce0ebc5d08ca44213af24265bd56eca54bee7923c48fd6", size = 155045, upload-time = "2025-05-02T08:31:50.757Z" },
    { url = "https://files.pythonhosted.org/packages/3b/95/bc08c7dfeddd26b4be8c8287b9bb055716f31077c8b0ea1cd09553794665/charset_normalizer-3.4.2-cp310-cp310-manylinux_2_17_s390x.manylinux2014_s390x.whl", hash = "sha256:18dd2e350387c87dabe711b86f83c9c78af772c748904d372ade190b5c7c9d4d", size = 147356, upload-time = "2025-05-02T08:31:52.634Z" },
    { url = "https://files.pythonhosted.org/packages/a8/2d/7a5b635aa65284bf3eab7653e8b4151ab420ecbae918d3e359d1947b4d61/charset_normalizer-3.4.2-cp310-cp310-manylinux_2_17_x86_64.manylinux2014_x86_64.whl", hash = "sha256:8075c35cd58273fee266c58c0c9b670947c19df5fb98e7b66710e04ad4e9ff86", size = 149471, upload-time = "2025-05-02T08:31:56.207Z" },
    { url = "https://files.pythonhosted.org/packages/ae/38/51fc6ac74251fd331a8cfdb7ec57beba8c23fd5493f1050f71c87ef77ed0/charset_normalizer-3.4.2-cp310-cp310-manylinux_2_5_i686.manylinux1_i686.manylinux_2_17_i686.manylinux2014_i686.whl", hash = "sha256:5bf4545e3b962767e5c06fe1738f951f77d27967cb2caa64c28be7c4563e162c", size = 151317, upload-time = "2025-05-02T08:31:57.613Z" },
    { url = "https://files.pythonhosted.org/packages/b7/17/edee1e32215ee6e9e46c3e482645b46575a44a2d72c7dfd49e49f60ce6bf/charset_normalizer-3.4.2-cp310-cp310-musllinux_1_2_aarch64.whl", hash = "sha256:7a6ab32f7210554a96cd9e33abe3ddd86732beeafc7a28e9955cdf22ffadbab0", size = 146368, upload-time = "2025-05-02T08:31:59.468Z" },
    { url = "https://files.pythonhosted.org/packages/26/2c/ea3e66f2b5f21fd00b2825c94cafb8c326ea6240cd80a91eb09e4a285830/charset_normalizer-3.4.2-cp310-cp310-musllinux_1_2_i686.whl", hash = "sha256:b33de11b92e9f75a2b545d6e9b6f37e398d86c3e9e9653c4864eb7e89c5773ef", size = 154491, upload-time = "2025-05-02T08:32:01.219Z" },
    { url = "https://files.pythonhosted.org/packages/52/47/7be7fa972422ad062e909fd62460d45c3ef4c141805b7078dbab15904ff7/charset_normalizer-3.4.2-cp310-cp310-musllinux_1_2_ppc64le.whl", hash = "sha256:8755483f3c00d6c9a77f490c17e6ab0c8729e39e6390328e42521ef175380ae6", size = 157695, upload-time = "2025-05-02T08:32:03.045Z" },
    { url = "https://files.pythonhosted.org/packages/2f/42/9f02c194da282b2b340f28e5fb60762de1151387a36842a92b533685c61e/charset_normalizer-3.4.2-cp310-cp310-musllinux_1_2_s390x.whl", hash = "sha256:68a328e5f55ec37c57f19ebb1fdc56a248db2e3e9ad769919a58672958e8f366", size = 154849, upload-time = "2025-05-02T08:32:04.651Z" },
    { url = "https://files.pythonhosted.org/packages/67/44/89cacd6628f31fb0b63201a618049be4be2a7435a31b55b5eb1c3674547a/charset_normalizer-3.4.2-cp310-cp310-musllinux_1_2_x86_64.whl", hash = "sha256:21b2899062867b0e1fde9b724f8aecb1af14f2778d69aacd1a5a1853a597a5db", size = 150091, upload-time = "2025-05-02T08:32:06.719Z" },
    { url = "https://files.pythonhosted.org/packages/1f/79/4b8da9f712bc079c0f16b6d67b099b0b8d808c2292c937f267d816ec5ecc/charset_normalizer-3.4.2-cp310-cp310-win32.whl", hash = "sha256:e8082b26888e2f8b36a042a58307d5b917ef2b1cacab921ad3323ef91901c71a", size = 98445, upload-time = "2025-05-02T08:32:08.66Z" },
    { url = "https://files.pythonhosted.org/packages/7d/d7/96970afb4fb66497a40761cdf7bd4f6fca0fc7bafde3a84f836c1f57a926/charset_normalizer-3.4.2-cp310-cp310-win_amd64.whl", hash = "sha256:f69a27e45c43520f5487f27627059b64aaf160415589230992cec34c5e18a509", size = 105782, upload-time = "2025-05-02T08:32:10.46Z" },
    { url = "https://files.pythonhosted.org/packages/05/85/4c40d00dcc6284a1c1ad5de5e0996b06f39d8232f1031cd23c2f5c07ee86/charset_normalizer-3.4.2-cp311-cp311-macosx_10_9_universal2.whl", hash = "sha256:be1e352acbe3c78727a16a455126d9ff83ea2dfdcbc83148d2982305a04714c2", size = 198794, upload-time = "2025-05-02T08:32:11.945Z" },
    { url = "https://files.pythonhosted.org/packages/41/d9/7a6c0b9db952598e97e93cbdfcb91bacd89b9b88c7c983250a77c008703c/charset_normalizer-3.4.2-cp311-cp311-manylinux_2_17_aarch64.manylinux2014_aarch64.whl", hash = "sha256:aa88ca0b1932e93f2d961bf3addbb2db902198dca337d88c89e1559e066e7645", size = 142846, upload-time = "2025-05-02T08:32:13.946Z" },
    { url = "https://files.pythonhosted.org/packages/66/82/a37989cda2ace7e37f36c1a8ed16c58cf48965a79c2142713244bf945c89/charset_normalizer-3.4.2-cp311-cp311-manylinux_2_17_ppc64le.manylinux2014_ppc64le.whl", hash = "sha256:d524ba3f1581b35c03cb42beebab4a13e6cdad7b36246bd22541fa585a56cccd", size = 153350, upload-time = "2025-05-02T08:32:15.873Z" },
    { url = "https://files.pythonhosted.org/packages/df/68/a576b31b694d07b53807269d05ec3f6f1093e9545e8607121995ba7a8313/charset_normalizer-3.4.2-cp311-cp311-manylinux_2_17_s390x.manylinux2014_s390x.whl", hash = "sha256:28a1005facc94196e1fb3e82a3d442a9d9110b8434fc1ded7a24a2983c9888d8", size = 145657, upload-time = "2025-05-02T08:32:17.283Z" },
    { url = "https://files.pythonhosted.org/packages/92/9b/ad67f03d74554bed3aefd56fe836e1623a50780f7c998d00ca128924a499/charset_normalizer-3.4.2-cp311-cp311-manylinux_2_17_x86_64.manylinux2014_x86_64.whl", hash = "sha256:fdb20a30fe1175ecabed17cbf7812f7b804b8a315a25f24678bcdf120a90077f", size = 147260, upload-time = "2025-05-02T08:32:18.807Z" },
    { url = "https://files.pythonhosted.org/packages/a6/e6/8aebae25e328160b20e31a7e9929b1578bbdc7f42e66f46595a432f8539e/charset_normalizer-3.4.2-cp311-cp311-manylinux_2_5_i686.manylinux1_i686.manylinux_2_17_i686.manylinux2014_i686.whl", hash = "sha256:0f5d9ed7f254402c9e7d35d2f5972c9bbea9040e99cd2861bd77dc68263277c7", size = 149164, upload-time = "2025-05-02T08:32:20.333Z" },
    { url = "https://files.pythonhosted.org/packages/8b/f2/b3c2f07dbcc248805f10e67a0262c93308cfa149a4cd3d1fe01f593e5fd2/charset_normalizer-3.4.2-cp311-cp311-musllinux_1_2_aarch64.whl", hash = "sha256:efd387a49825780ff861998cd959767800d54f8308936b21025326de4b5a42b9", size = 144571, upload-time = "2025-05-02T08:32:21.86Z" },
    { url = "https://files.pythonhosted.org/packages/60/5b/c3f3a94bc345bc211622ea59b4bed9ae63c00920e2e8f11824aa5708e8b7/charset_normalizer-3.4.2-cp311-cp311-musllinux_1_2_i686.whl", hash = "sha256:f0aa37f3c979cf2546b73e8222bbfa3dc07a641585340179d768068e3455e544", size = 151952, upload-time = "2025-05-02T08:32:23.434Z" },
    { url = "https://files.pythonhosted.org/packages/e2/4d/ff460c8b474122334c2fa394a3f99a04cf11c646da895f81402ae54f5c42/charset_normalizer-3.4.2-cp311-cp311-musllinux_1_2_ppc64le.whl", hash = "sha256:e70e990b2137b29dc5564715de1e12701815dacc1d056308e2b17e9095372a82", size = 155959, upload-time = "2025-05-02T08:32:24.993Z" },
    { url = "https://files.pythonhosted.org/packages/a2/2b/b964c6a2fda88611a1fe3d4c400d39c66a42d6c169c924818c848f922415/charset_normalizer-3.4.2-cp311-cp311-musllinux_1_2_s390x.whl", hash = "sha256:0c8c57f84ccfc871a48a47321cfa49ae1df56cd1d965a09abe84066f6853b9c0", size = 153030, upload-time = "2025-05-02T08:32:26.435Z" },
    { url = "https://files.pythonhosted.org/packages/59/2e/d3b9811db26a5ebf444bc0fa4f4be5aa6d76fc6e1c0fd537b16c14e849b6/charset_normalizer-3.4.2-cp311-cp311-musllinux_1_2_x86_64.whl", hash = "sha256:6b66f92b17849b85cad91259efc341dce9c1af48e2173bf38a85c6329f1033e5", size = 148015, upload-time = "2025-05-02T08:32:28.376Z" },
    { url = "https://files.pythonhosted.org/packages/90/07/c5fd7c11eafd561bb51220d600a788f1c8d77c5eef37ee49454cc5c35575/charset_normalizer-3.4.2-cp311-cp311-win32.whl", hash = "sha256:daac4765328a919a805fa5e2720f3e94767abd632ae410a9062dff5412bae65a", size = 98106, upload-time = "2025-05-02T08:32:30.281Z" },
    { url = "https://files.pythonhosted.org/packages/a8/05/5e33dbef7e2f773d672b6d79f10ec633d4a71cd96db6673625838a4fd532/charset_normalizer-3.4.2-cp311-cp311-win_amd64.whl", hash = "sha256:e53efc7c7cee4c1e70661e2e112ca46a575f90ed9ae3fef200f2a25e954f4b28", size = 105402, upload-time = "2025-05-02T08:32:32.191Z" },
    { url = "https://files.pythonhosted.org/packages/d7/a4/37f4d6035c89cac7930395a35cc0f1b872e652eaafb76a6075943754f095/charset_normalizer-3.4.2-cp312-cp312-macosx_10_13_universal2.whl", hash = "sha256:0c29de6a1a95f24b9a1aa7aefd27d2487263f00dfd55a77719b530788f75cff7", size = 199936, upload-time = "2025-05-02T08:32:33.712Z" },
    { url = "https://files.pythonhosted.org/packages/ee/8a/1a5e33b73e0d9287274f899d967907cd0bf9c343e651755d9307e0dbf2b3/charset_normalizer-3.4.2-cp312-cp312-manylinux_2_17_aarch64.manylinux2014_aarch64.whl", hash = "sha256:cddf7bd982eaa998934a91f69d182aec997c6c468898efe6679af88283b498d3", size = 143790, upload-time = "2025-05-02T08:32:35.768Z" },
    { url = "https://files.pythonhosted.org/packages/66/52/59521f1d8e6ab1482164fa21409c5ef44da3e9f653c13ba71becdd98dec3/charset_normalizer-3.4.2-cp312-cp312-manylinux_2_17_ppc64le.manylinux2014_ppc64le.whl", hash = "sha256:fcbe676a55d7445b22c10967bceaaf0ee69407fbe0ece4d032b6eb8d4565982a", size = 153924, upload-time = "2025-05-02T08:32:37.284Z" },
    { url = "https://files.pythonhosted.org/packages/86/2d/fb55fdf41964ec782febbf33cb64be480a6b8f16ded2dbe8db27a405c09f/charset_normalizer-3.4.2-cp312-cp312-manylinux_2_17_s390x.manylinux2014_s390x.whl", hash = "sha256:d41c4d287cfc69060fa91cae9683eacffad989f1a10811995fa309df656ec214", size = 146626, upload-time = "2025-05-02T08:32:38.803Z" },
    { url = "https://files.pythonhosted.org/packages/8c/73/6ede2ec59bce19b3edf4209d70004253ec5f4e319f9a2e3f2f15601ed5f7/charset_normalizer-3.4.2-cp312-cp312-manylinux_2_17_x86_64.manylinux2014_x86_64.whl", hash = "sha256:4e594135de17ab3866138f496755f302b72157d115086d100c3f19370839dd3a", size = 148567, upload-time = "2025-05-02T08:32:40.251Z" },
    { url = "https://files.pythonhosted.org/packages/09/14/957d03c6dc343c04904530b6bef4e5efae5ec7d7990a7cbb868e4595ee30/charset_normalizer-3.4.2-cp312-cp312-manylinux_2_5_i686.manylinux1_i686.manylinux_2_17_i686.manylinux2014_i686.whl", hash = "sha256:cf713fe9a71ef6fd5adf7a79670135081cd4431c2943864757f0fa3a65b1fafd", size = 150957, upload-time = "2025-05-02T08:32:41.705Z" },
    { url = "https://files.pythonhosted.org/packages/0d/c8/8174d0e5c10ccebdcb1b53cc959591c4c722a3ad92461a273e86b9f5a302/charset_normalizer-3.4.2-cp312-cp312-musllinux_1_2_aarch64.whl", hash = "sha256:a370b3e078e418187da8c3674eddb9d983ec09445c99a3a263c2011993522981", size = 145408, upload-time = "2025-05-02T08:32:43.709Z" },
    { url = "https://files.pythonhosted.org/packages/58/aa/8904b84bc8084ac19dc52feb4f5952c6df03ffb460a887b42615ee1382e8/charset_normalizer-3.4.2-cp312-cp312-musllinux_1_2_i686.whl", hash = "sha256:a955b438e62efdf7e0b7b52a64dc5c3396e2634baa62471768a64bc2adb73d5c", size = 153399, upload-time = "2025-05-02T08:32:46.197Z" },
    { url = "https://files.pythonhosted.org/packages/c2/26/89ee1f0e264d201cb65cf054aca6038c03b1a0c6b4ae998070392a3ce605/charset_normalizer-3.4.2-cp312-cp312-musllinux_1_2_ppc64le.whl", hash = "sha256:7222ffd5e4de8e57e03ce2cef95a4c43c98fcb72ad86909abdfc2c17d227fc1b", size = 156815, upload-time = "2025-05-02T08:32:48.105Z" },
    { url = "https://files.pythonhosted.org/packages/fd/07/68e95b4b345bad3dbbd3a8681737b4338ff2c9df29856a6d6d23ac4c73cb/charset_normalizer-3.4.2-cp312-cp312-musllinux_1_2_s390x.whl", hash = "sha256:bee093bf902e1d8fc0ac143c88902c3dfc8941f7ea1d6a8dd2bcb786d33db03d", size = 154537, upload-time = "2025-05-02T08:32:49.719Z" },
    { url = "https://files.pythonhosted.org/packages/77/1a/5eefc0ce04affb98af07bc05f3bac9094513c0e23b0562d64af46a06aae4/charset_normalizer-3.4.2-cp312-cp312-musllinux_1_2_x86_64.whl", hash = "sha256:dedb8adb91d11846ee08bec4c8236c8549ac721c245678282dcb06b221aab59f", size = 149565, upload-time = "2025-05-02T08:32:51.404Z" },
    { url = "https://files.pythonhosted.org/packages/37/a0/2410e5e6032a174c95e0806b1a6585eb21e12f445ebe239fac441995226a/charset_normalizer-3.4.2-cp312-cp312-win32.whl", hash = "sha256:db4c7bf0e07fc3b7d89ac2a5880a6a8062056801b83ff56d8464b70f65482b6c", size = 98357, upload-time = "2025-05-02T08:32:53.079Z" },
    { url = "https://files.pythonhosted.org/packages/6c/4f/c02d5c493967af3eda9c771ad4d2bbc8df6f99ddbeb37ceea6e8716a32bc/charset_normalizer-3.4.2-cp312-cp312-win_amd64.whl", hash = "sha256:5a9979887252a82fefd3d3ed2a8e3b937a7a809f65dcb1e068b090e165bbe99e", size = 105776, upload-time = "2025-05-02T08:32:54.573Z" },
    { url = "https://files.pythonhosted.org/packages/ea/12/a93df3366ed32db1d907d7593a94f1fe6293903e3e92967bebd6950ed12c/charset_normalizer-3.4.2-cp313-cp313-macosx_10_13_universal2.whl", hash = "sha256:926ca93accd5d36ccdabd803392ddc3e03e6d4cd1cf17deff3b989ab8e9dbcf0", size = 199622, upload-time = "2025-05-02T08:32:56.363Z" },
    { url = "https://files.pythonhosted.org/packages/04/93/bf204e6f344c39d9937d3c13c8cd5bbfc266472e51fc8c07cb7f64fcd2de/charset_normalizer-3.4.2-cp313-cp313-manylinux_2_17_aarch64.manylinux2014_aarch64.whl", hash = "sha256:eba9904b0f38a143592d9fc0e19e2df0fa2e41c3c3745554761c5f6447eedabf", size = 143435, upload-time = "2025-05-02T08:32:58.551Z" },
    { url = "https://files.pythonhosted.org/packages/22/2a/ea8a2095b0bafa6c5b5a55ffdc2f924455233ee7b91c69b7edfcc9e02284/charset_normalizer-3.4.2-cp313-cp313-manylinux_2_17_ppc64le.manylinux2014_ppc64le.whl", hash = "sha256:3fddb7e2c84ac87ac3a947cb4e66d143ca5863ef48e4a5ecb83bd48619e4634e", size = 153653, upload-time = "2025-05-02T08:33:00.342Z" },
    { url = "https://files.pythonhosted.org/packages/b6/57/1b090ff183d13cef485dfbe272e2fe57622a76694061353c59da52c9a659/charset_normalizer-3.4.2-cp313-cp313-manylinux_2_17_s390x.manylinux2014_s390x.whl", hash = "sha256:98f862da73774290f251b9df8d11161b6cf25b599a66baf087c1ffe340e9bfd1", size = 146231, upload-time = "2025-05-02T08:33:02.081Z" },
    { url = "https://files.pythonhosted.org/packages/e2/28/ffc026b26f441fc67bd21ab7f03b313ab3fe46714a14b516f931abe1a2d8/charset_normalizer-3.4.2-cp313-cp313-manylinux_2_17_x86_64.manylinux2014_x86_64.whl", hash = "sha256:6c9379d65defcab82d07b2a9dfbfc2e95bc8fe0ebb1b176a3190230a3ef0e07c", size = 148243, upload-time = "2025-05-02T08:33:04.063Z" },
    { url = "https://files.pythonhosted.org/packages/c0/0f/9abe9bd191629c33e69e47c6ef45ef99773320e9ad8e9cb08b8ab4a8d4cb/charset_normalizer-3.4.2-cp313-cp313-manylinux_2_5_i686.manylinux1_i686.manylinux_2_17_i686.manylinux2014_i686.whl", hash = "sha256:e635b87f01ebc977342e2697d05b56632f5f879a4f15955dfe8cef2448b51691", size = 150442, upload-time = "2025-05-02T08:33:06.418Z" },
    { url = "https://files.pythonhosted.org/packages/67/7c/a123bbcedca91d5916c056407f89a7f5e8fdfce12ba825d7d6b9954a1a3c/charset_normalizer-3.4.2-cp313-cp313-musllinux_1_2_aarch64.whl", hash = "sha256:1c95a1e2902a8b722868587c0e1184ad5c55631de5afc0eb96bc4b0d738092c0", size = 145147, upload-time = "2025-05-02T08:33:08.183Z" },
    { url = "https://files.pythonhosted.org/packages/ec/fe/1ac556fa4899d967b83e9893788e86b6af4d83e4726511eaaad035e36595/charset_normalizer-3.4.2-cp313-cp313-musllinux_1_2_i686.whl", hash = "sha256:ef8de666d6179b009dce7bcb2ad4c4a779f113f12caf8dc77f0162c29d20490b", size = 153057, upload-time = "2025-05-02T08:33:09.986Z" },
    { url = "https://files.pythonhosted.org/packages/2b/ff/acfc0b0a70b19e3e54febdd5301a98b72fa07635e56f24f60502e954c461/charset_normalizer-3.4.2-cp313-cp313-musllinux_1_2_ppc64le.whl", hash = "sha256:32fc0341d72e0f73f80acb0a2c94216bd704f4f0bce10aedea38f30502b271ff", size = 156454, upload-time = "2025-05-02T08:33:11.814Z" },
    { url = "https://files.pythonhosted.org/packages/92/08/95b458ce9c740d0645feb0e96cea1f5ec946ea9c580a94adfe0b617f3573/charset_normalizer-3.4.2-cp313-cp313-musllinux_1_2_s390x.whl", hash = "sha256:289200a18fa698949d2b39c671c2cc7a24d44096784e76614899a7ccf2574b7b", size = 154174, upload-time = "2025-05-02T08:33:13.707Z" },
    { url = "https://files.pythonhosted.org/packages/78/be/8392efc43487ac051eee6c36d5fbd63032d78f7728cb37aebcc98191f1ff/charset_normalizer-3.4.2-cp313-cp313-musllinux_1_2_x86_64.whl", hash = "sha256:4a476b06fbcf359ad25d34a057b7219281286ae2477cc5ff5e3f70a246971148", size = 149166, upload-time = "2025-05-02T08:33:15.458Z" },
    { url = "https://files.pythonhosted.org/packages/44/96/392abd49b094d30b91d9fbda6a69519e95802250b777841cf3bda8fe136c/charset_normalizer-3.4.2-cp313-cp313-win32.whl", hash = "sha256:aaeeb6a479c7667fbe1099af9617c83aaca22182d6cf8c53966491a0f1b7ffb7", size = 98064, upload-time = "2025-05-02T08:33:17.06Z" },
    { url = "https://files.pythonhosted.org/packages/e9/b0/0200da600134e001d91851ddc797809e2fe0ea72de90e09bec5a2fbdaccb/charset_normalizer-3.4.2-cp313-cp313-win_amd64.whl", hash = "sha256:aa6af9e7d59f9c12b33ae4e9450619cf2488e2bbe9b44030905877f0b2324980", size = 105641, upload-time = "2025-05-02T08:33:18.753Z" },
    { url = "https://files.pythonhosted.org/packages/20/94/c5790835a017658cbfabd07f3bfb549140c3ac458cfc196323996b10095a/charset_normalizer-3.4.2-py3-none-any.whl", hash = "sha256:7f56930ab0abd1c45cd15be65cc741c28b1c9a34876ce8c17a2fa107810c0af0", size = 52626, upload-time = "2025-05-02T08:34:40.053Z" },
]

[[package]]
name = "click"
version = "8.1.8"
source = { registry = "https://pypi.org/simple" }
dependencies = [
    { name = "colorama", marker = "sys_platform == 'win32'" },
]
sdist = { url = "https://files.pythonhosted.org/packages/b9/2e/0090cbf739cee7d23781ad4b89a9894a41538e4fcf4c31dcdd705b78eb8b/click-8.1.8.tar.gz", hash = "sha256:ed53c9d8990d83c2a27deae68e4ee337473f6330c040a31d4225c9574d16096a", size = 226593, upload-time = "2024-12-21T18:38:44.339Z" }
wheels = [
    { url = "https://files.pythonhosted.org/packages/7e/d4/7ebdbd03970677812aac39c869717059dbb71a4cfc033ca6e5221787892c/click-8.1.8-py3-none-any.whl", hash = "sha256:63c132bbbed01578a06712a2d1f497bb62d9c1c0d329b7903a866228027263b2", size = 98188, upload-time = "2024-12-21T18:38:41.666Z" },
]

[[package]]
name = "colorama"
version = "0.4.6"
source = { registry = "https://pypi.org/simple" }
sdist = { url = "https://files.pythonhosted.org/packages/d8/53/6f443c9a4a8358a93a6792e2acffb9d9d5cb0a5cfd8802644b7b1c9a02e4/colorama-0.4.6.tar.gz", hash = "sha256:08695f5cb7ed6e0531a20572697297273c47b8cae5a63ffc6d6ed5c201be6e44", size = 27697, upload-time = "2022-10-25T02:36:22.414Z" }
wheels = [
    { url = "https://files.pythonhosted.org/packages/d1/d6/3965ed04c63042e047cb6a3e6ed1a63a35087b6a609aa3a15ed8ac56c221/colorama-0.4.6-py2.py3-none-any.whl", hash = "sha256:4f1d9991f5acc0ca119f9d443620b77f9d6b33703e51011c16baf57afb285fc6", size = 25335, upload-time = "2022-10-25T02:36:20.889Z" },
]

[[package]]
name = "coverage"
version = "7.8.2"
source = { registry = "https://pypi.org/simple" }
sdist = { url = "https://files.pythonhosted.org/packages/ba/07/998afa4a0ecdf9b1981ae05415dad2d4e7716e1b1f00abbd91691ac09ac9/coverage-7.8.2.tar.gz", hash = "sha256:a886d531373a1f6ff9fad2a2ba4a045b68467b779ae729ee0b3b10ac20033b27", size = 812759, upload-time = "2025-05-23T11:39:57.856Z" }
wheels = [
    { url = "https://files.pythonhosted.org/packages/26/6b/7dd06399a5c0b81007e3a6af0395cd60e6a30f959f8d407d3ee04642e896/coverage-7.8.2-cp310-cp310-macosx_10_9_x86_64.whl", hash = "sha256:bd8ec21e1443fd7a447881332f7ce9d35b8fbd2849e761bb290b584535636b0a", size = 211573, upload-time = "2025-05-23T11:37:47.207Z" },
    { url = "https://files.pythonhosted.org/packages/f0/df/2b24090820a0bac1412955fb1a4dade6bc3b8dcef7b899c277ffaf16916d/coverage-7.8.2-cp310-cp310-macosx_11_0_arm64.whl", hash = "sha256:4c26c2396674816deaeae7ded0e2b42c26537280f8fe313335858ffff35019be", size = 212006, upload-time = "2025-05-23T11:37:50.289Z" },
    { url = "https://files.pythonhosted.org/packages/c5/c4/e4e3b998e116625562a872a342419652fa6ca73f464d9faf9f52f1aff427/coverage-7.8.2-cp310-cp310-manylinux_2_17_aarch64.manylinux2014_aarch64.whl", hash = "sha256:1aec326ed237e5880bfe69ad41616d333712c7937bcefc1343145e972938f9b3", size = 241128, upload-time = "2025-05-23T11:37:52.229Z" },
    { url = "https://files.pythonhosted.org/packages/b1/67/b28904afea3e87a895da850ba587439a61699bf4b73d04d0dfd99bbd33b4/coverage-7.8.2-cp310-cp310-manylinux_2_5_i686.manylinux1_i686.manylinux_2_17_i686.manylinux2014_i686.whl", hash = "sha256:5e818796f71702d7a13e50c70de2a1924f729228580bcba1607cccf32eea46e6", size = 239026, upload-time = "2025-05-23T11:37:53.846Z" },
    { url = "https://files.pythonhosted.org/packages/8c/0f/47bf7c5630d81bc2cd52b9e13043685dbb7c79372a7f5857279cc442b37c/coverage-7.8.2-cp310-cp310-manylinux_2_5_x86_64.manylinux1_x86_64.manylinux_2_17_x86_64.manylinux2014_x86_64.whl", hash = "sha256:546e537d9e24efc765c9c891328f30f826e3e4808e31f5d0f87c4ba12bbd1622", size = 240172, upload-time = "2025-05-23T11:37:55.711Z" },
    { url = "https://files.pythonhosted.org/packages/ba/38/af3eb9d36d85abc881f5aaecf8209383dbe0fa4cac2d804c55d05c51cb04/coverage-7.8.2-cp310-cp310-musllinux_1_2_aarch64.whl", hash = "sha256:ab9b09a2349f58e73f8ebc06fac546dd623e23b063e5398343c5270072e3201c", size = 240086, upload-time = "2025-05-23T11:37:57.724Z" },
    { url = "https://files.pythonhosted.org/packages/9e/64/c40c27c2573adeba0fe16faf39a8aa57368a1f2148865d6bb24c67eadb41/coverage-7.8.2-cp310-cp310-musllinux_1_2_i686.whl", hash = "sha256:fd51355ab8a372d89fb0e6a31719e825cf8df8b6724bee942fb5b92c3f016ba3", size = 238792, upload-time = "2025-05-23T11:37:59.737Z" },
    { url = "https://files.pythonhosted.org/packages/8e/ab/b7c85146f15457671c1412afca7c25a5696d7625e7158002aa017e2d7e3c/coverage-7.8.2-cp310-cp310-musllinux_1_2_x86_64.whl", hash = "sha256:0774df1e093acb6c9e4d58bce7f86656aeed6c132a16e2337692c12786b32404", size = 239096, upload-time = "2025-05-23T11:38:01.693Z" },
    { url = "https://files.pythonhosted.org/packages/d3/50/9446dad1310905fb1dc284d60d4320a5b25d4e3e33f9ea08b8d36e244e23/coverage-7.8.2-cp310-cp310-win32.whl", hash = "sha256:00f2e2f2e37f47e5f54423aeefd6c32a7dbcedc033fcd3928a4f4948e8b96af7", size = 214144, upload-time = "2025-05-23T11:38:03.68Z" },
    { url = "https://files.pythonhosted.org/packages/23/ed/792e66ad7b8b0df757db8d47af0c23659cdb5a65ef7ace8b111cacdbee89/coverage-7.8.2-cp310-cp310-win_amd64.whl", hash = "sha256:145b07bea229821d51811bf15eeab346c236d523838eda395ea969d120d13347", size = 215043, upload-time = "2025-05-23T11:38:05.217Z" },
    { url = "https://files.pythonhosted.org/packages/6a/4d/1ff618ee9f134d0de5cc1661582c21a65e06823f41caf801aadf18811a8e/coverage-7.8.2-cp311-cp311-macosx_10_9_x86_64.whl", hash = "sha256:b99058eef42e6a8dcd135afb068b3d53aff3921ce699e127602efff9956457a9", size = 211692, upload-time = "2025-05-23T11:38:08.485Z" },
    { url = "https://files.pythonhosted.org/packages/96/fa/c3c1b476de96f2bc7a8ca01a9f1fcb51c01c6b60a9d2c3e66194b2bdb4af/coverage-7.8.2-cp311-cp311-macosx_11_0_arm64.whl", hash = "sha256:5feb7f2c3e6ea94d3b877def0270dff0947b8d8c04cfa34a17be0a4dc1836879", size = 212115, upload-time = "2025-05-23T11:38:09.989Z" },
    { url = "https://files.pythonhosted.org/packages/f7/c2/5414c5a1b286c0f3881ae5adb49be1854ac5b7e99011501f81c8c1453065/coverage-7.8.2-cp311-cp311-manylinux_2_17_aarch64.manylinux2014_aarch64.whl", hash = "sha256:670a13249b957bb9050fab12d86acef7bf8f6a879b9d1a883799276e0d4c674a", size = 244740, upload-time = "2025-05-23T11:38:11.947Z" },
    { url = "https://files.pythonhosted.org/packages/cd/46/1ae01912dfb06a642ef3dd9cf38ed4996fda8fe884dab8952da616f81a2b/coverage-7.8.2-cp311-cp311-manylinux_2_5_i686.manylinux1_i686.manylinux_2_17_i686.manylinux2014_i686.whl", hash = "sha256:0bdc8bf760459a4a4187b452213e04d039990211f98644c7292adf1e471162b5", size = 242429, upload-time = "2025-05-23T11:38:13.955Z" },
    { url = "https://files.pythonhosted.org/packages/06/58/38c676aec594bfe2a87c7683942e5a30224791d8df99bcc8439fde140377/coverage-7.8.2-cp311-cp311-manylinux_2_5_x86_64.manylinux1_x86_64.manylinux_2_17_x86_64.manylinux2014_x86_64.whl", hash = "sha256:07a989c867986c2a75f158f03fdb413128aad29aca9d4dbce5fc755672d96f11", size = 244218, upload-time = "2025-05-23T11:38:15.631Z" },
    { url = "https://files.pythonhosted.org/packages/80/0c/95b1023e881ce45006d9abc250f76c6cdab7134a1c182d9713878dfefcb2/coverage-7.8.2-cp311-cp311-musllinux_1_2_aarch64.whl", hash = "sha256:2db10dedeb619a771ef0e2949ccba7b75e33905de959c2643a4607bef2f3fb3a", size = 243865, upload-time = "2025-05-23T11:38:17.622Z" },
    { url = "https://files.pythonhosted.org/packages/57/37/0ae95989285a39e0839c959fe854a3ae46c06610439350d1ab860bf020ac/coverage-7.8.2-cp311-cp311-musllinux_1_2_i686.whl", hash = "sha256:e6ea7dba4e92926b7b5f0990634b78ea02f208d04af520c73a7c876d5a8d36cb", size = 242038, upload-time = "2025-05-23T11:38:19.966Z" },
    { url = "https://files.pythonhosted.org/packages/4d/82/40e55f7c0eb5e97cc62cbd9d0746fd24e8caf57be5a408b87529416e0c70/coverage-7.8.2-cp311-cp311-musllinux_1_2_x86_64.whl", hash = "sha256:ef2f22795a7aca99fc3c84393a55a53dd18ab8c93fb431004e4d8f0774150f54", size = 242567, upload-time = "2025-05-23T11:38:21.912Z" },
    { url = "https://files.pythonhosted.org/packages/f9/35/66a51adc273433a253989f0d9cc7aa6bcdb4855382cf0858200afe578861/coverage-7.8.2-cp311-cp311-win32.whl", hash = "sha256:641988828bc18a6368fe72355df5f1703e44411adbe49bba5644b941ce6f2e3a", size = 214194, upload-time = "2025-05-23T11:38:23.571Z" },
    { url = "https://files.pythonhosted.org/packages/f6/8f/a543121f9f5f150eae092b08428cb4e6b6d2d134152c3357b77659d2a605/coverage-7.8.2-cp311-cp311-win_amd64.whl", hash = "sha256:8ab4a51cb39dc1933ba627e0875046d150e88478dbe22ce145a68393e9652975", size = 215109, upload-time = "2025-05-23T11:38:25.137Z" },
    { url = "https://files.pythonhosted.org/packages/77/65/6cc84b68d4f35186463cd7ab1da1169e9abb59870c0f6a57ea6aba95f861/coverage-7.8.2-cp311-cp311-win_arm64.whl", hash = "sha256:8966a821e2083c74d88cca5b7dcccc0a3a888a596a04c0b9668a891de3a0cc53", size = 213521, upload-time = "2025-05-23T11:38:27.123Z" },
    { url = "https://files.pythonhosted.org/packages/8d/2a/1da1ada2e3044fcd4a3254fb3576e160b8fe5b36d705c8a31f793423f763/coverage-7.8.2-cp312-cp312-macosx_10_13_x86_64.whl", hash = "sha256:e2f6fe3654468d061942591aef56686131335b7a8325684eda85dacdf311356c", size = 211876, upload-time = "2025-05-23T11:38:29.01Z" },
    { url = "https://files.pythonhosted.org/packages/70/e9/3d715ffd5b6b17a8be80cd14a8917a002530a99943cc1939ad5bb2aa74b9/coverage-7.8.2-cp312-cp312-macosx_11_0_arm64.whl", hash = "sha256:76090fab50610798cc05241bf83b603477c40ee87acd358b66196ab0ca44ffa1", size = 212130, upload-time = "2025-05-23T11:38:30.675Z" },
    { url = "https://files.pythonhosted.org/packages/a0/02/fdce62bb3c21649abfd91fbdcf041fb99be0d728ff00f3f9d54d97ed683e/coverage-7.8.2-cp312-cp312-manylinux_2_17_aarch64.manylinux2014_aarch64.whl", hash = "sha256:2bd0a0a5054be160777a7920b731a0570284db5142abaaf81bcbb282b8d99279", size = 246176, upload-time = "2025-05-23T11:38:32.395Z" },
    { url = "https://files.pythonhosted.org/packages/a7/52/decbbed61e03b6ffe85cd0fea360a5e04a5a98a7423f292aae62423b8557/coverage-7.8.2-cp312-cp312-manylinux_2_5_i686.manylinux1_i686.manylinux_2_17_i686.manylinux2014_i686.whl", hash = "sha256:da23ce9a3d356d0affe9c7036030b5c8f14556bd970c9b224f9c8205505e3b99", size = 243068, upload-time = "2025-05-23T11:38:33.989Z" },
    { url = "https://files.pythonhosted.org/packages/38/6c/d0e9c0cce18faef79a52778219a3c6ee8e336437da8eddd4ab3dbd8fadff/coverage-7.8.2-cp312-cp312-manylinux_2_5_x86_64.manylinux1_x86_64.manylinux_2_17_x86_64.manylinux2014_x86_64.whl", hash = "sha256:c9392773cffeb8d7e042a7b15b82a414011e9d2b5fdbbd3f7e6a6b17d5e21b20", size = 245328, upload-time = "2025-05-23T11:38:35.568Z" },
    { url = "https://files.pythonhosted.org/packages/f0/70/f703b553a2f6b6c70568c7e398ed0789d47f953d67fbba36a327714a7bca/coverage-7.8.2-cp312-cp312-musllinux_1_2_aarch64.whl", hash = "sha256:876cbfd0b09ce09d81585d266c07a32657beb3eaec896f39484b631555be0fe2", size = 245099, upload-time = "2025-05-23T11:38:37.627Z" },
    { url = "https://files.pythonhosted.org/packages/ec/fb/4cbb370dedae78460c3aacbdad9d249e853f3bc4ce5ff0e02b1983d03044/coverage-7.8.2-cp312-cp312-musllinux_1_2_i686.whl", hash = "sha256:3da9b771c98977a13fbc3830f6caa85cae6c9c83911d24cb2d218e9394259c57", size = 243314, upload-time = "2025-05-23T11:38:39.238Z" },
    { url = "https://files.pythonhosted.org/packages/39/9f/1afbb2cb9c8699b8bc38afdce00a3b4644904e6a38c7bf9005386c9305ec/coverage-7.8.2-cp312-cp312-musllinux_1_2_x86_64.whl", hash = "sha256:9a990f6510b3292686713bfef26d0049cd63b9c7bb17e0864f133cbfd2e6167f", size = 244489, upload-time = "2025-05-23T11:38:40.845Z" },
    { url = "https://files.pythonhosted.org/packages/79/fa/f3e7ec7d220bff14aba7a4786ae47043770cbdceeea1803083059c878837/coverage-7.8.2-cp312-cp312-win32.whl", hash = "sha256:bf8111cddd0f2b54d34e96613e7fbdd59a673f0cf5574b61134ae75b6f5a33b8", size = 214366, upload-time = "2025-05-23T11:38:43.551Z" },
    { url = "https://files.pythonhosted.org/packages/54/aa/9cbeade19b7e8e853e7ffc261df885d66bf3a782c71cba06c17df271f9e6/coverage-7.8.2-cp312-cp312-win_amd64.whl", hash = "sha256:86a323a275e9e44cdf228af9b71c5030861d4d2610886ab920d9945672a81223", size = 215165, upload-time = "2025-05-23T11:38:45.148Z" },
    { url = "https://files.pythonhosted.org/packages/c4/73/e2528bf1237d2448f882bbebaec5c3500ef07301816c5c63464b9da4d88a/coverage-7.8.2-cp312-cp312-win_arm64.whl", hash = "sha256:820157de3a589e992689ffcda8639fbabb313b323d26388d02e154164c57b07f", size = 213548, upload-time = "2025-05-23T11:38:46.74Z" },
    { url = "https://files.pythonhosted.org/packages/1a/93/eb6400a745ad3b265bac36e8077fdffcf0268bdbbb6c02b7220b624c9b31/coverage-7.8.2-cp313-cp313-macosx_10_13_x86_64.whl", hash = "sha256:ea561010914ec1c26ab4188aef8b1567272ef6de096312716f90e5baa79ef8ca", size = 211898, upload-time = "2025-05-23T11:38:49.066Z" },
    { url = "https://files.pythonhosted.org/packages/1b/7c/bdbf113f92683024406a1cd226a199e4200a2001fc85d6a6e7e299e60253/coverage-7.8.2-cp313-cp313-macosx_11_0_arm64.whl", hash = "sha256:cb86337a4fcdd0e598ff2caeb513ac604d2f3da6d53df2c8e368e07ee38e277d", size = 212171, upload-time = "2025-05-23T11:38:51.207Z" },
    { url = "https://files.pythonhosted.org/packages/91/22/594513f9541a6b88eb0dba4d5da7d71596dadef6b17a12dc2c0e859818a9/coverage-7.8.2-cp313-cp313-manylinux_2_17_aarch64.manylinux2014_aarch64.whl", hash = "sha256:26a4636ddb666971345541b59899e969f3b301143dd86b0ddbb570bd591f1e85", size = 245564, upload-time = "2025-05-23T11:38:52.857Z" },
    { url = "https://files.pythonhosted.org/packages/1f/f4/2860fd6abeebd9f2efcfe0fd376226938f22afc80c1943f363cd3c28421f/coverage-7.8.2-cp313-cp313-manylinux_2_5_i686.manylinux1_i686.manylinux_2_17_i686.manylinux2014_i686.whl", hash = "sha256:5040536cf9b13fb033f76bcb5e1e5cb3b57c4807fef37db9e0ed129c6a094257", size = 242719, upload-time = "2025-05-23T11:38:54.529Z" },
    { url = "https://files.pythonhosted.org/packages/89/60/f5f50f61b6332451520e6cdc2401700c48310c64bc2dd34027a47d6ab4ca/coverage-7.8.2-cp313-cp313-manylinux_2_5_x86_64.manylinux1_x86_64.manylinux_2_17_x86_64.manylinux2014_x86_64.whl", hash = "sha256:dc67994df9bcd7e0150a47ef41278b9e0a0ea187caba72414b71dc590b99a108", size = 244634, upload-time = "2025-05-23T11:38:57.326Z" },
    { url = "https://files.pythonhosted.org/packages/3b/70/7f4e919039ab7d944276c446b603eea84da29ebcf20984fb1fdf6e602028/coverage-7.8.2-cp313-cp313-musllinux_1_2_aarch64.whl", hash = "sha256:6e6c86888fd076d9e0fe848af0a2142bf606044dc5ceee0aa9eddb56e26895a0", size = 244824, upload-time = "2025-05-23T11:38:59.421Z" },
    { url = "https://files.pythonhosted.org/packages/26/45/36297a4c0cea4de2b2c442fe32f60c3991056c59cdc3cdd5346fbb995c97/coverage-7.8.2-cp313-cp313-musllinux_1_2_i686.whl", hash = "sha256:684ca9f58119b8e26bef860db33524ae0365601492e86ba0b71d513f525e7050", size = 242872, upload-time = "2025-05-23T11:39:01.049Z" },
    { url = "https://files.pythonhosted.org/packages/a4/71/e041f1b9420f7b786b1367fa2a375703889ef376e0d48de9f5723fb35f11/coverage-7.8.2-cp313-cp313-musllinux_1_2_x86_64.whl", hash = "sha256:8165584ddedb49204c4e18da083913bdf6a982bfb558632a79bdaadcdafd0d48", size = 244179, upload-time = "2025-05-23T11:39:02.709Z" },
    { url = "https://files.pythonhosted.org/packages/bd/db/3c2bf49bdc9de76acf2491fc03130c4ffc51469ce2f6889d2640eb563d77/coverage-7.8.2-cp313-cp313-win32.whl", hash = "sha256:34759ee2c65362163699cc917bdb2a54114dd06d19bab860725f94ef45a3d9b7", size = 214393, upload-time = "2025-05-23T11:39:05.457Z" },
    { url = "https://files.pythonhosted.org/packages/c6/dc/947e75d47ebbb4b02d8babb1fad4ad381410d5bc9da7cfca80b7565ef401/coverage-7.8.2-cp313-cp313-win_amd64.whl", hash = "sha256:2f9bc608fbafaee40eb60a9a53dbfb90f53cc66d3d32c2849dc27cf5638a21e3", size = 215194, upload-time = "2025-05-23T11:39:07.171Z" },
    { url = "https://files.pythonhosted.org/packages/90/31/a980f7df8a37eaf0dc60f932507fda9656b3a03f0abf188474a0ea188d6d/coverage-7.8.2-cp313-cp313-win_arm64.whl", hash = "sha256:9fe449ee461a3b0c7105690419d0b0aba1232f4ff6d120a9e241e58a556733f7", size = 213580, upload-time = "2025-05-23T11:39:08.862Z" },
    { url = "https://files.pythonhosted.org/packages/8a/6a/25a37dd90f6c95f59355629417ebcb74e1c34e38bb1eddf6ca9b38b0fc53/coverage-7.8.2-cp313-cp313t-macosx_10_13_x86_64.whl", hash = "sha256:8369a7c8ef66bded2b6484053749ff220dbf83cba84f3398c84c51a6f748a008", size = 212734, upload-time = "2025-05-23T11:39:11.109Z" },
    { url = "https://files.pythonhosted.org/packages/36/8b/3a728b3118988725f40950931abb09cd7f43b3c740f4640a59f1db60e372/coverage-7.8.2-cp313-cp313t-macosx_11_0_arm64.whl", hash = "sha256:159b81df53a5fcbc7d45dae3adad554fdbde9829a994e15227b3f9d816d00b36", size = 212959, upload-time = "2025-05-23T11:39:12.751Z" },
    { url = "https://files.pythonhosted.org/packages/53/3c/212d94e6add3a3c3f412d664aee452045ca17a066def8b9421673e9482c4/coverage-7.8.2-cp313-cp313t-manylinux_2_17_aarch64.manylinux2014_aarch64.whl", hash = "sha256:e6fcbbd35a96192d042c691c9e0c49ef54bd7ed865846a3c9d624c30bb67ce46", size = 257024, upload-time = "2025-05-23T11:39:15.569Z" },
    { url = "https://files.pythonhosted.org/packages/a4/40/afc03f0883b1e51bbe804707aae62e29c4e8c8bbc365c75e3e4ddeee9ead/coverage-7.8.2-cp313-cp313t-manylinux_2_5_i686.manylinux1_i686.manylinux_2_17_i686.manylinux2014_i686.whl", hash = "sha256:05364b9cc82f138cc86128dc4e2e1251c2981a2218bfcd556fe6b0fbaa3501be", size = 252867, upload-time = "2025-05-23T11:39:17.64Z" },
    { url = "https://files.pythonhosted.org/packages/18/a2/3699190e927b9439c6ded4998941a3c1d6fa99e14cb28d8536729537e307/coverage-7.8.2-cp313-cp313t-manylinux_2_5_x86_64.manylinux1_x86_64.manylinux_2_17_x86_64.manylinux2014_x86_64.whl", hash = "sha256:46d532db4e5ff3979ce47d18e2fe8ecad283eeb7367726da0e5ef88e4fe64740", size = 255096, upload-time = "2025-05-23T11:39:19.328Z" },
    { url = "https://files.pythonhosted.org/packages/b4/06/16e3598b9466456b718eb3e789457d1a5b8bfb22e23b6e8bbc307df5daf0/coverage-7.8.2-cp313-cp313t-musllinux_1_2_aarch64.whl", hash = "sha256:4000a31c34932e7e4fa0381a3d6deb43dc0c8f458e3e7ea6502e6238e10be625", size = 256276, upload-time = "2025-05-23T11:39:21.077Z" },
    { url = "https://files.pythonhosted.org/packages/a7/d5/4b5a120d5d0223050a53d2783c049c311eea1709fa9de12d1c358e18b707/coverage-7.8.2-cp313-cp313t-musllinux_1_2_i686.whl", hash = "sha256:43ff5033d657cd51f83015c3b7a443287250dc14e69910577c3e03bd2e06f27b", size = 254478, upload-time = "2025-05-23T11:39:22.838Z" },
    { url = "https://files.pythonhosted.org/packages/ba/85/f9ecdb910ecdb282b121bfcaa32fa8ee8cbd7699f83330ee13ff9bbf1a85/coverage-7.8.2-cp313-cp313t-musllinux_1_2_x86_64.whl", hash = "sha256:94316e13f0981cbbba132c1f9f365cac1d26716aaac130866ca812006f662199", size = 255255, upload-time = "2025-05-23T11:39:24.644Z" },
    { url = "https://files.pythonhosted.org/packages/50/63/2d624ac7d7ccd4ebbd3c6a9eba9d7fc4491a1226071360d59dd84928ccb2/coverage-7.8.2-cp313-cp313t-win32.whl", hash = "sha256:3f5673888d3676d0a745c3d0e16da338c5eea300cb1f4ada9c872981265e76d8", size = 215109, upload-time = "2025-05-23T11:39:26.722Z" },
    { url = "https://files.pythonhosted.org/packages/22/5e/7053b71462e970e869111c1853afd642212568a350eba796deefdfbd0770/coverage-7.8.2-cp313-cp313t-win_amd64.whl", hash = "sha256:2c08b05ee8d7861e45dc5a2cc4195c8c66dca5ac613144eb6ebeaff2d502e73d", size = 216268, upload-time = "2025-05-23T11:39:28.429Z" },
    { url = "https://files.pythonhosted.org/packages/07/69/afa41aa34147655543dbe96994f8a246daf94b361ccf5edfd5df62ce066a/coverage-7.8.2-cp313-cp313t-win_arm64.whl", hash = "sha256:1e1448bb72b387755e1ff3ef1268a06617afd94188164960dba8d0245a46004b", size = 214071, upload-time = "2025-05-23T11:39:30.55Z" },
    { url = "https://files.pythonhosted.org/packages/69/2f/572b29496d8234e4a7773200dd835a0d32d9e171f2d974f3fe04a9dbc271/coverage-7.8.2-pp39.pp310.pp311-none-any.whl", hash = "sha256:ec455eedf3ba0bbdf8f5a570012617eb305c63cb9f03428d39bf544cb2b94837", size = 203636, upload-time = "2025-05-23T11:39:52.002Z" },
    { url = "https://files.pythonhosted.org/packages/a0/1a/0b9c32220ad694d66062f571cc5cedfa9997b64a591e8a500bb63de1bd40/coverage-7.8.2-py3-none-any.whl", hash = "sha256:726f32ee3713f7359696331a18daf0c3b3a70bb0ae71141b9d3c52be7c595e32", size = 203623, upload-time = "2025-05-23T11:39:53.846Z" },
]

[package.optional-dependencies]
toml = [
    { name = "tomli", marker = "python_full_version <= '3.11'" },
]

[[package]]
name = "coveralls"
version = "4.0.1"
source = { registry = "https://pypi.org/simple" }
dependencies = [
    { name = "coverage", extra = ["toml"] },
    { name = "docopt" },
    { name = "requests" },
]
sdist = { url = "https://files.pythonhosted.org/packages/61/75/a454fb443eb6a053833f61603a432ffbd7dd6ae53a11159bacfadb9d6219/coveralls-4.0.1.tar.gz", hash = "sha256:7b2a0a2bcef94f295e3cf28dcc55ca40b71c77d1c2446b538e85f0f7bc21aa69", size = 12419, upload-time = "2024-05-15T12:56:14.297Z" }
wheels = [
    { url = "https://files.pythonhosted.org/packages/63/e5/6708c75e2a4cfca929302d4d9b53b862c6dc65bd75e6933ea3d20016d41d/coveralls-4.0.1-py3-none-any.whl", hash = "sha256:7a6b1fa9848332c7b2221afb20f3df90272ac0167060f41b5fe90429b30b1809", size = 13599, upload-time = "2024-05-15T12:56:12.342Z" },
]

[[package]]
name = "cryptography"
version = "45.0.3"
source = { registry = "https://pypi.org/simple" }
dependencies = [
    { name = "cffi", marker = "platform_python_implementation != 'PyPy'" },
]
sdist = { url = "https://files.pythonhosted.org/packages/13/1f/9fa001e74a1993a9cadd2333bb889e50c66327b8594ac538ab8a04f915b7/cryptography-45.0.3.tar.gz", hash = "sha256:ec21313dd335c51d7877baf2972569f40a4291b76a0ce51391523ae358d05899", size = 744738, upload-time = "2025-05-25T14:17:24.777Z" }
wheels = [
    { url = "https://files.pythonhosted.org/packages/71/3d/ac361649a0bfffc105e2298b720d8b862330a767dab27c06adc2ddbef96a/cryptography-45.0.3-cp311-abi3-manylinux_2_17_aarch64.manylinux2014_aarch64.whl", hash = "sha256:d377dde61c5d67eb4311eace661c3efda46c62113ff56bf05e2d679e02aebb5b", size = 4205541, upload-time = "2025-05-25T14:16:14.333Z" },
    { url = "https://files.pythonhosted.org/packages/70/3e/c02a043750494d5c445f769e9c9f67e550d65060e0bfce52d91c1362693d/cryptography-45.0.3-cp311-abi3-manylinux_2_17_x86_64.manylinux2014_x86_64.whl", hash = "sha256:fae1e637f527750811588e4582988932c222f8251f7b7ea93739acb624e1487f", size = 4433275, upload-time = "2025-05-25T14:16:16.421Z" },
    { url = "https://files.pythonhosted.org/packages/40/7a/9af0bfd48784e80eef3eb6fd6fde96fe706b4fc156751ce1b2b965dada70/cryptography-45.0.3-cp311-abi3-manylinux_2_28_aarch64.whl", hash = "sha256:ca932e11218bcc9ef812aa497cdf669484870ecbcf2d99b765d6c27a86000942", size = 4209173, upload-time = "2025-05-25T14:16:18.163Z" },
    { url = "https://files.pythonhosted.org/packages/31/5f/d6f8753c8708912df52e67969e80ef70b8e8897306cd9eb8b98201f8c184/cryptography-45.0.3-cp311-abi3-manylinux_2_28_armv7l.manylinux_2_31_armv7l.whl", hash = "sha256:af3f92b1dc25621f5fad065288a44ac790c5798e986a34d393ab27d2b27fcff9", size = 3898150, upload-time = "2025-05-25T14:16:20.34Z" },
    { url = "https://files.pythonhosted.org/packages/8b/50/f256ab79c671fb066e47336706dc398c3b1e125f952e07d54ce82cf4011a/cryptography-45.0.3-cp311-abi3-manylinux_2_28_x86_64.whl", hash = "sha256:2f8f8f0b73b885ddd7f3d8c2b2234a7d3ba49002b0223f58cfde1bedd9563c56", size = 4466473, upload-time = "2025-05-25T14:16:22.605Z" },
    { url = "https://files.pythonhosted.org/packages/62/e7/312428336bb2df0848d0768ab5a062e11a32d18139447a76dfc19ada8eed/cryptography-45.0.3-cp311-abi3-manylinux_2_34_aarch64.whl", hash = "sha256:9cc80ce69032ffa528b5e16d217fa4d8d4bb7d6ba8659c1b4d74a1b0f4235fca", size = 4211890, upload-time = "2025-05-25T14:16:24.738Z" },
    { url = "https://files.pythonhosted.org/packages/e7/53/8a130e22c1e432b3c14896ec5eb7ac01fb53c6737e1d705df7e0efb647c6/cryptography-45.0.3-cp311-abi3-manylinux_2_34_x86_64.whl", hash = "sha256:c824c9281cb628015bfc3c59335163d4ca0540d49de4582d6c2637312907e4b1", size = 4466300, upload-time = "2025-05-25T14:16:26.768Z" },
    { url = "https://files.pythonhosted.org/packages/ba/75/6bb6579688ef805fd16a053005fce93944cdade465fc92ef32bbc5c40681/cryptography-45.0.3-cp311-abi3-musllinux_1_2_aarch64.whl", hash = "sha256:5833bb4355cb377ebd880457663a972cd044e7f49585aee39245c0d592904578", size = 4332483, upload-time = "2025-05-25T14:16:28.316Z" },
    { url = "https://files.pythonhosted.org/packages/2f/11/2538f4e1ce05c6c4f81f43c1ef2bd6de7ae5e24ee284460ff6c77e42ca77/cryptography-45.0.3-cp311-abi3-musllinux_1_2_x86_64.whl", hash = "sha256:9bb5bf55dcb69f7067d80354d0a348368da907345a2c448b0babc4215ccd3497", size = 4573714, upload-time = "2025-05-25T14:16:30.474Z" },
    { url = "https://files.pythonhosted.org/packages/46/c7/c7d05d0e133a09fc677b8a87953815c522697bdf025e5cac13ba419e7240/cryptography-45.0.3-cp37-abi3-manylinux_2_17_aarch64.manylinux2014_aarch64.whl", hash = "sha256:c5edcb90da1843df85292ef3a313513766a78fbbb83f584a5a58fb001a5a9d57", size = 4196181, upload-time = "2025-05-25T14:16:37.934Z" },
    { url = "https://files.pythonhosted.org/packages/08/7a/6ad3aa796b18a683657cef930a986fac0045417e2dc428fd336cfc45ba52/cryptography-45.0.3-cp37-abi3-manylinux_2_17_x86_64.manylinux2014_x86_64.whl", hash = "sha256:38deed72285c7ed699864f964a3f4cf11ab3fb38e8d39cfcd96710cd2b5bb716", size = 4423370, upload-time = "2025-05-25T14:16:39.502Z" },
    { url = "https://files.pythonhosted.org/packages/4f/58/ec1461bfcb393525f597ac6a10a63938d18775b7803324072974b41a926b/cryptography-45.0.3-cp37-abi3-manylinux_2_28_aarch64.whl", hash = "sha256:5555365a50efe1f486eed6ac7062c33b97ccef409f5970a0b6f205a7cfab59c8", size = 4197839, upload-time = "2025-05-25T14:16:41.322Z" },
    { url = "https://files.pythonhosted.org/packages/d4/3d/5185b117c32ad4f40846f579369a80e710d6146c2baa8ce09d01612750db/cryptography-45.0.3-cp37-abi3-manylinux_2_28_armv7l.manylinux_2_31_armv7l.whl", hash = "sha256:9e4253ed8f5948a3589b3caee7ad9a5bf218ffd16869c516535325fece163dcc", size = 3886324, upload-time = "2025-05-25T14:16:43.041Z" },
    { url = "https://files.pythonhosted.org/packages/67/85/caba91a57d291a2ad46e74016d1f83ac294f08128b26e2a81e9b4f2d2555/cryptography-45.0.3-cp37-abi3-manylinux_2_28_x86_64.whl", hash = "sha256:cfd84777b4b6684955ce86156cfb5e08d75e80dc2585e10d69e47f014f0a5342", size = 4450447, upload-time = "2025-05-25T14:16:44.759Z" },
    { url = "https://files.pythonhosted.org/packages/ae/d1/164e3c9d559133a38279215c712b8ba38e77735d3412f37711b9f8f6f7e0/cryptography-45.0.3-cp37-abi3-manylinux_2_34_aarch64.whl", hash = "sha256:a2b56de3417fd5f48773ad8e91abaa700b678dc7fe1e0c757e1ae340779acf7b", size = 4200576, upload-time = "2025-05-25T14:16:46.438Z" },
    { url = "https://files.pythonhosted.org/packages/71/7a/e002d5ce624ed46dfc32abe1deff32190f3ac47ede911789ee936f5a4255/cryptography-45.0.3-cp37-abi3-manylinux_2_34_x86_64.whl", hash = "sha256:57a6500d459e8035e813bd8b51b671977fb149a8c95ed814989da682314d0782", size = 4450308, upload-time = "2025-05-25T14:16:48.228Z" },
    { url = "https://files.pythonhosted.org/packages/87/ad/3fbff9c28cf09b0a71e98af57d74f3662dea4a174b12acc493de00ea3f28/cryptography-45.0.3-cp37-abi3-musllinux_1_2_aarch64.whl", hash = "sha256:f22af3c78abfbc7cbcdf2c55d23c3e022e1a462ee2481011d518c7fb9c9f3d65", size = 4325125, upload-time = "2025-05-25T14:16:49.844Z" },
    { url = "https://files.pythonhosted.org/packages/f5/b4/51417d0cc01802304c1984d76e9592f15e4801abd44ef7ba657060520bf0/cryptography-45.0.3-cp37-abi3-musllinux_1_2_x86_64.whl", hash = "sha256:232954730c362638544758a8160c4ee1b832dc011d2c41a306ad8f7cccc5bb0b", size = 4560038, upload-time = "2025-05-25T14:16:51.398Z" },
    { url = "https://files.pythonhosted.org/packages/45/0b/87556d3337f5e93c37fda0a0b5d3e7b4f23670777ce8820fce7962a7ed22/cryptography-45.0.3-pp310-pypy310_pp73-manylinux_2_28_aarch64.whl", hash = "sha256:fed5aaca1750e46db870874c9c273cd5182a9e9deb16f06f7bdffdb5c2bde4b9", size = 4142867, upload-time = "2025-05-25T14:16:58.459Z" },
    { url = "https://files.pythonhosted.org/packages/72/ba/21356dd0bcb922b820211336e735989fe2cf0d8eaac206335a0906a5a38c/cryptography-45.0.3-pp310-pypy310_pp73-manylinux_2_28_x86_64.whl", hash = "sha256:00094838ecc7c6594171e8c8a9166124c1197b074cfca23645cee573910d76bc", size = 4385000, upload-time = "2025-05-25T14:17:00.656Z" },
    { url = "https://files.pythonhosted.org/packages/2f/2b/71c78d18b804c317b66283be55e20329de5cd7e1aec28e4c5fbbe21fd046/cryptography-45.0.3-pp310-pypy310_pp73-manylinux_2_34_aarch64.whl", hash = "sha256:92d5f428c1a0439b2040435a1d6bc1b26ebf0af88b093c3628913dd464d13fa1", size = 4144195, upload-time = "2025-05-25T14:17:02.782Z" },
    { url = "https://files.pythonhosted.org/packages/55/3e/9f9b468ea779b4dbfef6af224804abd93fbcb2c48605d7443b44aea77979/cryptography-45.0.3-pp310-pypy310_pp73-manylinux_2_34_x86_64.whl", hash = "sha256:ec64ee375b5aaa354b2b273c921144a660a511f9df8785e6d1c942967106438e", size = 4384540, upload-time = "2025-05-25T14:17:04.49Z" },
    { url = "https://files.pythonhosted.org/packages/96/61/751ebea58c87b5be533c429f01996050a72c7283b59eee250275746632ea/cryptography-45.0.3-pp311-pypy311_pp73-manylinux_2_28_aarch64.whl", hash = "sha256:555e5e2d3a53b4fabeca32835878b2818b3f23966a4efb0d566689777c5a12c8", size = 4146964, upload-time = "2025-05-25T14:17:09.538Z" },
    { url = "https://files.pythonhosted.org/packages/8d/01/28c90601b199964de383da0b740b5156f5d71a1da25e7194fdf793d373ef/cryptography-45.0.3-pp311-pypy311_pp73-manylinux_2_28_x86_64.whl", hash = "sha256:25286aacb947286620a31f78f2ed1a32cded7be5d8b729ba3fb2c988457639e4", size = 4388103, upload-time = "2025-05-25T14:17:11.978Z" },
    { url = "https://files.pythonhosted.org/packages/3d/ec/cd892180b9e42897446ef35c62442f5b8b039c3d63a05f618aa87ec9ebb5/cryptography-45.0.3-pp311-pypy311_pp73-manylinux_2_34_aarch64.whl", hash = "sha256:050ce5209d5072472971e6efbfc8ec5a8f9a841de5a4db0ebd9c2e392cb81972", size = 4150031, upload-time = "2025-05-25T14:17:14.131Z" },
    { url = "https://files.pythonhosted.org/packages/db/d4/22628c2dedd99289960a682439c6d3aa248dff5215123ead94ac2d82f3f5/cryptography-45.0.3-pp311-pypy311_pp73-manylinux_2_34_x86_64.whl", hash = "sha256:dc10ec1e9f21f33420cc05214989544727e776286c1c16697178978327b95c9c", size = 4387389, upload-time = "2025-05-25T14:17:17.303Z" },
]

[[package]]
name = "csscompressor"
version = "0.9.5"
source = { registry = "https://pypi.org/simple" }
sdist = { url = "https://files.pythonhosted.org/packages/f1/2a/8c3ac3d8bc94e6de8d7ae270bb5bc437b210bb9d6d9e46630c98f4abd20c/csscompressor-0.9.5.tar.gz", hash = "sha256:afa22badbcf3120a4f392e4d22f9fff485c044a1feda4a950ecc5eba9dd31a05", size = 237808, upload-time = "2017-11-26T21:13:08.238Z" }

[[package]]
name = "dacite"
version = "1.9.2"
source = { registry = "https://pypi.org/simple" }
sdist = { url = "https://files.pythonhosted.org/packages/55/a0/7ca79796e799a3e782045d29bf052b5cde7439a2bbb17f15ff44f7aacc63/dacite-1.9.2.tar.gz", hash = "sha256:6ccc3b299727c7aa17582f0021f6ae14d5de47c7227932c47fec4cdfefd26f09", size = 22420, upload-time = "2025-02-05T09:27:29.757Z" }
wheels = [
    { url = "https://files.pythonhosted.org/packages/94/35/386550fd60316d1e37eccdda609b074113298f23cef5bddb2049823fe666/dacite-1.9.2-py3-none-any.whl", hash = "sha256:053f7c3f5128ca2e9aceb66892b1a3c8936d02c686e707bee96e19deef4bc4a0", size = 16600, upload-time = "2025-02-05T09:27:24.345Z" },
]

[[package]]
name = "dill"
version = "0.4.0"
source = { registry = "https://pypi.org/simple" }
sdist = { url = "https://files.pythonhosted.org/packages/12/80/630b4b88364e9a8c8c5797f4602d0f76ef820909ee32f0bacb9f90654042/dill-0.4.0.tar.gz", hash = "sha256:0633f1d2df477324f53a895b02c901fb961bdbf65a17122586ea7019292cbcf0", size = 186976, upload-time = "2025-04-16T00:41:48.867Z" }
wheels = [
    { url = "https://files.pythonhosted.org/packages/50/3d/9373ad9c56321fdab5b41197068e1d8c25883b3fea29dd361f9b55116869/dill-0.4.0-py3-none-any.whl", hash = "sha256:44f54bf6412c2c8464c14e8243eb163690a9800dbe2c367330883b19c7561049", size = 119668, upload-time = "2025-04-16T00:41:47.671Z" },
]

[[package]]
name = "distlib"
version = "0.3.9"
source = { registry = "https://pypi.org/simple" }
sdist = { url = "https://files.pythonhosted.org/packages/0d/dd/1bec4c5ddb504ca60fc29472f3d27e8d4da1257a854e1d96742f15c1d02d/distlib-0.3.9.tar.gz", hash = "sha256:a60f20dea646b8a33f3e7772f74dc0b2d0772d2837ee1342a00645c81edf9403", size = 613923, upload-time = "2024-10-09T18:35:47.551Z" }
wheels = [
    { url = "https://files.pythonhosted.org/packages/91/a1/cf2472db20f7ce4a6be1253a81cfdf85ad9c7885ffbed7047fb72c24cf87/distlib-0.3.9-py2.py3-none-any.whl", hash = "sha256:47f8c22fd27c27e25a65601af709b38e4f0a45ea4fc2e710f65755fa8caaaf87", size = 468973, upload-time = "2024-10-09T18:35:44.272Z" },
]

[[package]]
name = "docopt"
version = "0.6.2"
source = { registry = "https://pypi.org/simple" }
sdist = { url = "https://files.pythonhosted.org/packages/a2/55/8f8cab2afd404cf578136ef2cc5dfb50baa1761b68c9da1fb1e4eed343c9/docopt-0.6.2.tar.gz", hash = "sha256:49b3a825280bd66b3aa83585ef59c4a8c82f2c8a522dbe754a8bc8d08c85c491", size = 25901, upload-time = "2014-06-16T11:18:57.406Z" }

[[package]]
name = "exceptiongroup"
version = "1.3.0"
source = { registry = "https://pypi.org/simple" }
dependencies = [
    { name = "typing-extensions", marker = "python_full_version < '3.11'" },
]
sdist = { url = "https://files.pythonhosted.org/packages/0b/9f/a65090624ecf468cdca03533906e7c69ed7588582240cfe7cc9e770b50eb/exceptiongroup-1.3.0.tar.gz", hash = "sha256:b241f5885f560bc56a59ee63ca4c6a8bfa46ae4ad651af316d4e81817bb9fd88", size = 29749, upload-time = "2025-05-10T17:42:51.123Z" }
wheels = [
    { url = "https://files.pythonhosted.org/packages/36/f4/c6e662dade71f56cd2f3735141b265c3c79293c109549c1e6933b0651ffc/exceptiongroup-1.3.0-py3-none-any.whl", hash = "sha256:4d111e6e0c13d0644cad6ddaa7ed0261a0b36971f6d23e7ec9b4b9097da78a10", size = 16674, upload-time = "2025-05-10T17:42:49.33Z" },
]

[[package]]
name = "filelock"
version = "3.18.0"
source = { registry = "https://pypi.org/simple" }
sdist = { url = "https://files.pythonhosted.org/packages/0a/10/c23352565a6544bdc5353e0b15fc1c563352101f30e24bf500207a54df9a/filelock-3.18.0.tar.gz", hash = "sha256:adbc88eabb99d2fec8c9c1b229b171f18afa655400173ddc653d5d01501fb9f2", size = 18075, upload-time = "2025-03-14T07:11:40.47Z" }
wheels = [
    { url = "https://files.pythonhosted.org/packages/4d/36/2a115987e2d8c300a974597416d9de88f2444426de9571f4b59b2cca3acc/filelock-3.18.0-py3-none-any.whl", hash = "sha256:c401f4f8377c4464e6db25fff06205fd89bdd83b65eb0488ed1b160f780e21de", size = 16215, upload-time = "2025-03-14T07:11:39.145Z" },
]

[[package]]
name = "frozenlist"
version = "1.7.0"
source = { registry = "https://pypi.org/simple" }
sdist = { url = "https://files.pythonhosted.org/packages/79/b1/b64018016eeb087db503b038296fd782586432b9c077fc5c7839e9cb6ef6/frozenlist-1.7.0.tar.gz", hash = "sha256:2e310d81923c2437ea8670467121cc3e9b0f76d3043cc1d2331d56c7fb7a3a8f", size = 45078, upload-time = "2025-06-09T23:02:35.538Z" }
wheels = [
    { url = "https://files.pythonhosted.org/packages/af/36/0da0a49409f6b47cc2d060dc8c9040b897b5902a8a4e37d9bc1deb11f680/frozenlist-1.7.0-cp310-cp310-macosx_10_9_universal2.whl", hash = "sha256:cc4df77d638aa2ed703b878dd093725b72a824c3c546c076e8fdf276f78ee84a", size = 81304, upload-time = "2025-06-09T22:59:46.226Z" },
    { url = "https://files.pythonhosted.org/packages/77/f0/77c11d13d39513b298e267b22eb6cb559c103d56f155aa9a49097221f0b6/frozenlist-1.7.0-cp310-cp310-macosx_10_9_x86_64.whl", hash = "sha256:716a9973a2cc963160394f701964fe25012600f3d311f60c790400b00e568b61", size = 47735, upload-time = "2025-06-09T22:59:48.133Z" },
    { url = "https://files.pythonhosted.org/packages/37/12/9d07fa18971a44150593de56b2f2947c46604819976784bcf6ea0d5db43b/frozenlist-1.7.0-cp310-cp310-macosx_11_0_arm64.whl", hash = "sha256:a0fd1bad056a3600047fb9462cff4c5322cebc59ebf5d0a3725e0ee78955001d", size = 46775, upload-time = "2025-06-09T22:59:49.564Z" },
    { url = "https://files.pythonhosted.org/packages/70/34/f73539227e06288fcd1f8a76853e755b2b48bca6747e99e283111c18bcd4/frozenlist-1.7.0-cp310-cp310-manylinux_2_17_aarch64.manylinux2014_aarch64.whl", hash = "sha256:3789ebc19cb811163e70fe2bd354cea097254ce6e707ae42e56f45e31e96cb8e", size = 224644, upload-time = "2025-06-09T22:59:51.35Z" },
    { url = "https://files.pythonhosted.org/packages/fb/68/c1d9c2f4a6e438e14613bad0f2973567586610cc22dcb1e1241da71de9d3/frozenlist-1.7.0-cp310-cp310-manylinux_2_17_armv7l.manylinux2014_armv7l.manylinux_2_31_armv7l.whl", hash = "sha256:af369aa35ee34f132fcfad5be45fbfcde0e3a5f6a1ec0712857f286b7d20cca9", size = 222125, upload-time = "2025-06-09T22:59:52.884Z" },
    { url = "https://files.pythonhosted.org/packages/b9/d0/98e8f9a515228d708344d7c6986752be3e3192d1795f748c24bcf154ad99/frozenlist-1.7.0-cp310-cp310-manylinux_2_17_ppc64le.manylinux2014_ppc64le.whl", hash = "sha256:ac64b6478722eeb7a3313d494f8342ef3478dff539d17002f849101b212ef97c", size = 233455, upload-time = "2025-06-09T22:59:54.74Z" },
    { url = "https://files.pythonhosted.org/packages/79/df/8a11bcec5600557f40338407d3e5bea80376ed1c01a6c0910fcfdc4b8993/frozenlist-1.7.0-cp310-cp310-manylinux_2_17_s390x.manylinux2014_s390x.whl", hash = "sha256:f89f65d85774f1797239693cef07ad4c97fdd0639544bad9ac4b869782eb1981", size = 227339, upload-time = "2025-06-09T22:59:56.187Z" },
    { url = "https://files.pythonhosted.org/packages/50/82/41cb97d9c9a5ff94438c63cc343eb7980dac4187eb625a51bdfdb7707314/frozenlist-1.7.0-cp310-cp310-manylinux_2_5_i686.manylinux1_i686.manylinux_2_17_i686.manylinux2014_i686.whl", hash = "sha256:1073557c941395fdfcfac13eb2456cb8aad89f9de27bae29fabca8e563b12615", size = 212969, upload-time = "2025-06-09T22:59:57.604Z" },
    { url = "https://files.pythonhosted.org/packages/13/47/f9179ee5ee4f55629e4f28c660b3fdf2775c8bfde8f9c53f2de2d93f52a9/frozenlist-1.7.0-cp310-cp310-manylinux_2_5_x86_64.manylinux1_x86_64.manylinux_2_17_x86_64.manylinux2014_x86_64.whl", hash = "sha256:1ed8d2fa095aae4bdc7fdd80351009a48d286635edffee66bf865e37a9125c50", size = 222862, upload-time = "2025-06-09T22:59:59.498Z" },
    { url = "https://files.pythonhosted.org/packages/1a/52/df81e41ec6b953902c8b7e3a83bee48b195cb0e5ec2eabae5d8330c78038/frozenlist-1.7.0-cp310-cp310-musllinux_1_2_aarch64.whl", hash = "sha256:24c34bea555fe42d9f928ba0a740c553088500377448febecaa82cc3e88aa1fa", size = 222492, upload-time = "2025-06-09T23:00:01.026Z" },
    { url = "https://files.pythonhosted.org/packages/84/17/30d6ea87fa95a9408245a948604b82c1a4b8b3e153cea596421a2aef2754/frozenlist-1.7.0-cp310-cp310-musllinux_1_2_armv7l.whl", hash = "sha256:69cac419ac6a6baad202c85aaf467b65ac860ac2e7f2ac1686dc40dbb52f6577", size = 238250, upload-time = "2025-06-09T23:00:03.401Z" },
    { url = "https://files.pythonhosted.org/packages/8f/00/ecbeb51669e3c3df76cf2ddd66ae3e48345ec213a55e3887d216eb4fbab3/frozenlist-1.7.0-cp310-cp310-musllinux_1_2_i686.whl", hash = "sha256:960d67d0611f4c87da7e2ae2eacf7ea81a5be967861e0c63cf205215afbfac59", size = 218720, upload-time = "2025-06-09T23:00:05.282Z" },
    { url = "https://files.pythonhosted.org/packages/1a/c0/c224ce0e0eb31cc57f67742071bb470ba8246623c1823a7530be0e76164c/frozenlist-1.7.0-cp310-cp310-musllinux_1_2_ppc64le.whl", hash = "sha256:41be2964bd4b15bf575e5daee5a5ce7ed3115320fb3c2b71fca05582ffa4dc9e", size = 232585, upload-time = "2025-06-09T23:00:07.962Z" },
    { url = "https://files.pythonhosted.org/packages/55/3c/34cb694abf532f31f365106deebdeac9e45c19304d83cf7d51ebbb4ca4d1/frozenlist-1.7.0-cp310-cp310-musllinux_1_2_s390x.whl", hash = "sha256:46d84d49e00c9429238a7ce02dc0be8f6d7cd0cd405abd1bebdc991bf27c15bd", size = 234248, upload-time = "2025-06-09T23:00:09.428Z" },
    { url = "https://files.pythonhosted.org/packages/98/c0/2052d8b6cecda2e70bd81299e3512fa332abb6dcd2969b9c80dfcdddbf75/frozenlist-1.7.0-cp310-cp310-musllinux_1_2_x86_64.whl", hash = "sha256:15900082e886edb37480335d9d518cec978afc69ccbc30bd18610b7c1b22a718", size = 221621, upload-time = "2025-06-09T23:00:11.32Z" },
    { url = "https://files.pythonhosted.org/packages/c5/bf/7dcebae315436903b1d98ffb791a09d674c88480c158aa171958a3ac07f0/frozenlist-1.7.0-cp310-cp310-win32.whl", hash = "sha256:400ddd24ab4e55014bba442d917203c73b2846391dd42ca5e38ff52bb18c3c5e", size = 39578, upload-time = "2025-06-09T23:00:13.526Z" },
    { url = "https://files.pythonhosted.org/packages/8f/5f/f69818f017fa9a3d24d1ae39763e29b7f60a59e46d5f91b9c6b21622f4cd/frozenlist-1.7.0-cp310-cp310-win_amd64.whl", hash = "sha256:6eb93efb8101ef39d32d50bce242c84bcbddb4f7e9febfa7b524532a239b4464", size = 43830, upload-time = "2025-06-09T23:00:14.98Z" },
    { url = "https://files.pythonhosted.org/packages/34/7e/803dde33760128acd393a27eb002f2020ddb8d99d30a44bfbaab31c5f08a/frozenlist-1.7.0-cp311-cp311-macosx_10_9_universal2.whl", hash = "sha256:aa51e147a66b2d74de1e6e2cf5921890de6b0f4820b257465101d7f37b49fb5a", size = 82251, upload-time = "2025-06-09T23:00:16.279Z" },
    { url = "https://files.pythonhosted.org/packages/75/a9/9c2c5760b6ba45eae11334db454c189d43d34a4c0b489feb2175e5e64277/frozenlist-1.7.0-cp311-cp311-macosx_10_9_x86_64.whl", hash = "sha256:9b35db7ce1cd71d36ba24f80f0c9e7cff73a28d7a74e91fe83e23d27c7828750", size = 48183, upload-time = "2025-06-09T23:00:17.698Z" },
    { url = "https://files.pythonhosted.org/packages/47/be/4038e2d869f8a2da165f35a6befb9158c259819be22eeaf9c9a8f6a87771/frozenlist-1.7.0-cp311-cp311-macosx_11_0_arm64.whl", hash = "sha256:34a69a85e34ff37791e94542065c8416c1afbf820b68f720452f636d5fb990cd", size = 47107, upload-time = "2025-06-09T23:00:18.952Z" },
    { url = "https://files.pythonhosted.org/packages/79/26/85314b8a83187c76a37183ceed886381a5f992975786f883472fcb6dc5f2/frozenlist-1.7.0-cp311-cp311-manylinux_2_17_aarch64.manylinux2014_aarch64.whl", hash = "sha256:4a646531fa8d82c87fe4bb2e596f23173caec9185bfbca5d583b4ccfb95183e2", size = 237333, upload-time = "2025-06-09T23:00:20.275Z" },
    { url = "https://files.pythonhosted.org/packages/1f/fd/e5b64f7d2c92a41639ffb2ad44a6a82f347787abc0c7df5f49057cf11770/frozenlist-1.7.0-cp311-cp311-manylinux_2_17_armv7l.manylinux2014_armv7l.manylinux_2_31_armv7l.whl", hash = "sha256:79b2ffbba483f4ed36a0f236ccb85fbb16e670c9238313709638167670ba235f", size = 231724, upload-time = "2025-06-09T23:00:21.705Z" },
    { url = "https://files.pythonhosted.org/packages/20/fb/03395c0a43a5976af4bf7534759d214405fbbb4c114683f434dfdd3128ef/frozenlist-1.7.0-cp311-cp311-manylinux_2_17_ppc64le.manylinux2014_ppc64le.whl", hash = "sha256:a26f205c9ca5829cbf82bb2a84b5c36f7184c4316617d7ef1b271a56720d6b30", size = 245842, upload-time = "2025-06-09T23:00:23.148Z" },
    { url = "https://files.pythonhosted.org/packages/d0/15/c01c8e1dffdac5d9803507d824f27aed2ba76b6ed0026fab4d9866e82f1f/frozenlist-1.7.0-cp311-cp311-manylinux_2_17_s390x.manylinux2014_s390x.whl", hash = "sha256:bcacfad3185a623fa11ea0e0634aac7b691aa925d50a440f39b458e41c561d98", size = 239767, upload-time = "2025-06-09T23:00:25.103Z" },
    { url = "https://files.pythonhosted.org/packages/14/99/3f4c6fe882c1f5514b6848aa0a69b20cb5e5d8e8f51a339d48c0e9305ed0/frozenlist-1.7.0-cp311-cp311-manylinux_2_5_i686.manylinux1_i686.manylinux_2_17_i686.manylinux2014_i686.whl", hash = "sha256:72c1b0fe8fe451b34f12dce46445ddf14bd2a5bcad7e324987194dc8e3a74c86", size = 224130, upload-time = "2025-06-09T23:00:27.061Z" },
    { url = "https://files.pythonhosted.org/packages/4d/83/220a374bd7b2aeba9d0725130665afe11de347d95c3620b9b82cc2fcab97/frozenlist-1.7.0-cp311-cp311-manylinux_2_5_x86_64.manylinux1_x86_64.manylinux_2_17_x86_64.manylinux2014_x86_64.whl", hash = "sha256:61d1a5baeaac6c0798ff6edfaeaa00e0e412d49946c53fae8d4b8e8b3566c4ae", size = 235301, upload-time = "2025-06-09T23:00:29.02Z" },
    { url = "https://files.pythonhosted.org/packages/03/3c/3e3390d75334a063181625343e8daab61b77e1b8214802cc4e8a1bb678fc/frozenlist-1.7.0-cp311-cp311-musllinux_1_2_aarch64.whl", hash = "sha256:7edf5c043c062462f09b6820de9854bf28cc6cc5b6714b383149745e287181a8", size = 234606, upload-time = "2025-06-09T23:00:30.514Z" },
    { url = "https://files.pythonhosted.org/packages/23/1e/58232c19608b7a549d72d9903005e2d82488f12554a32de2d5fb59b9b1ba/frozenlist-1.7.0-cp311-cp311-musllinux_1_2_armv7l.whl", hash = "sha256:d50ac7627b3a1bd2dcef6f9da89a772694ec04d9a61b66cf87f7d9446b4a0c31", size = 248372, upload-time = "2025-06-09T23:00:31.966Z" },
    { url = "https://files.pythonhosted.org/packages/c0/a4/e4a567e01702a88a74ce8a324691e62a629bf47d4f8607f24bf1c7216e7f/frozenlist-1.7.0-cp311-cp311-musllinux_1_2_i686.whl", hash = "sha256:ce48b2fece5aeb45265bb7a58259f45027db0abff478e3077e12b05b17fb9da7", size = 229860, upload-time = "2025-06-09T23:00:33.375Z" },
    { url = "https://files.pythonhosted.org/packages/73/a6/63b3374f7d22268b41a9db73d68a8233afa30ed164c46107b33c4d18ecdd/frozenlist-1.7.0-cp311-cp311-musllinux_1_2_ppc64le.whl", hash = "sha256:fe2365ae915a1fafd982c146754e1de6ab3478def8a59c86e1f7242d794f97d5", size = 245893, upload-time = "2025-06-09T23:00:35.002Z" },
    { url = "https://files.pythonhosted.org/packages/6d/eb/d18b3f6e64799a79673c4ba0b45e4cfbe49c240edfd03a68be20002eaeaa/frozenlist-1.7.0-cp311-cp311-musllinux_1_2_s390x.whl", hash = "sha256:45a6f2fdbd10e074e8814eb98b05292f27bad7d1883afbe009d96abdcf3bc898", size = 246323, upload-time = "2025-06-09T23:00:36.468Z" },
    { url = "https://files.pythonhosted.org/packages/5a/f5/720f3812e3d06cd89a1d5db9ff6450088b8f5c449dae8ffb2971a44da506/frozenlist-1.7.0-cp311-cp311-musllinux_1_2_x86_64.whl", hash = "sha256:21884e23cffabb157a9dd7e353779077bf5b8f9a58e9b262c6caad2ef5f80a56", size = 233149, upload-time = "2025-06-09T23:00:37.963Z" },
    { url = "https://files.pythonhosted.org/packages/69/68/03efbf545e217d5db8446acfd4c447c15b7c8cf4dbd4a58403111df9322d/frozenlist-1.7.0-cp311-cp311-win32.whl", hash = "sha256:284d233a8953d7b24f9159b8a3496fc1ddc00f4db99c324bd5fb5f22d8698ea7", size = 39565, upload-time = "2025-06-09T23:00:39.753Z" },
    { url = "https://files.pythonhosted.org/packages/58/17/fe61124c5c333ae87f09bb67186d65038834a47d974fc10a5fadb4cc5ae1/frozenlist-1.7.0-cp311-cp311-win_amd64.whl", hash = "sha256:387cbfdcde2f2353f19c2f66bbb52406d06ed77519ac7ee21be0232147c2592d", size = 44019, upload-time = "2025-06-09T23:00:40.988Z" },
    { url = "https://files.pythonhosted.org/packages/ef/a2/c8131383f1e66adad5f6ecfcce383d584ca94055a34d683bbb24ac5f2f1c/frozenlist-1.7.0-cp312-cp312-macosx_10_13_universal2.whl", hash = "sha256:3dbf9952c4bb0e90e98aec1bd992b3318685005702656bc6f67c1a32b76787f2", size = 81424, upload-time = "2025-06-09T23:00:42.24Z" },
    { url = "https://files.pythonhosted.org/packages/4c/9d/02754159955088cb52567337d1113f945b9e444c4960771ea90eb73de8db/frozenlist-1.7.0-cp312-cp312-macosx_10_13_x86_64.whl", hash = "sha256:1f5906d3359300b8a9bb194239491122e6cf1444c2efb88865426f170c262cdb", size = 47952, upload-time = "2025-06-09T23:00:43.481Z" },
    { url = "https://files.pythonhosted.org/packages/01/7a/0046ef1bd6699b40acd2067ed6d6670b4db2f425c56980fa21c982c2a9db/frozenlist-1.7.0-cp312-cp312-macosx_11_0_arm64.whl", hash = "sha256:3dabd5a8f84573c8d10d8859a50ea2dec01eea372031929871368c09fa103478", size = 46688, upload-time = "2025-06-09T23:00:44.793Z" },
    { url = "https://files.pythonhosted.org/packages/d6/a2/a910bafe29c86997363fb4c02069df4ff0b5bc39d33c5198b4e9dd42d8f8/frozenlist-1.7.0-cp312-cp312-manylinux_2_17_aarch64.manylinux2014_aarch64.whl", hash = "sha256:aa57daa5917f1738064f302bf2626281a1cb01920c32f711fbc7bc36111058a8", size = 243084, upload-time = "2025-06-09T23:00:46.125Z" },
    { url = "https://files.pythonhosted.org/packages/64/3e/5036af9d5031374c64c387469bfcc3af537fc0f5b1187d83a1cf6fab1639/frozenlist-1.7.0-cp312-cp312-manylinux_2_17_armv7l.manylinux2014_armv7l.manylinux_2_31_armv7l.whl", hash = "sha256:c193dda2b6d49f4c4398962810fa7d7c78f032bf45572b3e04dd5249dff27e08", size = 233524, upload-time = "2025-06-09T23:00:47.73Z" },
    { url = "https://files.pythonhosted.org/packages/06/39/6a17b7c107a2887e781a48ecf20ad20f1c39d94b2a548c83615b5b879f28/frozenlist-1.7.0-cp312-cp312-manylinux_2_17_ppc64le.manylinux2014_ppc64le.whl", hash = "sha256:bfe2b675cf0aaa6d61bf8fbffd3c274b3c9b7b1623beb3809df8a81399a4a9c4", size = 248493, upload-time = "2025-06-09T23:00:49.742Z" },
    { url = "https://files.pythonhosted.org/packages/be/00/711d1337c7327d88c44d91dd0f556a1c47fb99afc060ae0ef66b4d24793d/frozenlist-1.7.0-cp312-cp312-manylinux_2_17_s390x.manylinux2014_s390x.whl", hash = "sha256:8fc5d5cda37f62b262405cf9652cf0856839c4be8ee41be0afe8858f17f4c94b", size = 244116, upload-time = "2025-06-09T23:00:51.352Z" },
    { url = "https://files.pythonhosted.org/packages/24/fe/74e6ec0639c115df13d5850e75722750adabdc7de24e37e05a40527ca539/frozenlist-1.7.0-cp312-cp312-manylinux_2_5_i686.manylinux1_i686.manylinux_2_17_i686.manylinux2014_i686.whl", hash = "sha256:b0d5ce521d1dd7d620198829b87ea002956e4319002ef0bc8d3e6d045cb4646e", size = 224557, upload-time = "2025-06-09T23:00:52.855Z" },
    { url = "https://files.pythonhosted.org/packages/8d/db/48421f62a6f77c553575201e89048e97198046b793f4a089c79a6e3268bd/frozenlist-1.7.0-cp312-cp312-manylinux_2_5_x86_64.manylinux1_x86_64.manylinux_2_17_x86_64.manylinux2014_x86_64.whl", hash = "sha256:488d0a7d6a0008ca0db273c542098a0fa9e7dfaa7e57f70acef43f32b3f69dca", size = 241820, upload-time = "2025-06-09T23:00:54.43Z" },
    { url = "https://files.pythonhosted.org/packages/1d/fa/cb4a76bea23047c8462976ea7b7a2bf53997a0ca171302deae9d6dd12096/frozenlist-1.7.0-cp312-cp312-musllinux_1_2_aarch64.whl", hash = "sha256:15a7eaba63983d22c54d255b854e8108e7e5f3e89f647fc854bd77a237e767df", size = 236542, upload-time = "2025-06-09T23:00:56.409Z" },
    { url = "https://files.pythonhosted.org/packages/5d/32/476a4b5cfaa0ec94d3f808f193301debff2ea42288a099afe60757ef6282/frozenlist-1.7.0-cp312-cp312-musllinux_1_2_armv7l.whl", hash = "sha256:1eaa7e9c6d15df825bf255649e05bd8a74b04a4d2baa1ae46d9c2d00b2ca2cb5", size = 249350, upload-time = "2025-06-09T23:00:58.468Z" },
    { url = "https://files.pythonhosted.org/packages/8d/ba/9a28042f84a6bf8ea5dbc81cfff8eaef18d78b2a1ad9d51c7bc5b029ad16/frozenlist-1.7.0-cp312-cp312-musllinux_1_2_i686.whl", hash = "sha256:e4389e06714cfa9d47ab87f784a7c5be91d3934cd6e9a7b85beef808297cc025", size = 225093, upload-time = "2025-06-09T23:01:00.015Z" },
    { url = "https://files.pythonhosted.org/packages/bc/29/3a32959e68f9cf000b04e79ba574527c17e8842e38c91d68214a37455786/frozenlist-1.7.0-cp312-cp312-musllinux_1_2_ppc64le.whl", hash = "sha256:73bd45e1488c40b63fe5a7df892baf9e2a4d4bb6409a2b3b78ac1c6236178e01", size = 245482, upload-time = "2025-06-09T23:01:01.474Z" },
    { url = "https://files.pythonhosted.org/packages/80/e8/edf2f9e00da553f07f5fa165325cfc302dead715cab6ac8336a5f3d0adc2/frozenlist-1.7.0-cp312-cp312-musllinux_1_2_s390x.whl", hash = "sha256:99886d98e1643269760e5fe0df31e5ae7050788dd288947f7f007209b8c33f08", size = 249590, upload-time = "2025-06-09T23:01:02.961Z" },
    { url = "https://files.pythonhosted.org/packages/1c/80/9a0eb48b944050f94cc51ee1c413eb14a39543cc4f760ed12657a5a3c45a/frozenlist-1.7.0-cp312-cp312-musllinux_1_2_x86_64.whl", hash = "sha256:290a172aae5a4c278c6da8a96222e6337744cd9c77313efe33d5670b9f65fc43", size = 237785, upload-time = "2025-06-09T23:01:05.095Z" },
    { url = "https://files.pythonhosted.org/packages/f3/74/87601e0fb0369b7a2baf404ea921769c53b7ae00dee7dcfe5162c8c6dbf0/frozenlist-1.7.0-cp312-cp312-win32.whl", hash = "sha256:426c7bc70e07cfebc178bc4c2bf2d861d720c4fff172181eeb4a4c41d4ca2ad3", size = 39487, upload-time = "2025-06-09T23:01:06.54Z" },
    { url = "https://files.pythonhosted.org/packages/0b/15/c026e9a9fc17585a9d461f65d8593d281fedf55fbf7eb53f16c6df2392f9/frozenlist-1.7.0-cp312-cp312-win_amd64.whl", hash = "sha256:563b72efe5da92e02eb68c59cb37205457c977aa7a449ed1b37e6939e5c47c6a", size = 43874, upload-time = "2025-06-09T23:01:07.752Z" },
    { url = "https://files.pythonhosted.org/packages/24/90/6b2cebdabdbd50367273c20ff6b57a3dfa89bd0762de02c3a1eb42cb6462/frozenlist-1.7.0-cp313-cp313-macosx_10_13_universal2.whl", hash = "sha256:ee80eeda5e2a4e660651370ebffd1286542b67e268aa1ac8d6dbe973120ef7ee", size = 79791, upload-time = "2025-06-09T23:01:09.368Z" },
    { url = "https://files.pythonhosted.org/packages/83/2e/5b70b6a3325363293fe5fc3ae74cdcbc3e996c2a11dde2fd9f1fb0776d19/frozenlist-1.7.0-cp313-cp313-macosx_10_13_x86_64.whl", hash = "sha256:d1a81c85417b914139e3a9b995d4a1c84559afc839a93cf2cb7f15e6e5f6ed2d", size = 47165, upload-time = "2025-06-09T23:01:10.653Z" },
    { url = "https://files.pythonhosted.org/packages/f4/25/a0895c99270ca6966110f4ad98e87e5662eab416a17e7fd53c364bf8b954/frozenlist-1.7.0-cp313-cp313-macosx_11_0_arm64.whl", hash = "sha256:cbb65198a9132ebc334f237d7b0df163e4de83fb4f2bdfe46c1e654bdb0c5d43", size = 45881, upload-time = "2025-06-09T23:01:12.296Z" },
    { url = "https://files.pythonhosted.org/packages/19/7c/71bb0bbe0832793c601fff68cd0cf6143753d0c667f9aec93d3c323f4b55/frozenlist-1.7.0-cp313-cp313-manylinux_2_17_aarch64.manylinux2014_aarch64.whl", hash = "sha256:dab46c723eeb2c255a64f9dc05b8dd601fde66d6b19cdb82b2e09cc6ff8d8b5d", size = 232409, upload-time = "2025-06-09T23:01:13.641Z" },
    { url = "https://files.pythonhosted.org/packages/c0/45/ed2798718910fe6eb3ba574082aaceff4528e6323f9a8570be0f7028d8e9/frozenlist-1.7.0-cp313-cp313-manylinux_2_17_armv7l.manylinux2014_armv7l.manylinux_2_31_armv7l.whl", hash = "sha256:6aeac207a759d0dedd2e40745575ae32ab30926ff4fa49b1635def65806fddee", size = 225132, upload-time = "2025-06-09T23:01:15.264Z" },
    { url = "https://files.pythonhosted.org/packages/ba/e2/8417ae0f8eacb1d071d4950f32f229aa6bf68ab69aab797b72a07ea68d4f/frozenlist-1.7.0-cp313-cp313-manylinux_2_17_ppc64le.manylinux2014_ppc64le.whl", hash = "sha256:bd8c4e58ad14b4fa7802b8be49d47993182fdd4023393899632c88fd8cd994eb", size = 237638, upload-time = "2025-06-09T23:01:16.752Z" },
    { url = "https://files.pythonhosted.org/packages/f8/b7/2ace5450ce85f2af05a871b8c8719b341294775a0a6c5585d5e6170f2ce7/frozenlist-1.7.0-cp313-cp313-manylinux_2_17_s390x.manylinux2014_s390x.whl", hash = "sha256:04fb24d104f425da3540ed83cbfc31388a586a7696142004c577fa61c6298c3f", size = 233539, upload-time = "2025-06-09T23:01:18.202Z" },
    { url = "https://files.pythonhosted.org/packages/46/b9/6989292c5539553dba63f3c83dc4598186ab2888f67c0dc1d917e6887db6/frozenlist-1.7.0-cp313-cp313-manylinux_2_5_i686.manylinux1_i686.manylinux_2_17_i686.manylinux2014_i686.whl", hash = "sha256:6a5c505156368e4ea6b53b5ac23c92d7edc864537ff911d2fb24c140bb175e60", size = 215646, upload-time = "2025-06-09T23:01:19.649Z" },
    { url = "https://files.pythonhosted.org/packages/72/31/bc8c5c99c7818293458fe745dab4fd5730ff49697ccc82b554eb69f16a24/frozenlist-1.7.0-cp313-cp313-manylinux_2_5_x86_64.manylinux1_x86_64.manylinux_2_17_x86_64.manylinux2014_x86_64.whl", hash = "sha256:8bd7eb96a675f18aa5c553eb7ddc24a43c8c18f22e1f9925528128c052cdbe00", size = 232233, upload-time = "2025-06-09T23:01:21.175Z" },
    { url = "https://files.pythonhosted.org/packages/59/52/460db4d7ba0811b9ccb85af996019f5d70831f2f5f255f7cc61f86199795/frozenlist-1.7.0-cp313-cp313-musllinux_1_2_aarch64.whl", hash = "sha256:05579bf020096fe05a764f1f84cd104a12f78eaab68842d036772dc6d4870b4b", size = 227996, upload-time = "2025-06-09T23:01:23.098Z" },
    { url = "https://files.pythonhosted.org/packages/ba/c9/f4b39e904c03927b7ecf891804fd3b4df3db29b9e487c6418e37988d6e9d/frozenlist-1.7.0-cp313-cp313-musllinux_1_2_armv7l.whl", hash = "sha256:376b6222d114e97eeec13d46c486facd41d4f43bab626b7c3f6a8b4e81a5192c", size = 242280, upload-time = "2025-06-09T23:01:24.808Z" },
    { url = "https://files.pythonhosted.org/packages/b8/33/3f8d6ced42f162d743e3517781566b8481322be321b486d9d262adf70bfb/frozenlist-1.7.0-cp313-cp313-musllinux_1_2_i686.whl", hash = "sha256:0aa7e176ebe115379b5b1c95b4096fb1c17cce0847402e227e712c27bdb5a949", size = 217717, upload-time = "2025-06-09T23:01:26.28Z" },
    { url = "https://files.pythonhosted.org/packages/3e/e8/ad683e75da6ccef50d0ab0c2b2324b32f84fc88ceee778ed79b8e2d2fe2e/frozenlist-1.7.0-cp313-cp313-musllinux_1_2_ppc64le.whl", hash = "sha256:3fbba20e662b9c2130dc771e332a99eff5da078b2b2648153a40669a6d0e36ca", size = 236644, upload-time = "2025-06-09T23:01:27.887Z" },
    { url = "https://files.pythonhosted.org/packages/b2/14/8d19ccdd3799310722195a72ac94ddc677541fb4bef4091d8e7775752360/frozenlist-1.7.0-cp313-cp313-musllinux_1_2_s390x.whl", hash = "sha256:f3f4410a0a601d349dd406b5713fec59b4cee7e71678d5b17edda7f4655a940b", size = 238879, upload-time = "2025-06-09T23:01:29.524Z" },
    { url = "https://files.pythonhosted.org/packages/ce/13/c12bf657494c2fd1079a48b2db49fa4196325909249a52d8f09bc9123fd7/frozenlist-1.7.0-cp313-cp313-musllinux_1_2_x86_64.whl", hash = "sha256:e2cdfaaec6a2f9327bf43c933c0319a7c429058e8537c508964a133dffee412e", size = 232502, upload-time = "2025-06-09T23:01:31.287Z" },
    { url = "https://files.pythonhosted.org/packages/d7/8b/e7f9dfde869825489382bc0d512c15e96d3964180c9499efcec72e85db7e/frozenlist-1.7.0-cp313-cp313-win32.whl", hash = "sha256:5fc4df05a6591c7768459caba1b342d9ec23fa16195e744939ba5914596ae3e1", size = 39169, upload-time = "2025-06-09T23:01:35.503Z" },
    { url = "https://files.pythonhosted.org/packages/35/89/a487a98d94205d85745080a37860ff5744b9820a2c9acbcdd9440bfddf98/frozenlist-1.7.0-cp313-cp313-win_amd64.whl", hash = "sha256:52109052b9791a3e6b5d1b65f4b909703984b770694d3eb64fad124c835d7cba", size = 43219, upload-time = "2025-06-09T23:01:36.784Z" },
    { url = "https://files.pythonhosted.org/packages/56/d5/5c4cf2319a49eddd9dd7145e66c4866bdc6f3dbc67ca3d59685149c11e0d/frozenlist-1.7.0-cp313-cp313t-macosx_10_13_universal2.whl", hash = "sha256:a6f86e4193bb0e235ef6ce3dde5cbabed887e0b11f516ce8a0f4d3b33078ec2d", size = 84345, upload-time = "2025-06-09T23:01:38.295Z" },
    { url = "https://files.pythonhosted.org/packages/a4/7d/ec2c1e1dc16b85bc9d526009961953df9cec8481b6886debb36ec9107799/frozenlist-1.7.0-cp313-cp313t-macosx_10_13_x86_64.whl", hash = "sha256:82d664628865abeb32d90ae497fb93df398a69bb3434463d172b80fc25b0dd7d", size = 48880, upload-time = "2025-06-09T23:01:39.887Z" },
    { url = "https://files.pythonhosted.org/packages/69/86/f9596807b03de126e11e7d42ac91e3d0b19a6599c714a1989a4e85eeefc4/frozenlist-1.7.0-cp313-cp313t-macosx_11_0_arm64.whl", hash = "sha256:912a7e8375a1c9a68325a902f3953191b7b292aa3c3fb0d71a216221deca460b", size = 48498, upload-time = "2025-06-09T23:01:41.318Z" },
    { url = "https://files.pythonhosted.org/packages/5e/cb/df6de220f5036001005f2d726b789b2c0b65f2363b104bbc16f5be8084f8/frozenlist-1.7.0-cp313-cp313t-manylinux_2_17_aarch64.manylinux2014_aarch64.whl", hash = "sha256:9537c2777167488d539bc5de2ad262efc44388230e5118868e172dd4a552b146", size = 292296, upload-time = "2025-06-09T23:01:42.685Z" },
    { url = "https://files.pythonhosted.org/packages/83/1f/de84c642f17c8f851a2905cee2dae401e5e0daca9b5ef121e120e19aa825/frozenlist-1.7.0-cp313-cp313t-manylinux_2_17_armv7l.manylinux2014_armv7l.manylinux_2_31_armv7l.whl", hash = "sha256:f34560fb1b4c3e30ba35fa9a13894ba39e5acfc5f60f57d8accde65f46cc5e74", size = 273103, upload-time = "2025-06-09T23:01:44.166Z" },
    { url = "https://files.pythonhosted.org/packages/88/3c/c840bfa474ba3fa13c772b93070893c6e9d5c0350885760376cbe3b6c1b3/frozenlist-1.7.0-cp313-cp313t-manylinux_2_17_ppc64le.manylinux2014_ppc64le.whl", hash = "sha256:acd03d224b0175f5a850edc104ac19040d35419eddad04e7cf2d5986d98427f1", size = 292869, upload-time = "2025-06-09T23:01:45.681Z" },
    { url = "https://files.pythonhosted.org/packages/a6/1c/3efa6e7d5a39a1d5ef0abeb51c48fb657765794a46cf124e5aca2c7a592c/frozenlist-1.7.0-cp313-cp313t-manylinux_2_17_s390x.manylinux2014_s390x.whl", hash = "sha256:f2038310bc582f3d6a09b3816ab01737d60bf7b1ec70f5356b09e84fb7408ab1", size = 291467, upload-time = "2025-06-09T23:01:47.234Z" },
    { url = "https://files.pythonhosted.org/packages/4f/00/d5c5e09d4922c395e2f2f6b79b9a20dab4b67daaf78ab92e7729341f61f6/frozenlist-1.7.0-cp313-cp313t-manylinux_2_5_i686.manylinux1_i686.manylinux_2_17_i686.manylinux2014_i686.whl", hash = "sha256:b8c05e4c8e5f36e5e088caa1bf78a687528f83c043706640a92cb76cd6999384", size = 266028, upload-time = "2025-06-09T23:01:48.819Z" },
    { url = "https://files.pythonhosted.org/packages/4e/27/72765be905619dfde25a7f33813ac0341eb6b076abede17a2e3fbfade0cb/frozenlist-1.7.0-cp313-cp313t-manylinux_2_5_x86_64.manylinux1_x86_64.manylinux_2_17_x86_64.manylinux2014_x86_64.whl", hash = "sha256:765bb588c86e47d0b68f23c1bee323d4b703218037765dcf3f25c838c6fecceb", size = 284294, upload-time = "2025-06-09T23:01:50.394Z" },
    { url = "https://files.pythonhosted.org/packages/88/67/c94103a23001b17808eb7dd1200c156bb69fb68e63fcf0693dde4cd6228c/frozenlist-1.7.0-cp313-cp313t-musllinux_1_2_aarch64.whl", hash = "sha256:32dc2e08c67d86d0969714dd484fd60ff08ff81d1a1e40a77dd34a387e6ebc0c", size = 281898, upload-time = "2025-06-09T23:01:52.234Z" },
    { url = "https://files.pythonhosted.org/packages/42/34/a3e2c00c00f9e2a9db5653bca3fec306349e71aff14ae45ecc6d0951dd24/frozenlist-1.7.0-cp313-cp313t-musllinux_1_2_armv7l.whl", hash = "sha256:c0303e597eb5a5321b4de9c68e9845ac8f290d2ab3f3e2c864437d3c5a30cd65", size = 290465, upload-time = "2025-06-09T23:01:53.788Z" },
    { url = "https://files.pythonhosted.org/packages/bb/73/f89b7fbce8b0b0c095d82b008afd0590f71ccb3dee6eee41791cf8cd25fd/frozenlist-1.7.0-cp313-cp313t-musllinux_1_2_i686.whl", hash = "sha256:a47f2abb4e29b3a8d0b530f7c3598badc6b134562b1a5caee867f7c62fee51e3", size = 266385, upload-time = "2025-06-09T23:01:55.769Z" },
    { url = "https://files.pythonhosted.org/packages/cd/45/e365fdb554159462ca12df54bc59bfa7a9a273ecc21e99e72e597564d1ae/frozenlist-1.7.0-cp313-cp313t-musllinux_1_2_ppc64le.whl", hash = "sha256:3d688126c242a6fabbd92e02633414d40f50bb6002fa4cf995a1d18051525657", size = 288771, upload-time = "2025-06-09T23:01:57.4Z" },
    { url = "https://files.pythonhosted.org/packages/00/11/47b6117002a0e904f004d70ec5194fe9144f117c33c851e3d51c765962d0/frozenlist-1.7.0-cp313-cp313t-musllinux_1_2_s390x.whl", hash = "sha256:4e7e9652b3d367c7bd449a727dc79d5043f48b88d0cbfd4f9f1060cf2b414104", size = 288206, upload-time = "2025-06-09T23:01:58.936Z" },
    { url = "https://files.pythonhosted.org/packages/40/37/5f9f3c3fd7f7746082ec67bcdc204db72dad081f4f83a503d33220a92973/frozenlist-1.7.0-cp313-cp313t-musllinux_1_2_x86_64.whl", hash = "sha256:1a85e345b4c43db8b842cab1feb41be5cc0b10a1830e6295b69d7310f99becaf", size = 282620, upload-time = "2025-06-09T23:02:00.493Z" },
    { url = "https://files.pythonhosted.org/packages/0b/31/8fbc5af2d183bff20f21aa743b4088eac4445d2bb1cdece449ae80e4e2d1/frozenlist-1.7.0-cp313-cp313t-win32.whl", hash = "sha256:3a14027124ddb70dfcee5148979998066897e79f89f64b13328595c4bdf77c81", size = 43059, upload-time = "2025-06-09T23:02:02.072Z" },
    { url = "https://files.pythonhosted.org/packages/bb/ed/41956f52105b8dbc26e457c5705340c67c8cc2b79f394b79bffc09d0e938/frozenlist-1.7.0-cp313-cp313t-win_amd64.whl", hash = "sha256:3bf8010d71d4507775f658e9823210b7427be36625b387221642725b515dcf3e", size = 47516, upload-time = "2025-06-09T23:02:03.779Z" },
    { url = "https://files.pythonhosted.org/packages/ee/45/b82e3c16be2182bff01179db177fe144d58b5dc787a7d4492c6ed8b9317f/frozenlist-1.7.0-py3-none-any.whl", hash = "sha256:9a5af342e34f7e97caf8c995864c7a396418ae2859cc6fdf1b1073020d516a7e", size = 13106, upload-time = "2025-06-09T23:02:34.204Z" },
]

[[package]]
name = "ghp-import"
version = "2.1.0"
source = { registry = "https://pypi.org/simple" }
dependencies = [
    { name = "python-dateutil" },
]
sdist = { url = "https://files.pythonhosted.org/packages/d9/29/d40217cbe2f6b1359e00c6c307bb3fc876ba74068cbab3dde77f03ca0dc4/ghp-import-2.1.0.tar.gz", hash = "sha256:9c535c4c61193c2df8871222567d7fd7e5014d835f97dc7b7439069e2413d343", size = 10943, upload-time = "2022-05-02T15:47:16.11Z" }
wheels = [
    { url = "https://files.pythonhosted.org/packages/f7/ec/67fbef5d497f86283db54c22eec6f6140243aae73265799baaaa19cd17fb/ghp_import-2.1.0-py3-none-any.whl", hash = "sha256:8337dd7b50877f163d4c0289bc1f1c7f127550241988d568c1db512c4324a619", size = 11034, upload-time = "2022-05-02T15:47:14.552Z" },
]

[[package]]
name = "gitdb"
version = "4.0.12"
source = { registry = "https://pypi.org/simple" }
dependencies = [
    { name = "smmap" },
]
sdist = { url = "https://files.pythonhosted.org/packages/72/94/63b0fc47eb32792c7ba1fe1b694daec9a63620db1e313033d18140c2320a/gitdb-4.0.12.tar.gz", hash = "sha256:5ef71f855d191a3326fcfbc0d5da835f26b13fbcba60c32c21091c349ffdb571", size = 394684, upload-time = "2025-01-02T07:20:46.413Z" }
wheels = [
    { url = "https://files.pythonhosted.org/packages/a0/61/5c78b91c3143ed5c14207f463aecfc8f9dbb5092fb2869baf37c273b2705/gitdb-4.0.12-py3-none-any.whl", hash = "sha256:67073e15955400952c6565cc3e707c554a4eea2e428946f7a4c162fab9bd9bcf", size = 62794, upload-time = "2025-01-02T07:20:43.624Z" },
]

[[package]]
name = "gitpython"
version = "3.1.44"
source = { registry = "https://pypi.org/simple" }
dependencies = [
    { name = "gitdb" },
]
sdist = { url = "https://files.pythonhosted.org/packages/c0/89/37df0b71473153574a5cdef8f242de422a0f5d26d7a9e231e6f169b4ad14/gitpython-3.1.44.tar.gz", hash = "sha256:c87e30b26253bf5418b01b0660f818967f3c503193838337fe5e573331249269", size = 214196, upload-time = "2025-01-02T07:32:43.59Z" }
wheels = [
    { url = "https://files.pythonhosted.org/packages/1d/9a/4114a9057db2f1462d5c8f8390ab7383925fe1ac012eaa42402ad65c2963/GitPython-3.1.44-py3-none-any.whl", hash = "sha256:9e0e10cda9bed1ee64bc9a6de50e7e38a9c9943241cd7f585f6df3ed28011110", size = 207599, upload-time = "2025-01-02T07:32:40.731Z" },
]

[[package]]
name = "greenlet"
version = "3.2.3"
source = { registry = "https://pypi.org/simple" }
sdist = { url = "https://files.pythonhosted.org/packages/c9/92/bb85bd6e80148a4d2e0c59f7c0c2891029f8fd510183afc7d8d2feeed9b6/greenlet-3.2.3.tar.gz", hash = "sha256:8b0dd8ae4c0d6f5e54ee55ba935eeb3d735a9b58a8a1e5b5cbab64e01a39f365", size = 185752, upload-time = "2025-06-05T16:16:09.955Z" }
wheels = [
    { url = "https://files.pythonhosted.org/packages/92/db/b4c12cff13ebac2786f4f217f06588bccd8b53d260453404ef22b121fc3a/greenlet-3.2.3-cp310-cp310-macosx_11_0_universal2.whl", hash = "sha256:1afd685acd5597349ee6d7a88a8bec83ce13c106ac78c196ee9dde7c04fe87be", size = 268977, upload-time = "2025-06-05T16:10:24.001Z" },
    { url = "https://files.pythonhosted.org/packages/52/61/75b4abd8147f13f70986df2801bf93735c1bd87ea780d70e3b3ecda8c165/greenlet-3.2.3-cp310-cp310-manylinux2014_aarch64.manylinux_2_17_aarch64.whl", hash = "sha256:761917cac215c61e9dc7324b2606107b3b292a8349bdebb31503ab4de3f559ac", size = 627351, upload-time = "2025-06-05T16:38:50.685Z" },
    { url = "https://files.pythonhosted.org/packages/35/aa/6894ae299d059d26254779a5088632874b80ee8cf89a88bca00b0709d22f/greenlet-3.2.3-cp310-cp310-manylinux2014_ppc64le.manylinux_2_17_ppc64le.whl", hash = "sha256:a433dbc54e4a37e4fff90ef34f25a8c00aed99b06856f0119dcf09fbafa16392", size = 638599, upload-time = "2025-06-05T16:41:34.057Z" },
    { url = "https://files.pythonhosted.org/packages/30/64/e01a8261d13c47f3c082519a5e9dbf9e143cc0498ed20c911d04e54d526c/greenlet-3.2.3-cp310-cp310-manylinux2014_s390x.manylinux_2_17_s390x.whl", hash = "sha256:72e77ed69312bab0434d7292316d5afd6896192ac4327d44f3d613ecb85b037c", size = 634482, upload-time = "2025-06-05T16:48:16.26Z" },
    { url = "https://files.pythonhosted.org/packages/47/48/ff9ca8ba9772d083a4f5221f7b4f0ebe8978131a9ae0909cf202f94cd879/greenlet-3.2.3-cp310-cp310-manylinux2014_x86_64.manylinux_2_17_x86_64.whl", hash = "sha256:68671180e3849b963649254a882cd544a3c75bfcd2c527346ad8bb53494444db", size = 633284, upload-time = "2025-06-05T16:13:01.599Z" },
    { url = "https://files.pythonhosted.org/packages/e9/45/626e974948713bc15775b696adb3eb0bd708bec267d6d2d5c47bb47a6119/greenlet-3.2.3-cp310-cp310-manylinux_2_24_x86_64.manylinux_2_28_x86_64.whl", hash = "sha256:49c8cfb18fb419b3d08e011228ef8a25882397f3a859b9fe1436946140b6756b", size = 582206, upload-time = "2025-06-05T16:12:48.51Z" },
    { url = "https://files.pythonhosted.org/packages/b1/8e/8b6f42c67d5df7db35b8c55c9a850ea045219741bb14416255616808c690/greenlet-3.2.3-cp310-cp310-musllinux_1_1_aarch64.whl", hash = "sha256:efc6dc8a792243c31f2f5674b670b3a95d46fa1c6a912b8e310d6f542e7b0712", size = 1111412, upload-time = "2025-06-05T16:36:45.479Z" },
    { url = "https://files.pythonhosted.org/packages/05/46/ab58828217349500a7ebb81159d52ca357da747ff1797c29c6023d79d798/greenlet-3.2.3-cp310-cp310-musllinux_1_1_x86_64.whl", hash = "sha256:731e154aba8e757aedd0781d4b240f1225b075b4409f1bb83b05ff410582cf00", size = 1135054, upload-time = "2025-06-05T16:12:36.478Z" },
    { url = "https://files.pythonhosted.org/packages/68/7f/d1b537be5080721c0f0089a8447d4ef72839039cdb743bdd8ffd23046e9a/greenlet-3.2.3-cp310-cp310-win_amd64.whl", hash = "sha256:96c20252c2f792defe9a115d3287e14811036d51e78b3aaddbee23b69b216302", size = 296573, upload-time = "2025-06-05T16:34:26.521Z" },
    { url = "https://files.pythonhosted.org/packages/fc/2e/d4fcb2978f826358b673f779f78fa8a32ee37df11920dc2bb5589cbeecef/greenlet-3.2.3-cp311-cp311-macosx_11_0_universal2.whl", hash = "sha256:784ae58bba89fa1fa5733d170d42486580cab9decda3484779f4759345b29822", size = 270219, upload-time = "2025-06-05T16:10:10.414Z" },
    { url = "https://files.pythonhosted.org/packages/16/24/929f853e0202130e4fe163bc1d05a671ce8dcd604f790e14896adac43a52/greenlet-3.2.3-cp311-cp311-manylinux2014_aarch64.manylinux_2_17_aarch64.whl", hash = "sha256:0921ac4ea42a5315d3446120ad48f90c3a6b9bb93dd9b3cf4e4d84a66e42de83", size = 630383, upload-time = "2025-06-05T16:38:51.785Z" },
    { url = "https://files.pythonhosted.org/packages/d1/b2/0320715eb61ae70c25ceca2f1d5ae620477d246692d9cc284c13242ec31c/greenlet-3.2.3-cp311-cp311-manylinux2014_ppc64le.manylinux_2_17_ppc64le.whl", hash = "sha256:d2971d93bb99e05f8c2c0c2f4aa9484a18d98c4c3bd3c62b65b7e6ae33dfcfaf", size = 642422, upload-time = "2025-06-05T16:41:35.259Z" },
    { url = "https://files.pythonhosted.org/packages/bd/49/445fd1a210f4747fedf77615d941444349c6a3a4a1135bba9701337cd966/greenlet-3.2.3-cp311-cp311-manylinux2014_s390x.manylinux_2_17_s390x.whl", hash = "sha256:c667c0bf9d406b77a15c924ef3285e1e05250948001220368e039b6aa5b5034b", size = 638375, upload-time = "2025-06-05T16:48:18.235Z" },
    { url = "https://files.pythonhosted.org/packages/7e/c8/ca19760cf6eae75fa8dc32b487e963d863b3ee04a7637da77b616703bc37/greenlet-3.2.3-cp311-cp311-manylinux2014_x86_64.manylinux_2_17_x86_64.whl", hash = "sha256:592c12fb1165be74592f5de0d70f82bc5ba552ac44800d632214b76089945147", size = 637627, upload-time = "2025-06-05T16:13:02.858Z" },
    { url = "https://files.pythonhosted.org/packages/65/89/77acf9e3da38e9bcfca881e43b02ed467c1dedc387021fc4d9bd9928afb8/greenlet-3.2.3-cp311-cp311-manylinux_2_24_x86_64.manylinux_2_28_x86_64.whl", hash = "sha256:29e184536ba333003540790ba29829ac14bb645514fbd7e32af331e8202a62a5", size = 585502, upload-time = "2025-06-05T16:12:49.642Z" },
    { url = "https://files.pythonhosted.org/packages/97/c6/ae244d7c95b23b7130136e07a9cc5aadd60d59b5951180dc7dc7e8edaba7/greenlet-3.2.3-cp311-cp311-musllinux_1_1_aarch64.whl", hash = "sha256:93c0bb79844a367782ec4f429d07589417052e621aa39a5ac1fb99c5aa308edc", size = 1114498, upload-time = "2025-06-05T16:36:46.598Z" },
    { url = "https://files.pythonhosted.org/packages/89/5f/b16dec0cbfd3070658e0d744487919740c6d45eb90946f6787689a7efbce/greenlet-3.2.3-cp311-cp311-musllinux_1_1_x86_64.whl", hash = "sha256:751261fc5ad7b6705f5f76726567375bb2104a059454e0226e1eef6c756748ba", size = 1139977, upload-time = "2025-06-05T16:12:38.262Z" },
    { url = "https://files.pythonhosted.org/packages/66/77/d48fb441b5a71125bcac042fc5b1494c806ccb9a1432ecaa421e72157f77/greenlet-3.2.3-cp311-cp311-win_amd64.whl", hash = "sha256:83a8761c75312361aa2b5b903b79da97f13f556164a7dd2d5448655425bd4c34", size = 297017, upload-time = "2025-06-05T16:25:05.225Z" },
    { url = "https://files.pythonhosted.org/packages/f3/94/ad0d435f7c48debe960c53b8f60fb41c2026b1d0fa4a99a1cb17c3461e09/greenlet-3.2.3-cp312-cp312-macosx_11_0_universal2.whl", hash = "sha256:25ad29caed5783d4bd7a85c9251c651696164622494c00802a139c00d639242d", size = 271992, upload-time = "2025-06-05T16:11:23.467Z" },
    { url = "https://files.pythonhosted.org/packages/93/5d/7c27cf4d003d6e77749d299c7c8f5fd50b4f251647b5c2e97e1f20da0ab5/greenlet-3.2.3-cp312-cp312-manylinux2014_aarch64.manylinux_2_17_aarch64.whl", hash = "sha256:88cd97bf37fe24a6710ec6a3a7799f3f81d9cd33317dcf565ff9950c83f55e0b", size = 638820, upload-time = "2025-06-05T16:38:52.882Z" },
    { url = "https://files.pythonhosted.org/packages/c6/7e/807e1e9be07a125bb4c169144937910bf59b9d2f6d931578e57f0bce0ae2/greenlet-3.2.3-cp312-cp312-manylinux2014_ppc64le.manylinux_2_17_ppc64le.whl", hash = "sha256:baeedccca94880d2f5666b4fa16fc20ef50ba1ee353ee2d7092b383a243b0b0d", size = 653046, upload-time = "2025-06-05T16:41:36.343Z" },
    { url = "https://files.pythonhosted.org/packages/9d/ab/158c1a4ea1068bdbc78dba5a3de57e4c7aeb4e7fa034320ea94c688bfb61/greenlet-3.2.3-cp312-cp312-manylinux2014_s390x.manylinux_2_17_s390x.whl", hash = "sha256:be52af4b6292baecfa0f397f3edb3c6092ce071b499dd6fe292c9ac9f2c8f264", size = 647701, upload-time = "2025-06-05T16:48:19.604Z" },
    { url = "https://files.pythonhosted.org/packages/cc/0d/93729068259b550d6a0288da4ff72b86ed05626eaf1eb7c0d3466a2571de/greenlet-3.2.3-cp312-cp312-manylinux2014_x86_64.manylinux_2_17_x86_64.whl", hash = "sha256:0cc73378150b8b78b0c9fe2ce56e166695e67478550769536a6742dca3651688", size = 649747, upload-time = "2025-06-05T16:13:04.628Z" },
    { url = "https://files.pythonhosted.org/packages/f6/f6/c82ac1851c60851302d8581680573245c8fc300253fc1ff741ae74a6c24d/greenlet-3.2.3-cp312-cp312-manylinux_2_24_x86_64.manylinux_2_28_x86_64.whl", hash = "sha256:706d016a03e78df129f68c4c9b4c4f963f7d73534e48a24f5f5a7101ed13dbbb", size = 605461, upload-time = "2025-06-05T16:12:50.792Z" },
    { url = "https://files.pythonhosted.org/packages/98/82/d022cf25ca39cf1200650fc58c52af32c90f80479c25d1cbf57980ec3065/greenlet-3.2.3-cp312-cp312-musllinux_1_1_aarch64.whl", hash = "sha256:419e60f80709510c343c57b4bb5a339d8767bf9aef9b8ce43f4f143240f88b7c", size = 1121190, upload-time = "2025-06-05T16:36:48.59Z" },
    { url = "https://files.pythonhosted.org/packages/f5/e1/25297f70717abe8104c20ecf7af0a5b82d2f5a980eb1ac79f65654799f9f/greenlet-3.2.3-cp312-cp312-musllinux_1_1_x86_64.whl", hash = "sha256:93d48533fade144203816783373f27a97e4193177ebaaf0fc396db19e5d61163", size = 1149055, upload-time = "2025-06-05T16:12:40.457Z" },
    { url = "https://files.pythonhosted.org/packages/1f/8f/8f9e56c5e82eb2c26e8cde787962e66494312dc8cb261c460e1f3a9c88bc/greenlet-3.2.3-cp312-cp312-win_amd64.whl", hash = "sha256:7454d37c740bb27bdeddfc3f358f26956a07d5220818ceb467a483197d84f849", size = 297817, upload-time = "2025-06-05T16:29:49.244Z" },
    { url = "https://files.pythonhosted.org/packages/b1/cf/f5c0b23309070ae93de75c90d29300751a5aacefc0a3ed1b1d8edb28f08b/greenlet-3.2.3-cp313-cp313-macosx_11_0_universal2.whl", hash = "sha256:500b8689aa9dd1ab26872a34084503aeddefcb438e2e7317b89b11eaea1901ad", size = 270732, upload-time = "2025-06-05T16:10:08.26Z" },
    { url = "https://files.pythonhosted.org/packages/48/ae/91a957ba60482d3fecf9be49bc3948f341d706b52ddb9d83a70d42abd498/greenlet-3.2.3-cp313-cp313-manylinux2014_aarch64.manylinux_2_17_aarch64.whl", hash = "sha256:a07d3472c2a93117af3b0136f246b2833fdc0b542d4a9799ae5f41c28323faef", size = 639033, upload-time = "2025-06-05T16:38:53.983Z" },
    { url = "https://files.pythonhosted.org/packages/6f/df/20ffa66dd5a7a7beffa6451bdb7400d66251374ab40b99981478c69a67a8/greenlet-3.2.3-cp313-cp313-manylinux2014_ppc64le.manylinux_2_17_ppc64le.whl", hash = "sha256:8704b3768d2f51150626962f4b9a9e4a17d2e37c8a8d9867bbd9fa4eb938d3b3", size = 652999, upload-time = "2025-06-05T16:41:37.89Z" },
    { url = "https://files.pythonhosted.org/packages/51/b4/ebb2c8cb41e521f1d72bf0465f2f9a2fd803f674a88db228887e6847077e/greenlet-3.2.3-cp313-cp313-manylinux2014_s390x.manylinux_2_17_s390x.whl", hash = "sha256:5035d77a27b7c62db6cf41cf786cfe2242644a7a337a0e155c80960598baab95", size = 647368, upload-time = "2025-06-05T16:48:21.467Z" },
    { url = "https://files.pythonhosted.org/packages/8e/6a/1e1b5aa10dced4ae876a322155705257748108b7fd2e4fae3f2a091fe81a/greenlet-3.2.3-cp313-cp313-manylinux2014_x86_64.manylinux_2_17_x86_64.whl", hash = "sha256:2d8aa5423cd4a396792f6d4580f88bdc6efcb9205891c9d40d20f6e670992efb", size = 650037, upload-time = "2025-06-05T16:13:06.402Z" },
    { url = "https://files.pythonhosted.org/packages/26/f2/ad51331a157c7015c675702e2d5230c243695c788f8f75feba1af32b3617/greenlet-3.2.3-cp313-cp313-manylinux_2_24_x86_64.manylinux_2_28_x86_64.whl", hash = "sha256:2c724620a101f8170065d7dded3f962a2aea7a7dae133a009cada42847e04a7b", size = 608402, upload-time = "2025-06-05T16:12:51.91Z" },
    { url = "https://files.pythonhosted.org/packages/26/bc/862bd2083e6b3aff23300900a956f4ea9a4059de337f5c8734346b9b34fc/greenlet-3.2.3-cp313-cp313-musllinux_1_1_aarch64.whl", hash = "sha256:873abe55f134c48e1f2a6f53f7d1419192a3d1a4e873bace00499a4e45ea6af0", size = 1119577, upload-time = "2025-06-05T16:36:49.787Z" },
    { url = "https://files.pythonhosted.org/packages/86/94/1fc0cc068cfde885170e01de40a619b00eaa8f2916bf3541744730ffb4c3/greenlet-3.2.3-cp313-cp313-musllinux_1_1_x86_64.whl", hash = "sha256:024571bbce5f2c1cfff08bf3fbaa43bbc7444f580ae13b0099e95d0e6e67ed36", size = 1147121, upload-time = "2025-06-05T16:12:42.527Z" },
    { url = "https://files.pythonhosted.org/packages/27/1a/199f9587e8cb08a0658f9c30f3799244307614148ffe8b1e3aa22f324dea/greenlet-3.2.3-cp313-cp313-win_amd64.whl", hash = "sha256:5195fb1e75e592dd04ce79881c8a22becdfa3e6f500e7feb059b1e6fdd54d3e3", size = 297603, upload-time = "2025-06-05T16:20:12.651Z" },
    { url = "https://files.pythonhosted.org/packages/d8/ca/accd7aa5280eb92b70ed9e8f7fd79dc50a2c21d8c73b9a0856f5b564e222/greenlet-3.2.3-cp314-cp314-macosx_11_0_universal2.whl", hash = "sha256:3d04332dddb10b4a211b68111dabaee2e1a073663d117dc10247b5b1642bac86", size = 271479, upload-time = "2025-06-05T16:10:47.525Z" },
    { url = "https://files.pythonhosted.org/packages/55/71/01ed9895d9eb49223280ecc98a557585edfa56b3d0e965b9fa9f7f06b6d9/greenlet-3.2.3-cp314-cp314-manylinux2014_aarch64.manylinux_2_17_aarch64.whl", hash = "sha256:8186162dffde068a465deab08fc72c767196895c39db26ab1c17c0b77a6d8b97", size = 683952, upload-time = "2025-06-05T16:38:55.125Z" },
    { url = "https://files.pythonhosted.org/packages/ea/61/638c4bdf460c3c678a0a1ef4c200f347dff80719597e53b5edb2fb27ab54/greenlet-3.2.3-cp314-cp314-manylinux2014_ppc64le.manylinux_2_17_ppc64le.whl", hash = "sha256:f4bfbaa6096b1b7a200024784217defedf46a07c2eee1a498e94a1b5f8ec5728", size = 696917, upload-time = "2025-06-05T16:41:38.959Z" },
    { url = "https://files.pythonhosted.org/packages/22/cc/0bd1a7eb759d1f3e3cc2d1bc0f0b487ad3cc9f34d74da4b80f226fde4ec3/greenlet-3.2.3-cp314-cp314-manylinux2014_s390x.manylinux_2_17_s390x.whl", hash = "sha256:ed6cfa9200484d234d8394c70f5492f144b20d4533f69262d530a1a082f6ee9a", size = 692443, upload-time = "2025-06-05T16:48:23.113Z" },
    { url = "https://files.pythonhosted.org/packages/67/10/b2a4b63d3f08362662e89c103f7fe28894a51ae0bc890fabf37d1d780e52/greenlet-3.2.3-cp314-cp314-manylinux2014_x86_64.manylinux_2_17_x86_64.whl", hash = "sha256:02b0df6f63cd15012bed5401b47829cfd2e97052dc89da3cfaf2c779124eb892", size = 692995, upload-time = "2025-06-05T16:13:07.972Z" },
    { url = "https://files.pythonhosted.org/packages/5a/c6/ad82f148a4e3ce9564056453a71529732baf5448ad53fc323e37efe34f66/greenlet-3.2.3-cp314-cp314-manylinux_2_24_x86_64.manylinux_2_28_x86_64.whl", hash = "sha256:86c2d68e87107c1792e2e8d5399acec2487a4e993ab76c792408e59394d52141", size = 655320, upload-time = "2025-06-05T16:12:53.453Z" },
    { url = "https://files.pythonhosted.org/packages/5c/4f/aab73ecaa6b3086a4c89863d94cf26fa84cbff63f52ce9bc4342b3087a06/greenlet-3.2.3-cp314-cp314-win_amd64.whl", hash = "sha256:8c47aae8fbbfcf82cc13327ae802ba13c9c36753b67e760023fd116bc124a62a", size = 301236, upload-time = "2025-06-05T16:15:20.111Z" },
]

[[package]]
name = "griffe"
version = "1.7.3"
source = { registry = "https://pypi.org/simple" }
dependencies = [
    { name = "colorama" },
]
sdist = { url = "https://files.pythonhosted.org/packages/a9/3e/5aa9a61f7c3c47b0b52a1d930302992229d191bf4bc76447b324b731510a/griffe-1.7.3.tar.gz", hash = "sha256:52ee893c6a3a968b639ace8015bec9d36594961e156e23315c8e8e51401fa50b", size = 395137, upload-time = "2025-04-23T11:29:09.147Z" }
wheels = [
    { url = "https://files.pythonhosted.org/packages/58/c6/5c20af38c2a57c15d87f7f38bee77d63c1d2a3689f74fefaf35915dd12b2/griffe-1.7.3-py3-none-any.whl", hash = "sha256:c6b3ee30c2f0f17f30bcdef5068d6ab7a2a4f1b8bf1a3e74b56fffd21e1c5f75", size = 129303, upload-time = "2025-04-23T11:29:07.145Z" },
]

[[package]]
name = "h11"
version = "0.16.0"
source = { registry = "https://pypi.org/simple" }
sdist = { url = "https://files.pythonhosted.org/packages/01/ee/02a2c011bdab74c6fb3c75474d40b3052059d95df7e73351460c8588d963/h11-0.16.0.tar.gz", hash = "sha256:4e35b956cf45792e4caa5885e69fba00bdbc6ffafbfa020300e549b208ee5ff1", size = 101250, upload-time = "2025-04-24T03:35:25.427Z" }
wheels = [
    { url = "https://files.pythonhosted.org/packages/04/4b/29cac41a4d98d144bf5f6d33995617b185d14b22401f75ca86f384e87ff1/h11-0.16.0-py3-none-any.whl", hash = "sha256:63cf8bbe7522de3bf65932fda1d9c2772064ffb3dae62d55932da54b31cb6c86", size = 37515, upload-time = "2025-04-24T03:35:24.344Z" },
]

[[package]]
name = "hatch"
version = "1.14.1"
source = { registry = "https://pypi.org/simple" }
dependencies = [
    { name = "click" },
    { name = "hatchling" },
    { name = "httpx" },
    { name = "hyperlink" },
    { name = "keyring" },
    { name = "packaging" },
    { name = "pexpect" },
    { name = "platformdirs" },
    { name = "rich" },
    { name = "shellingham" },
    { name = "tomli-w" },
    { name = "tomlkit" },
    { name = "userpath" },
    { name = "uv" },
    { name = "virtualenv" },
    { name = "zstandard" },
]
sdist = { url = "https://files.pythonhosted.org/packages/1f/43/c0b37db0e857a44ce5ffdb7e8a9b8fa6425d0b74dea698fafcd9bddb50d1/hatch-1.14.1.tar.gz", hash = "sha256:ca1aff788f8596b0dd1f8f8dfe776443d2724a86b1976fabaf087406ba3d0713", size = 5188180, upload-time = "2025-04-07T04:16:04.522Z" }
wheels = [
    { url = "https://files.pythonhosted.org/packages/a5/40/19c0935bf9f25808541a0e3144ac459de696c5b6b6d4511a98d456c69604/hatch-1.14.1-py3-none-any.whl", hash = "sha256:39cdaa59e47ce0c5505d88a951f4324a9c5aafa17e4a877e2fde79b36ab66c21", size = 125770, upload-time = "2025-04-07T04:16:02.525Z" },
]

[[package]]
name = "hatchling"
version = "1.27.0"
source = { registry = "https://pypi.org/simple" }
dependencies = [
    { name = "packaging" },
    { name = "pathspec" },
    { name = "pluggy" },
    { name = "tomli", marker = "python_full_version < '3.11'" },
    { name = "trove-classifiers" },
]
sdist = { url = "https://files.pythonhosted.org/packages/8f/8a/cc1debe3514da292094f1c3a700e4ca25442489731ef7c0814358816bb03/hatchling-1.27.0.tar.gz", hash = "sha256:971c296d9819abb3811112fc52c7a9751c8d381898f36533bb16f9791e941fd6", size = 54983, upload-time = "2024-12-15T17:08:11.894Z" }
wheels = [
    { url = "https://files.pythonhosted.org/packages/08/e7/ae38d7a6dfba0533684e0b2136817d667588ae3ec984c1a4e5df5eb88482/hatchling-1.27.0-py3-none-any.whl", hash = "sha256:d3a2f3567c4f926ea39849cdf924c7e99e6686c9c8e288ae1037c8fa2a5d937b", size = 75794, upload-time = "2024-12-15T17:08:10.364Z" },
]

[[package]]
name = "htmlmin2"
version = "0.1.13"
source = { registry = "https://pypi.org/simple" }
wheels = [
    { url = "https://files.pythonhosted.org/packages/be/31/a76f4bfa885f93b8167cb4c85cf32b54d1f64384d0b897d45bc6d19b7b45/htmlmin2-0.1.13-py3-none-any.whl", hash = "sha256:75609f2a42e64f7ce57dbff28a39890363bde9e7e5885db633317efbdf8c79a2", size = 34486, upload-time = "2023-03-14T21:28:30.388Z" },
]

[[package]]
name = "httpcore"
version = "1.0.9"
source = { registry = "https://pypi.org/simple" }
dependencies = [
    { name = "certifi" },
    { name = "h11" },
]
sdist = { url = "https://files.pythonhosted.org/packages/06/94/82699a10bca87a5556c9c59b5963f2d039dbd239f25bc2a63907a05a14cb/httpcore-1.0.9.tar.gz", hash = "sha256:6e34463af53fd2ab5d807f399a9b45ea31c3dfa2276f15a2c3f00afff6e176e8", size = 85484, upload-time = "2025-04-24T22:06:22.219Z" }
wheels = [
    { url = "https://files.pythonhosted.org/packages/7e/f5/f66802a942d491edb555dd61e3a9961140fd64c90bce1eafd741609d334d/httpcore-1.0.9-py3-none-any.whl", hash = "sha256:2d400746a40668fc9dec9810239072b40b4484b640a8c38fd654a024c7a1bf55", size = 78784, upload-time = "2025-04-24T22:06:20.566Z" },
]

[[package]]
name = "httpx"
version = "0.28.1"
source = { registry = "https://pypi.org/simple" }
dependencies = [
    { name = "anyio" },
    { name = "certifi" },
    { name = "httpcore" },
    { name = "idna" },
]
sdist = { url = "https://files.pythonhosted.org/packages/b1/df/48c586a5fe32a0f01324ee087459e112ebb7224f646c0b5023f5e79e9956/httpx-0.28.1.tar.gz", hash = "sha256:75e98c5f16b0f35b567856f597f06ff2270a374470a5c2392242528e3e3e42fc", size = 141406, upload-time = "2024-12-06T15:37:23.222Z" }
wheels = [
    { url = "https://files.pythonhosted.org/packages/2a/39/e50c7c3a983047577ee07d2a9e53faf5a69493943ec3f6a384bdc792deb2/httpx-0.28.1-py3-none-any.whl", hash = "sha256:d909fcccc110f8c7faf814ca82a9a4d816bc5a6dbfea25d6591d6985b8ba59ad", size = 73517, upload-time = "2024-12-06T15:37:21.509Z" },
]

[[package]]
name = "hyperlink"
version = "21.0.0"
source = { registry = "https://pypi.org/simple" }
dependencies = [
    { name = "idna" },
]
sdist = { url = "https://files.pythonhosted.org/packages/3a/51/1947bd81d75af87e3bb9e34593a4cf118115a8feb451ce7a69044ef1412e/hyperlink-21.0.0.tar.gz", hash = "sha256:427af957daa58bc909471c6c40f74c5450fa123dd093fc53efd2e91d2705a56b", size = 140743, upload-time = "2021-01-08T05:51:20.972Z" }
wheels = [
    { url = "https://files.pythonhosted.org/packages/6e/aa/8caf6a0a3e62863cbb9dab27135660acba46903b703e224f14f447e57934/hyperlink-21.0.0-py2.py3-none-any.whl", hash = "sha256:e6b14c37ecb73e89c77d78cdb4c2cc8f3fb59a885c5b3f819ff4ed80f25af1b4", size = 74638, upload-time = "2021-01-08T05:51:22.906Z" },
]

[[package]]
name = "hypothesis"
version = "6.131.30"
source = { registry = "https://pypi.org/simple" }
dependencies = [
    { name = "attrs" },
    { name = "exceptiongroup", marker = "python_full_version < '3.11'" },
    { name = "sortedcontainers" },
]
sdist = { url = "https://files.pythonhosted.org/packages/49/7f/e1d7a5ee9f96ca73e0fe51d226e2ad15029ff1ff16b6096ced2837c4af2f/hypothesis-6.131.30.tar.gz", hash = "sha256:c04f748c9cb6c3e3d134699258c2d076afebf40e2752572b6f05f86bd3f23fe5", size = 442221, upload-time = "2025-05-27T18:05:40.098Z" }
wheels = [
    { url = "https://files.pythonhosted.org/packages/e3/a5/59fd76d3445e54cfb3982ffbca627aa58cca127e05d6552a6c4302926a6f/hypothesis-6.131.30-py3-none-any.whl", hash = "sha256:1a04a43f282a32bffb21dc4b1ab7e68c9b34db0298b9b91933484eca4682d6b4", size = 506833, upload-time = "2025-05-27T18:05:35.867Z" },
]

[[package]]
name = "identify"
version = "2.6.12"
source = { registry = "https://pypi.org/simple" }
sdist = { url = "https://files.pythonhosted.org/packages/a2/88/d193a27416618628a5eea64e3223acd800b40749a96ffb322a9b55a49ed1/identify-2.6.12.tar.gz", hash = "sha256:d8de45749f1efb108badef65ee8386f0f7bb19a7f26185f74de6367bffbaf0e6", size = 99254, upload-time = "2025-05-23T20:37:53.3Z" }
wheels = [
    { url = "https://files.pythonhosted.org/packages/7a/cd/18f8da995b658420625f7ef13f037be53ae04ec5ad33f9b718240dcfd48c/identify-2.6.12-py2.py3-none-any.whl", hash = "sha256:ad9672d5a72e0d2ff7c5c8809b62dfa60458626352fb0eb7b55e69bdc45334a2", size = 99145, upload-time = "2025-05-23T20:37:51.495Z" },
]

[[package]]
name = "idna"
version = "3.10"
source = { registry = "https://pypi.org/simple" }
sdist = { url = "https://files.pythonhosted.org/packages/f1/70/7703c29685631f5a7590aa73f1f1d3fa9a380e654b86af429e0934a32f7d/idna-3.10.tar.gz", hash = "sha256:12f65c9b470abda6dc35cf8e63cc574b1c52b11df2c86030af0ac09b01b13ea9", size = 190490, upload-time = "2024-09-15T18:07:39.745Z" }
wheels = [
    { url = "https://files.pythonhosted.org/packages/76/c6/c88e154df9c4e1a2a66ccf0005a88dfb2650c1dffb6f5ce603dfbd452ce3/idna-3.10-py3-none-any.whl", hash = "sha256:946d195a0d259cbba61165e88e65941f16e9b36ea6ddb97f00452bae8b1287d3", size = 70442, upload-time = "2024-09-15T18:07:37.964Z" },
]

[[package]]
name = "importlib-metadata"
version = "8.7.0"
source = { registry = "https://pypi.org/simple" }
dependencies = [
    { name = "zipp", marker = "python_full_version < '3.12'" },
]
sdist = { url = "https://files.pythonhosted.org/packages/76/66/650a33bd90f786193e4de4b3ad86ea60b53c89b669a5c7be931fac31cdb0/importlib_metadata-8.7.0.tar.gz", hash = "sha256:d13b81ad223b890aa16c5471f2ac3056cf76c5f10f82d6f9292f0b415f389000", size = 56641, upload-time = "2025-04-27T15:29:01.736Z" }
wheels = [
    { url = "https://files.pythonhosted.org/packages/20/b0/36bd937216ec521246249be3bf9855081de4c5e06a0c9b4219dbeda50373/importlib_metadata-8.7.0-py3-none-any.whl", hash = "sha256:e5dd1551894c77868a30651cef00984d50e1002d06942a7101d34870c5f02afd", size = 27656, upload-time = "2025-04-27T15:29:00.214Z" },
]

[[package]]
name = "iniconfig"
version = "2.1.0"
source = { registry = "https://pypi.org/simple" }
sdist = { url = "https://files.pythonhosted.org/packages/f2/97/ebf4da567aa6827c909642694d71c9fcf53e5b504f2d96afea02718862f3/iniconfig-2.1.0.tar.gz", hash = "sha256:3abbd2e30b36733fee78f9c7f7308f2d0050e88f0087fd25c2645f63c773e1c7", size = 4793, upload-time = "2025-03-19T20:09:59.721Z" }
wheels = [
    { url = "https://files.pythonhosted.org/packages/2c/e1/e6716421ea10d38022b952c159d5161ca1193197fb744506875fbb87ea7b/iniconfig-2.1.0-py3-none-any.whl", hash = "sha256:9deba5723312380e77435581c6bf4935c94cbfab9b1ed33ef8d238ea168eb760", size = 6050, upload-time = "2025-03-19T20:10:01.071Z" },
]

[[package]]
name = "isort"
version = "6.0.1"
source = { registry = "https://pypi.org/simple" }
sdist = { url = "https://files.pythonhosted.org/packages/b8/21/1e2a441f74a653a144224d7d21afe8f4169e6c7c20bb13aec3a2dc3815e0/isort-6.0.1.tar.gz", hash = "sha256:1cb5df28dfbc742e490c5e41bad6da41b805b0a8be7bc93cd0fb2a8a890ac450", size = 821955, upload-time = "2025-02-26T21:13:16.955Z" }
wheels = [
    { url = "https://files.pythonhosted.org/packages/c1/11/114d0a5f4dabbdcedc1125dee0888514c3c3b16d3e9facad87ed96fad97c/isort-6.0.1-py3-none-any.whl", hash = "sha256:2dc5d7f65c9678d94c88dfc29161a320eec67328bc97aad576874cb4be1e9615", size = 94186, upload-time = "2025-02-26T21:13:14.911Z" },
]

[[package]]
name = "jaraco-classes"
version = "3.4.0"
source = { registry = "https://pypi.org/simple" }
dependencies = [
    { name = "more-itertools" },
]
sdist = { url = "https://files.pythonhosted.org/packages/06/c0/ed4a27bc5571b99e3cff68f8a9fa5b56ff7df1c2251cc715a652ddd26402/jaraco.classes-3.4.0.tar.gz", hash = "sha256:47a024b51d0239c0dd8c8540c6c7f484be3b8fcf0b2d85c13825780d3b3f3acd", size = 11780, upload-time = "2024-03-31T07:27:36.643Z" }
wheels = [
    { url = "https://files.pythonhosted.org/packages/7f/66/b15ce62552d84bbfcec9a4873ab79d993a1dd4edb922cbfccae192bd5b5f/jaraco.classes-3.4.0-py3-none-any.whl", hash = "sha256:f662826b6bed8cace05e7ff873ce0f9283b5c924470fe664fff1c2f00f581790", size = 6777, upload-time = "2024-03-31T07:27:34.792Z" },
]

[[package]]
name = "jaraco-context"
version = "6.0.1"
source = { registry = "https://pypi.org/simple" }
dependencies = [
    { name = "backports-tarfile", marker = "python_full_version < '3.12'" },
]
sdist = { url = "https://files.pythonhosted.org/packages/df/ad/f3777b81bf0b6e7bc7514a1656d3e637b2e8e15fab2ce3235730b3e7a4e6/jaraco_context-6.0.1.tar.gz", hash = "sha256:9bae4ea555cf0b14938dc0aee7c9f32ed303aa20a3b73e7dc80111628792d1b3", size = 13912, upload-time = "2024-08-20T03:39:27.358Z" }
wheels = [
    { url = "https://files.pythonhosted.org/packages/ff/db/0c52c4cf5e4bd9f5d7135ec7669a3a767af21b3a308e1ed3674881e52b62/jaraco.context-6.0.1-py3-none-any.whl", hash = "sha256:f797fc481b490edb305122c9181830a3a5b76d84ef6d1aef2fb9b47ab956f9e4", size = 6825, upload-time = "2024-08-20T03:39:25.966Z" },
]

[[package]]
name = "jaraco-functools"
version = "4.1.0"
source = { registry = "https://pypi.org/simple" }
dependencies = [
    { name = "more-itertools" },
]
sdist = { url = "https://files.pythonhosted.org/packages/ab/23/9894b3df5d0a6eb44611c36aec777823fc2e07740dabbd0b810e19594013/jaraco_functools-4.1.0.tar.gz", hash = "sha256:70f7e0e2ae076498e212562325e805204fc092d7b4c17e0e86c959e249701a9d", size = 19159, upload-time = "2024-09-27T19:47:09.122Z" }
wheels = [
    { url = "https://files.pythonhosted.org/packages/9f/4f/24b319316142c44283d7540e76c7b5a6dbd5db623abd86bb7b3491c21018/jaraco.functools-4.1.0-py3-none-any.whl", hash = "sha256:ad159f13428bc4acbf5541ad6dec511f91573b90fba04df61dafa2a1231cf649", size = 10187, upload-time = "2024-09-27T19:47:07.14Z" },
]

[[package]]
name = "jeepney"
version = "0.9.0"
source = { registry = "https://pypi.org/simple" }
sdist = { url = "https://files.pythonhosted.org/packages/7b/6f/357efd7602486741aa73ffc0617fb310a29b588ed0fd69c2399acbb85b0c/jeepney-0.9.0.tar.gz", hash = "sha256:cf0e9e845622b81e4a28df94c40345400256ec608d0e55bb8a3feaa9163f5732", size = 106758, upload-time = "2025-02-27T18:51:01.684Z" }
wheels = [
    { url = "https://files.pythonhosted.org/packages/b2/a3/e137168c9c44d18eff0376253da9f1e9234d0239e0ee230d2fee6cea8e55/jeepney-0.9.0-py3-none-any.whl", hash = "sha256:97e5714520c16fc0a45695e5365a2e11b81ea79bba796e26f9f1d178cb182683", size = 49010, upload-time = "2025-02-27T18:51:00.104Z" },
]

[[package]]
name = "jinja2"
version = "3.1.6"
source = { registry = "https://pypi.org/simple" }
dependencies = [
    { name = "markupsafe" },
]
sdist = { url = "https://files.pythonhosted.org/packages/df/bf/f7da0350254c0ed7c72f3e33cef02e048281fec7ecec5f032d4aac52226b/jinja2-3.1.6.tar.gz", hash = "sha256:0137fb05990d35f1275a587e9aee6d56da821fc83491a0fb838183be43f66d6d", size = 245115, upload-time = "2025-03-05T20:05:02.478Z" }
wheels = [
    { url = "https://files.pythonhosted.org/packages/62/a1/3d680cbfd5f4b8f15abc1d571870c5fc3e594bb582bc3b64ea099db13e56/jinja2-3.1.6-py3-none-any.whl", hash = "sha256:85ece4451f492d0c13c5dd7c13a64681a86afae63a5f347908daf103ce6d2f67", size = 134899, upload-time = "2025-03-05T20:05:00.369Z" },
]

[[package]]
name = "jsmin"
version = "3.0.1"
source = { registry = "https://pypi.org/simple" }
sdist = { url = "https://files.pythonhosted.org/packages/5e/73/e01e4c5e11ad0494f4407a3f623ad4d87714909f50b17a06ed121034ff6e/jsmin-3.0.1.tar.gz", hash = "sha256:c0959a121ef94542e807a674142606f7e90214a2b3d1eb17300244bbb5cc2bfc", size = 13925, upload-time = "2022-01-16T20:35:59.13Z" }

[[package]]
name = "keyring"
version = "25.6.0"
source = { registry = "https://pypi.org/simple" }
dependencies = [
    { name = "importlib-metadata", marker = "python_full_version < '3.12'" },
    { name = "jaraco-classes" },
    { name = "jaraco-context" },
    { name = "jaraco-functools" },
    { name = "jeepney", marker = "sys_platform == 'linux'" },
    { name = "pywin32-ctypes", marker = "sys_platform == 'win32'" },
    { name = "secretstorage", marker = "sys_platform == 'linux'" },
]
sdist = { url = "https://files.pythonhosted.org/packages/70/09/d904a6e96f76ff214be59e7aa6ef7190008f52a0ab6689760a98de0bf37d/keyring-25.6.0.tar.gz", hash = "sha256:0b39998aa941431eb3d9b0d4b2460bc773b9df6fed7621c2dfb291a7e0187a66", size = 62750, upload-time = "2024-12-25T15:26:45.782Z" }
wheels = [
    { url = "https://files.pythonhosted.org/packages/d3/32/da7f44bcb1105d3e88a0b74ebdca50c59121d2ddf71c9e34ba47df7f3a56/keyring-25.6.0-py3-none-any.whl", hash = "sha256:552a3f7af126ece7ed5c89753650eec89c7eaae8617d0aa4d9ad2b75111266bd", size = 39085, upload-time = "2024-12-25T15:26:44.377Z" },
]

[[package]]
name = "markdown"
version = "3.8"
source = { registry = "https://pypi.org/simple" }
sdist = { url = "https://files.pythonhosted.org/packages/2f/15/222b423b0b88689c266d9eac4e61396fe2cc53464459d6a37618ac863b24/markdown-3.8.tar.gz", hash = "sha256:7df81e63f0df5c4b24b7d156eb81e4690595239b7d70937d0409f1b0de319c6f", size = 360906, upload-time = "2025-04-11T14:42:50.928Z" }
wheels = [
    { url = "https://files.pythonhosted.org/packages/51/3f/afe76f8e2246ffbc867440cbcf90525264df0e658f8a5ca1f872b3f6192a/markdown-3.8-py3-none-any.whl", hash = "sha256:794a929b79c5af141ef5ab0f2f642d0f7b1872981250230e72682346f7cc90dc", size = 106210, upload-time = "2025-04-11T14:42:49.178Z" },
]

[[package]]
name = "markdown-callouts"
version = "0.4.0"
source = { registry = "https://pypi.org/simple" }
dependencies = [
    { name = "markdown" },
]
sdist = { url = "https://files.pythonhosted.org/packages/87/73/ae5aa379f6f7fea9d0bf4cba888f9a31d451d90f80033ae60ae3045770d5/markdown_callouts-0.4.0.tar.gz", hash = "sha256:7ed2c90486967058a73a547781121983839522d67041ae52c4979616f1b2b746", size = 9768, upload-time = "2024-01-22T23:18:18.513Z" }
wheels = [
    { url = "https://files.pythonhosted.org/packages/1d/b5/7b0a0a52c82bfccd830af2a8cc8add1c5bc932e0204922434954a631dd51/markdown_callouts-0.4.0-py3-none-any.whl", hash = "sha256:ed0da38f29158d93116a0d0c6ecaf9df90b37e0d989b5337d678ee6e6d6550b7", size = 7108, upload-time = "2024-01-22T23:18:17.465Z" },
]

[[package]]
name = "markdown-exec"
version = "1.10.3"
source = { registry = "https://pypi.org/simple" }
dependencies = [
    { name = "pymdown-extensions" },
]
sdist = { url = "https://files.pythonhosted.org/packages/70/e8/dafa2b91c60f3cec6a2926851fb20b3c1fcdfd5721d6ea0b65bb6b7dab7b/markdown_exec-1.10.3.tar.gz", hash = "sha256:ddd33996526a54dcc33debc464a9d4c00c1acece092cf1843cbb1264bf6800a6", size = 81050, upload-time = "2025-03-24T21:52:36.357Z" }
wheels = [
    { url = "https://files.pythonhosted.org/packages/04/7e/94d6c703d9a1927339d709ca4224c35215dcd1033ee4d756fa7fa0c8bea9/markdown_exec-1.10.3-py3-none-any.whl", hash = "sha256:74bfe5a9063fafab6199847cbef28dd5071a515e8959f326cf16f2ae7a66033b", size = 34404, upload-time = "2025-03-24T21:52:35.145Z" },
]

[[package]]
name = "markdown-it-py"
version = "3.0.0"
source = { registry = "https://pypi.org/simple" }
dependencies = [
    { name = "mdurl" },
]
sdist = { url = "https://files.pythonhosted.org/packages/38/71/3b932df36c1a044d397a1f92d1cf91ee0a503d91e470cbd670aa66b07ed0/markdown-it-py-3.0.0.tar.gz", hash = "sha256:e3f60a94fa066dc52ec76661e37c851cb232d92f9886b15cb560aaada2df8feb", size = 74596, upload-time = "2023-06-03T06:41:14.443Z" }
wheels = [
    { url = "https://files.pythonhosted.org/packages/42/d7/1ec15b46af6af88f19b8e5ffea08fa375d433c998b8a7639e76935c14f1f/markdown_it_py-3.0.0-py3-none-any.whl", hash = "sha256:355216845c60bd96232cd8d8c40e8f9765cc86f46880e43a8fd22dc1a1a8cab1", size = 87528, upload-time = "2023-06-03T06:41:11.019Z" },
]

[[package]]
name = "markdownify"
version = "1.1.0"
source = { registry = "https://pypi.org/simple" }
dependencies = [
    { name = "beautifulsoup4" },
    { name = "six" },
]
sdist = { url = "https://files.pythonhosted.org/packages/2f/78/c48fed23c7aebc2c16049062e72de1da3220c274de59d28c942acdc9ffb2/markdownify-1.1.0.tar.gz", hash = "sha256:449c0bbbf1401c5112379619524f33b63490a8fa479456d41de9dc9e37560ebd", size = 17127, upload-time = "2025-03-05T11:54:40.574Z" }
wheels = [
    { url = "https://files.pythonhosted.org/packages/64/11/b751af7ad41b254a802cf52f7bc1fca7cabe2388132f2ce60a1a6b9b9622/markdownify-1.1.0-py3-none-any.whl", hash = "sha256:32a5a08e9af02c8a6528942224c91b933b4bd2c7d078f9012943776fc313eeef", size = 13901, upload-time = "2025-03-05T11:54:39.454Z" },
]

[[package]]
name = "markupsafe"
version = "3.0.2"
source = { registry = "https://pypi.org/simple" }
sdist = { url = "https://files.pythonhosted.org/packages/b2/97/5d42485e71dfc078108a86d6de8fa46db44a1a9295e89c5d6d4a06e23a62/markupsafe-3.0.2.tar.gz", hash = "sha256:ee55d3edf80167e48ea11a923c7386f4669df67d7994554387f84e7d8b0a2bf0", size = 20537, upload-time = "2024-10-18T15:21:54.129Z" }
wheels = [
    { url = "https://files.pythonhosted.org/packages/04/90/d08277ce111dd22f77149fd1a5d4653eeb3b3eaacbdfcbae5afb2600eebd/MarkupSafe-3.0.2-cp310-cp310-macosx_10_9_universal2.whl", hash = "sha256:7e94c425039cde14257288fd61dcfb01963e658efbc0ff54f5306b06054700f8", size = 14357, upload-time = "2024-10-18T15:20:51.44Z" },
    { url = "https://files.pythonhosted.org/packages/04/e1/6e2194baeae0bca1fae6629dc0cbbb968d4d941469cbab11a3872edff374/MarkupSafe-3.0.2-cp310-cp310-macosx_11_0_arm64.whl", hash = "sha256:9e2d922824181480953426608b81967de705c3cef4d1af983af849d7bd619158", size = 12393, upload-time = "2024-10-18T15:20:52.426Z" },
    { url = "https://files.pythonhosted.org/packages/1d/69/35fa85a8ece0a437493dc61ce0bb6d459dcba482c34197e3efc829aa357f/MarkupSafe-3.0.2-cp310-cp310-manylinux_2_17_aarch64.manylinux2014_aarch64.whl", hash = "sha256:38a9ef736c01fccdd6600705b09dc574584b89bea478200c5fbf112a6b0d5579", size = 21732, upload-time = "2024-10-18T15:20:53.578Z" },
    { url = "https://files.pythonhosted.org/packages/22/35/137da042dfb4720b638d2937c38a9c2df83fe32d20e8c8f3185dbfef05f7/MarkupSafe-3.0.2-cp310-cp310-manylinux_2_17_x86_64.manylinux2014_x86_64.whl", hash = "sha256:bbcb445fa71794da8f178f0f6d66789a28d7319071af7a496d4d507ed566270d", size = 20866, upload-time = "2024-10-18T15:20:55.06Z" },
    { url = "https://files.pythonhosted.org/packages/29/28/6d029a903727a1b62edb51863232152fd335d602def598dade38996887f0/MarkupSafe-3.0.2-cp310-cp310-manylinux_2_5_i686.manylinux1_i686.manylinux_2_17_i686.manylinux2014_i686.whl", hash = "sha256:57cb5a3cf367aeb1d316576250f65edec5bb3be939e9247ae594b4bcbc317dfb", size = 20964, upload-time = "2024-10-18T15:20:55.906Z" },
    { url = "https://files.pythonhosted.org/packages/cc/cd/07438f95f83e8bc028279909d9c9bd39e24149b0d60053a97b2bc4f8aa51/MarkupSafe-3.0.2-cp310-cp310-musllinux_1_2_aarch64.whl", hash = "sha256:3809ede931876f5b2ec92eef964286840ed3540dadf803dd570c3b7e13141a3b", size = 21977, upload-time = "2024-10-18T15:20:57.189Z" },
    { url = "https://files.pythonhosted.org/packages/29/01/84b57395b4cc062f9c4c55ce0df7d3108ca32397299d9df00fedd9117d3d/MarkupSafe-3.0.2-cp310-cp310-musllinux_1_2_i686.whl", hash = "sha256:e07c3764494e3776c602c1e78e298937c3315ccc9043ead7e685b7f2b8d47b3c", size = 21366, upload-time = "2024-10-18T15:20:58.235Z" },
    { url = "https://files.pythonhosted.org/packages/bd/6e/61ebf08d8940553afff20d1fb1ba7294b6f8d279df9fd0c0db911b4bbcfd/MarkupSafe-3.0.2-cp310-cp310-musllinux_1_2_x86_64.whl", hash = "sha256:b424c77b206d63d500bcb69fa55ed8d0e6a3774056bdc4839fc9298a7edca171", size = 21091, upload-time = "2024-10-18T15:20:59.235Z" },
    { url = "https://files.pythonhosted.org/packages/11/23/ffbf53694e8c94ebd1e7e491de185124277964344733c45481f32ede2499/MarkupSafe-3.0.2-cp310-cp310-win32.whl", hash = "sha256:fcabf5ff6eea076f859677f5f0b6b5c1a51e70a376b0579e0eadef8db48c6b50", size = 15065, upload-time = "2024-10-18T15:21:00.307Z" },
    { url = "https://files.pythonhosted.org/packages/44/06/e7175d06dd6e9172d4a69a72592cb3f7a996a9c396eee29082826449bbc3/MarkupSafe-3.0.2-cp310-cp310-win_amd64.whl", hash = "sha256:6af100e168aa82a50e186c82875a5893c5597a0c1ccdb0d8b40240b1f28b969a", size = 15514, upload-time = "2024-10-18T15:21:01.122Z" },
    { url = "https://files.pythonhosted.org/packages/6b/28/bbf83e3f76936960b850435576dd5e67034e200469571be53f69174a2dfd/MarkupSafe-3.0.2-cp311-cp311-macosx_10_9_universal2.whl", hash = "sha256:9025b4018f3a1314059769c7bf15441064b2207cb3f065e6ea1e7359cb46db9d", size = 14353, upload-time = "2024-10-18T15:21:02.187Z" },
    { url = "https://files.pythonhosted.org/packages/6c/30/316d194b093cde57d448a4c3209f22e3046c5bb2fb0820b118292b334be7/MarkupSafe-3.0.2-cp311-cp311-macosx_11_0_arm64.whl", hash = "sha256:93335ca3812df2f366e80509ae119189886b0f3c2b81325d39efdb84a1e2ae93", size = 12392, upload-time = "2024-10-18T15:21:02.941Z" },
    { url = "https://files.pythonhosted.org/packages/f2/96/9cdafba8445d3a53cae530aaf83c38ec64c4d5427d975c974084af5bc5d2/MarkupSafe-3.0.2-cp311-cp311-manylinux_2_17_aarch64.manylinux2014_aarch64.whl", hash = "sha256:2cb8438c3cbb25e220c2ab33bb226559e7afb3baec11c4f218ffa7308603c832", size = 23984, upload-time = "2024-10-18T15:21:03.953Z" },
    { url = "https://files.pythonhosted.org/packages/f1/a4/aefb044a2cd8d7334c8a47d3fb2c9f328ac48cb349468cc31c20b539305f/MarkupSafe-3.0.2-cp311-cp311-manylinux_2_17_x86_64.manylinux2014_x86_64.whl", hash = "sha256:a123e330ef0853c6e822384873bef7507557d8e4a082961e1defa947aa59ba84", size = 23120, upload-time = "2024-10-18T15:21:06.495Z" },
    { url = "https://files.pythonhosted.org/packages/8d/21/5e4851379f88f3fad1de30361db501300d4f07bcad047d3cb0449fc51f8c/MarkupSafe-3.0.2-cp311-cp311-manylinux_2_5_i686.manylinux1_i686.manylinux_2_17_i686.manylinux2014_i686.whl", hash = "sha256:1e084f686b92e5b83186b07e8a17fc09e38fff551f3602b249881fec658d3eca", size = 23032, upload-time = "2024-10-18T15:21:07.295Z" },
    { url = "https://files.pythonhosted.org/packages/00/7b/e92c64e079b2d0d7ddf69899c98842f3f9a60a1ae72657c89ce2655c999d/MarkupSafe-3.0.2-cp311-cp311-musllinux_1_2_aarch64.whl", hash = "sha256:d8213e09c917a951de9d09ecee036d5c7d36cb6cb7dbaece4c71a60d79fb9798", size = 24057, upload-time = "2024-10-18T15:21:08.073Z" },
    { url = "https://files.pythonhosted.org/packages/f9/ac/46f960ca323037caa0a10662ef97d0a4728e890334fc156b9f9e52bcc4ca/MarkupSafe-3.0.2-cp311-cp311-musllinux_1_2_i686.whl", hash = "sha256:5b02fb34468b6aaa40dfc198d813a641e3a63b98c2b05a16b9f80b7ec314185e", size = 23359, upload-time = "2024-10-18T15:21:09.318Z" },
    { url = "https://files.pythonhosted.org/packages/69/84/83439e16197337b8b14b6a5b9c2105fff81d42c2a7c5b58ac7b62ee2c3b1/MarkupSafe-3.0.2-cp311-cp311-musllinux_1_2_x86_64.whl", hash = "sha256:0bff5e0ae4ef2e1ae4fdf2dfd5b76c75e5c2fa4132d05fc1b0dabcd20c7e28c4", size = 23306, upload-time = "2024-10-18T15:21:10.185Z" },
    { url = "https://files.pythonhosted.org/packages/9a/34/a15aa69f01e2181ed8d2b685c0d2f6655d5cca2c4db0ddea775e631918cd/MarkupSafe-3.0.2-cp311-cp311-win32.whl", hash = "sha256:6c89876f41da747c8d3677a2b540fb32ef5715f97b66eeb0c6b66f5e3ef6f59d", size = 15094, upload-time = "2024-10-18T15:21:11.005Z" },
    { url = "https://files.pythonhosted.org/packages/da/b8/3a3bd761922d416f3dc5d00bfbed11f66b1ab89a0c2b6e887240a30b0f6b/MarkupSafe-3.0.2-cp311-cp311-win_amd64.whl", hash = "sha256:70a87b411535ccad5ef2f1df5136506a10775d267e197e4cf531ced10537bd6b", size = 15521, upload-time = "2024-10-18T15:21:12.911Z" },
    { url = "https://files.pythonhosted.org/packages/22/09/d1f21434c97fc42f09d290cbb6350d44eb12f09cc62c9476effdb33a18aa/MarkupSafe-3.0.2-cp312-cp312-macosx_10_13_universal2.whl", hash = "sha256:9778bd8ab0a994ebf6f84c2b949e65736d5575320a17ae8984a77fab08db94cf", size = 14274, upload-time = "2024-10-18T15:21:13.777Z" },
    { url = "https://files.pythonhosted.org/packages/6b/b0/18f76bba336fa5aecf79d45dcd6c806c280ec44538b3c13671d49099fdd0/MarkupSafe-3.0.2-cp312-cp312-macosx_11_0_arm64.whl", hash = "sha256:846ade7b71e3536c4e56b386c2a47adf5741d2d8b94ec9dc3e92e5e1ee1e2225", size = 12348, upload-time = "2024-10-18T15:21:14.822Z" },
    { url = "https://files.pythonhosted.org/packages/e0/25/dd5c0f6ac1311e9b40f4af06c78efde0f3b5cbf02502f8ef9501294c425b/MarkupSafe-3.0.2-cp312-cp312-manylinux_2_17_aarch64.manylinux2014_aarch64.whl", hash = "sha256:1c99d261bd2d5f6b59325c92c73df481e05e57f19837bdca8413b9eac4bd8028", size = 24149, upload-time = "2024-10-18T15:21:15.642Z" },
    { url = "https://files.pythonhosted.org/packages/f3/f0/89e7aadfb3749d0f52234a0c8c7867877876e0a20b60e2188e9850794c17/MarkupSafe-3.0.2-cp312-cp312-manylinux_2_17_x86_64.manylinux2014_x86_64.whl", hash = "sha256:e17c96c14e19278594aa4841ec148115f9c7615a47382ecb6b82bd8fea3ab0c8", size = 23118, upload-time = "2024-10-18T15:21:17.133Z" },
    { url = "https://files.pythonhosted.org/packages/d5/da/f2eeb64c723f5e3777bc081da884b414671982008c47dcc1873d81f625b6/MarkupSafe-3.0.2-cp312-cp312-manylinux_2_5_i686.manylinux1_i686.manylinux_2_17_i686.manylinux2014_i686.whl", hash = "sha256:88416bd1e65dcea10bc7569faacb2c20ce071dd1f87539ca2ab364bf6231393c", size = 22993, upload-time = "2024-10-18T15:21:18.064Z" },
    { url = "https://files.pythonhosted.org/packages/da/0e/1f32af846df486dce7c227fe0f2398dc7e2e51d4a370508281f3c1c5cddc/MarkupSafe-3.0.2-cp312-cp312-musllinux_1_2_aarch64.whl", hash = "sha256:2181e67807fc2fa785d0592dc2d6206c019b9502410671cc905d132a92866557", size = 24178, upload-time = "2024-10-18T15:21:18.859Z" },
    { url = "https://files.pythonhosted.org/packages/c4/f6/bb3ca0532de8086cbff5f06d137064c8410d10779c4c127e0e47d17c0b71/MarkupSafe-3.0.2-cp312-cp312-musllinux_1_2_i686.whl", hash = "sha256:52305740fe773d09cffb16f8ed0427942901f00adedac82ec8b67752f58a1b22", size = 23319, upload-time = "2024-10-18T15:21:19.671Z" },
    { url = "https://files.pythonhosted.org/packages/a2/82/8be4c96ffee03c5b4a034e60a31294daf481e12c7c43ab8e34a1453ee48b/MarkupSafe-3.0.2-cp312-cp312-musllinux_1_2_x86_64.whl", hash = "sha256:ad10d3ded218f1039f11a75f8091880239651b52e9bb592ca27de44eed242a48", size = 23352, upload-time = "2024-10-18T15:21:20.971Z" },
    { url = "https://files.pythonhosted.org/packages/51/ae/97827349d3fcffee7e184bdf7f41cd6b88d9919c80f0263ba7acd1bbcb18/MarkupSafe-3.0.2-cp312-cp312-win32.whl", hash = "sha256:0f4ca02bea9a23221c0182836703cbf8930c5e9454bacce27e767509fa286a30", size = 15097, upload-time = "2024-10-18T15:21:22.646Z" },
    { url = "https://files.pythonhosted.org/packages/c1/80/a61f99dc3a936413c3ee4e1eecac96c0da5ed07ad56fd975f1a9da5bc630/MarkupSafe-3.0.2-cp312-cp312-win_amd64.whl", hash = "sha256:8e06879fc22a25ca47312fbe7c8264eb0b662f6db27cb2d3bbbc74b1df4b9b87", size = 15601, upload-time = "2024-10-18T15:21:23.499Z" },
    { url = "https://files.pythonhosted.org/packages/83/0e/67eb10a7ecc77a0c2bbe2b0235765b98d164d81600746914bebada795e97/MarkupSafe-3.0.2-cp313-cp313-macosx_10_13_universal2.whl", hash = "sha256:ba9527cdd4c926ed0760bc301f6728ef34d841f405abf9d4f959c478421e4efd", size = 14274, upload-time = "2024-10-18T15:21:24.577Z" },
    { url = "https://files.pythonhosted.org/packages/2b/6d/9409f3684d3335375d04e5f05744dfe7e9f120062c9857df4ab490a1031a/MarkupSafe-3.0.2-cp313-cp313-macosx_11_0_arm64.whl", hash = "sha256:f8b3d067f2e40fe93e1ccdd6b2e1d16c43140e76f02fb1319a05cf2b79d99430", size = 12352, upload-time = "2024-10-18T15:21:25.382Z" },
    { url = "https://files.pythonhosted.org/packages/d2/f5/6eadfcd3885ea85fe2a7c128315cc1bb7241e1987443d78c8fe712d03091/MarkupSafe-3.0.2-cp313-cp313-manylinux_2_17_aarch64.manylinux2014_aarch64.whl", hash = "sha256:569511d3b58c8791ab4c2e1285575265991e6d8f8700c7be0e88f86cb0672094", size = 24122, upload-time = "2024-10-18T15:21:26.199Z" },
    { url = "https://files.pythonhosted.org/packages/0c/91/96cf928db8236f1bfab6ce15ad070dfdd02ed88261c2afafd4b43575e9e9/MarkupSafe-3.0.2-cp313-cp313-manylinux_2_17_x86_64.manylinux2014_x86_64.whl", hash = "sha256:15ab75ef81add55874e7ab7055e9c397312385bd9ced94920f2802310c930396", size = 23085, upload-time = "2024-10-18T15:21:27.029Z" },
    { url = "https://files.pythonhosted.org/packages/c2/cf/c9d56af24d56ea04daae7ac0940232d31d5a8354f2b457c6d856b2057d69/MarkupSafe-3.0.2-cp313-cp313-manylinux_2_5_i686.manylinux1_i686.manylinux_2_17_i686.manylinux2014_i686.whl", hash = "sha256:f3818cb119498c0678015754eba762e0d61e5b52d34c8b13d770f0719f7b1d79", size = 22978, upload-time = "2024-10-18T15:21:27.846Z" },
    { url = "https://files.pythonhosted.org/packages/2a/9f/8619835cd6a711d6272d62abb78c033bda638fdc54c4e7f4272cf1c0962b/MarkupSafe-3.0.2-cp313-cp313-musllinux_1_2_aarch64.whl", hash = "sha256:cdb82a876c47801bb54a690c5ae105a46b392ac6099881cdfb9f6e95e4014c6a", size = 24208, upload-time = "2024-10-18T15:21:28.744Z" },
    { url = "https://files.pythonhosted.org/packages/f9/bf/176950a1792b2cd2102b8ffeb5133e1ed984547b75db47c25a67d3359f77/MarkupSafe-3.0.2-cp313-cp313-musllinux_1_2_i686.whl", hash = "sha256:cabc348d87e913db6ab4aa100f01b08f481097838bdddf7c7a84b7575b7309ca", size = 23357, upload-time = "2024-10-18T15:21:29.545Z" },
    { url = "https://files.pythonhosted.org/packages/ce/4f/9a02c1d335caabe5c4efb90e1b6e8ee944aa245c1aaaab8e8a618987d816/MarkupSafe-3.0.2-cp313-cp313-musllinux_1_2_x86_64.whl", hash = "sha256:444dcda765c8a838eaae23112db52f1efaf750daddb2d9ca300bcae1039adc5c", size = 23344, upload-time = "2024-10-18T15:21:30.366Z" },
    { url = "https://files.pythonhosted.org/packages/ee/55/c271b57db36f748f0e04a759ace9f8f759ccf22b4960c270c78a394f58be/MarkupSafe-3.0.2-cp313-cp313-win32.whl", hash = "sha256:bcf3e58998965654fdaff38e58584d8937aa3096ab5354d493c77d1fdd66d7a1", size = 15101, upload-time = "2024-10-18T15:21:31.207Z" },
    { url = "https://files.pythonhosted.org/packages/29/88/07df22d2dd4df40aba9f3e402e6dc1b8ee86297dddbad4872bd5e7b0094f/MarkupSafe-3.0.2-cp313-cp313-win_amd64.whl", hash = "sha256:e6a2a455bd412959b57a172ce6328d2dd1f01cb2135efda2e4576e8a23fa3b0f", size = 15603, upload-time = "2024-10-18T15:21:32.032Z" },
    { url = "https://files.pythonhosted.org/packages/62/6a/8b89d24db2d32d433dffcd6a8779159da109842434f1dd2f6e71f32f738c/MarkupSafe-3.0.2-cp313-cp313t-macosx_10_13_universal2.whl", hash = "sha256:b5a6b3ada725cea8a5e634536b1b01c30bcdcd7f9c6fff4151548d5bf6b3a36c", size = 14510, upload-time = "2024-10-18T15:21:33.625Z" },
    { url = "https://files.pythonhosted.org/packages/7a/06/a10f955f70a2e5a9bf78d11a161029d278eeacbd35ef806c3fd17b13060d/MarkupSafe-3.0.2-cp313-cp313t-macosx_11_0_arm64.whl", hash = "sha256:a904af0a6162c73e3edcb969eeeb53a63ceeb5d8cf642fade7d39e7963a22ddb", size = 12486, upload-time = "2024-10-18T15:21:34.611Z" },
    { url = "https://files.pythonhosted.org/packages/34/cf/65d4a571869a1a9078198ca28f39fba5fbb910f952f9dbc5220afff9f5e6/MarkupSafe-3.0.2-cp313-cp313t-manylinux_2_17_aarch64.manylinux2014_aarch64.whl", hash = "sha256:4aa4e5faecf353ed117801a068ebab7b7e09ffb6e1d5e412dc852e0da018126c", size = 25480, upload-time = "2024-10-18T15:21:35.398Z" },
    { url = "https://files.pythonhosted.org/packages/0c/e3/90e9651924c430b885468b56b3d597cabf6d72be4b24a0acd1fa0e12af67/MarkupSafe-3.0.2-cp313-cp313t-manylinux_2_17_x86_64.manylinux2014_x86_64.whl", hash = "sha256:c0ef13eaeee5b615fb07c9a7dadb38eac06a0608b41570d8ade51c56539e509d", size = 23914, upload-time = "2024-10-18T15:21:36.231Z" },
    { url = "https://files.pythonhosted.org/packages/66/8c/6c7cf61f95d63bb866db39085150df1f2a5bd3335298f14a66b48e92659c/MarkupSafe-3.0.2-cp313-cp313t-manylinux_2_5_i686.manylinux1_i686.manylinux_2_17_i686.manylinux2014_i686.whl", hash = "sha256:d16a81a06776313e817c951135cf7340a3e91e8c1ff2fac444cfd75fffa04afe", size = 23796, upload-time = "2024-10-18T15:21:37.073Z" },
    { url = "https://files.pythonhosted.org/packages/bb/35/cbe9238ec3f47ac9a7c8b3df7a808e7cb50fe149dc7039f5f454b3fba218/MarkupSafe-3.0.2-cp313-cp313t-musllinux_1_2_aarch64.whl", hash = "sha256:6381026f158fdb7c72a168278597a5e3a5222e83ea18f543112b2662a9b699c5", size = 25473, upload-time = "2024-10-18T15:21:37.932Z" },
    { url = "https://files.pythonhosted.org/packages/e6/32/7621a4382488aa283cc05e8984a9c219abad3bca087be9ec77e89939ded9/MarkupSafe-3.0.2-cp313-cp313t-musllinux_1_2_i686.whl", hash = "sha256:3d79d162e7be8f996986c064d1c7c817f6df3a77fe3d6859f6f9e7be4b8c213a", size = 24114, upload-time = "2024-10-18T15:21:39.799Z" },
    { url = "https://files.pythonhosted.org/packages/0d/80/0985960e4b89922cb5a0bac0ed39c5b96cbc1a536a99f30e8c220a996ed9/MarkupSafe-3.0.2-cp313-cp313t-musllinux_1_2_x86_64.whl", hash = "sha256:131a3c7689c85f5ad20f9f6fb1b866f402c445b220c19fe4308c0b147ccd2ad9", size = 24098, upload-time = "2024-10-18T15:21:40.813Z" },
    { url = "https://files.pythonhosted.org/packages/82/78/fedb03c7d5380df2427038ec8d973587e90561b2d90cd472ce9254cf348b/MarkupSafe-3.0.2-cp313-cp313t-win32.whl", hash = "sha256:ba8062ed2cf21c07a9e295d5b8a2a5ce678b913b45fdf68c32d95d6c1291e0b6", size = 15208, upload-time = "2024-10-18T15:21:41.814Z" },
    { url = "https://files.pythonhosted.org/packages/4f/65/6079a46068dfceaeabb5dcad6d674f5f5c61a6fa5673746f42a9f4c233b3/MarkupSafe-3.0.2-cp313-cp313t-win_amd64.whl", hash = "sha256:e444a31f8db13eb18ada366ab3cf45fd4b31e4db1236a4448f68778c1d1a5a2f", size = 15739, upload-time = "2024-10-18T15:21:42.784Z" },
]

[[package]]
name = "mccabe"
version = "0.7.0"
source = { registry = "https://pypi.org/simple" }
sdist = { url = "https://files.pythonhosted.org/packages/e7/ff/0ffefdcac38932a54d2b5eed4e0ba8a408f215002cd178ad1df0f2806ff8/mccabe-0.7.0.tar.gz", hash = "sha256:348e0240c33b60bbdf4e523192ef919f28cb2c3d7d5c7794f74009290f236325", size = 9658, upload-time = "2022-01-24T01:14:51.113Z" }
wheels = [
    { url = "https://files.pythonhosted.org/packages/27/1a/1f68f9ba0c207934b35b86a8ca3aad8395a3d6dd7921c0686e23853ff5a9/mccabe-0.7.0-py2.py3-none-any.whl", hash = "sha256:6c2d30ab6be0e4a46919781807b4f0d834ebdd6c6e3dca0bda5a15f863427b6e", size = 7350, upload-time = "2022-01-24T01:14:49.62Z" },
]

[[package]]
name = "mdformat"
version = "0.7.22"
source = { registry = "https://pypi.org/simple" }
dependencies = [
    { name = "markdown-it-py" },
    { name = "tomli", marker = "python_full_version < '3.11'" },
]
sdist = { url = "https://files.pythonhosted.org/packages/fc/eb/b5cbf2484411af039a3d4aeb53a5160fae25dd8c84af6a4243bc2f3fedb3/mdformat-0.7.22.tar.gz", hash = "sha256:eef84fa8f233d3162734683c2a8a6222227a229b9206872e6139658d99acb1ea", size = 34610, upload-time = "2025-01-30T18:00:51.418Z" }
wheels = [
    { url = "https://files.pythonhosted.org/packages/f2/6f/94a7344f6d634fe3563bea8b33bccedee37f2726f7807e9a58440dc91627/mdformat-0.7.22-py3-none-any.whl", hash = "sha256:61122637c9e1d9be1329054f3fa216559f0d1f722b7919b060a8c2a4ae1850e5", size = 34447, upload-time = "2025-01-30T18:00:48.708Z" },
]

[[package]]
name = "mdurl"
version = "0.1.2"
source = { registry = "https://pypi.org/simple" }
sdist = { url = "https://files.pythonhosted.org/packages/d6/54/cfe61301667036ec958cb99bd3efefba235e65cdeb9c84d24a8293ba1d90/mdurl-0.1.2.tar.gz", hash = "sha256:bb413d29f5eea38f31dd4754dd7377d4465116fb207585f97bf925588687c1ba", size = 8729, upload-time = "2022-08-14T12:40:10.846Z" }
wheels = [
    { url = "https://files.pythonhosted.org/packages/b3/38/89ba8ad64ae25be8de66a6d463314cf1eb366222074cfda9ee839c56a4b4/mdurl-0.1.2-py3-none-any.whl", hash = "sha256:84008a41e51615a49fc9966191ff91509e3c40b939176e643fd50a5c2196b8f8", size = 9979, upload-time = "2022-08-14T12:40:09.779Z" },
]

[[package]]
name = "mergedeep"
version = "1.3.4"
source = { registry = "https://pypi.org/simple" }
sdist = { url = "https://files.pythonhosted.org/packages/3a/41/580bb4006e3ed0361b8151a01d324fb03f420815446c7def45d02f74c270/mergedeep-1.3.4.tar.gz", hash = "sha256:0096d52e9dad9939c3d975a774666af186eda617e6ca84df4c94dec30004f2a8", size = 4661, upload-time = "2021-02-05T18:55:30.623Z" }
wheels = [
    { url = "https://files.pythonhosted.org/packages/2c/19/04f9b178c2d8a15b076c8b5140708fa6ffc5601fb6f1e975537072df5b2a/mergedeep-1.3.4-py3-none-any.whl", hash = "sha256:70775750742b25c0d8f36c55aed03d24c3384d17c951b3175d898bd778ef0307", size = 6354, upload-time = "2021-02-05T18:55:29.583Z" },
]

[[package]]
name = "mkdocs"
version = "1.6.1"
source = { registry = "https://pypi.org/simple" }
dependencies = [
    { name = "click" },
    { name = "colorama", marker = "sys_platform == 'win32'" },
    { name = "ghp-import" },
    { name = "jinja2" },
    { name = "markdown" },
    { name = "markupsafe" },
    { name = "mergedeep" },
    { name = "mkdocs-get-deps" },
    { name = "packaging" },
    { name = "pathspec" },
    { name = "pyyaml" },
    { name = "pyyaml-env-tag" },
    { name = "watchdog" },
]
sdist = { url = "https://files.pythonhosted.org/packages/bc/c6/bbd4f061bd16b378247f12953ffcb04786a618ce5e904b8c5a01a0309061/mkdocs-1.6.1.tar.gz", hash = "sha256:7b432f01d928c084353ab39c57282f29f92136665bdd6abf7c1ec8d822ef86f2", size = 3889159, upload-time = "2024-08-30T12:24:06.899Z" }
wheels = [
    { url = "https://files.pythonhosted.org/packages/22/5b/dbc6a8cddc9cfa9c4971d59fb12bb8d42e161b7e7f8cc89e49137c5b279c/mkdocs-1.6.1-py3-none-any.whl", hash = "sha256:db91759624d1647f3f34aa0c3f327dd2601beae39a366d6e064c03468d35c20e", size = 3864451, upload-time = "2024-08-30T12:24:05.054Z" },
]

[[package]]
name = "mkdocs-autorefs"
version = "1.4.2"
source = { registry = "https://pypi.org/simple" }
dependencies = [
    { name = "markdown" },
    { name = "markupsafe" },
    { name = "mkdocs" },
]
sdist = { url = "https://files.pythonhosted.org/packages/47/0c/c9826f35b99c67fa3a7cddfa094c1a6c43fafde558c309c6e4403e5b37dc/mkdocs_autorefs-1.4.2.tar.gz", hash = "sha256:e2ebe1abd2b67d597ed19378c0fff84d73d1dbce411fce7a7cc6f161888b6749", size = 54961, upload-time = "2025-05-20T13:09:09.886Z" }
wheels = [
    { url = "https://files.pythonhosted.org/packages/87/dc/fc063b78f4b769d1956319351704e23ebeba1e9e1d6a41b4b602325fd7e4/mkdocs_autorefs-1.4.2-py3-none-any.whl", hash = "sha256:83d6d777b66ec3c372a1aad4ae0cf77c243ba5bcda5bf0c6b8a2c5e7a3d89f13", size = 24969, upload-time = "2025-05-20T13:09:08.237Z" },
]

[[package]]
name = "mkdocs-coverage"
version = "1.1.0"
source = { registry = "https://pypi.org/simple" }
dependencies = [
    { name = "mkdocs" },
]
sdist = { url = "https://files.pythonhosted.org/packages/93/64/a9fe7d953d6b02944610a5f7361cdab7532a9f5518ffe890287a9f187f08/mkdocs_coverage-1.1.0.tar.gz", hash = "sha256:a67cc6f6d548b8d6b4b21ecd777f2e3768b49e7a95e54c6df158e7c0f179134c", size = 5514, upload-time = "2024-06-11T18:47:23.773Z" }
wheels = [
    { url = "https://files.pythonhosted.org/packages/eb/f0/96851f1d9809e1cbd1f1545948d3c4bde7abfa3af5965b7ba8d88ec37c11/mkdocs_coverage-1.1.0-py3-none-any.whl", hash = "sha256:168ca4ebc35ba48309c1f734d0cab0359cd95b205d0d18030d27e73b6a4590d9", size = 6853, upload-time = "2024-06-11T18:47:20.649Z" },
]

[[package]]
name = "mkdocs-exclude"
version = "1.0.2"
source = { registry = "https://pypi.org/simple" }
dependencies = [
    { name = "mkdocs" },
]
sdist = { url = "https://files.pythonhosted.org/packages/54/b5/3a8e289282c9e8d7003f8a2f53d673d4fdaa81d493dc6966092d9985b6fc/mkdocs-exclude-1.0.2.tar.gz", hash = "sha256:ba6fab3c80ddbe3fd31d3e579861fd3124513708271180a5f81846da8c7e2a51", size = 6751, upload-time = "2019-02-20T23:34:12.81Z" }

[[package]]
name = "mkdocs-get-deps"
version = "0.2.0"
source = { registry = "https://pypi.org/simple" }
dependencies = [
    { name = "mergedeep" },
    { name = "platformdirs" },
    { name = "pyyaml" },
]
sdist = { url = "https://files.pythonhosted.org/packages/98/f5/ed29cd50067784976f25ed0ed6fcd3c2ce9eb90650aa3b2796ddf7b6870b/mkdocs_get_deps-0.2.0.tar.gz", hash = "sha256:162b3d129c7fad9b19abfdcb9c1458a651628e4b1dea628ac68790fb3061c60c", size = 10239, upload-time = "2023-11-20T17:51:09.981Z" }
wheels = [
    { url = "https://files.pythonhosted.org/packages/9f/d4/029f984e8d3f3b6b726bd33cafc473b75e9e44c0f7e80a5b29abc466bdea/mkdocs_get_deps-0.2.0-py3-none-any.whl", hash = "sha256:2bf11d0b133e77a0dd036abeeb06dec8775e46efa526dc70667d8863eefc6134", size = 9521, upload-time = "2023-11-20T17:51:08.587Z" },
]

[[package]]
name = "mkdocs-git-revision-date-localized-plugin"
version = "1.4.7"
source = { registry = "https://pypi.org/simple" }
dependencies = [
    { name = "babel" },
    { name = "gitpython" },
    { name = "mkdocs" },
    { name = "pytz" },
]
sdist = { url = "https://files.pythonhosted.org/packages/5e/f8/a17ec39a4fc314d40cc96afdc1d401e393ebd4f42309d454cc940a2cf38a/mkdocs_git_revision_date_localized_plugin-1.4.7.tar.gz", hash = "sha256:10a49eff1e1c3cb766e054b9d8360c904ce4fe8c33ac3f6cc083ac6459c91953", size = 450473, upload-time = "2025-05-28T18:26:20.697Z" }
wheels = [
    { url = "https://files.pythonhosted.org/packages/53/b6/106fcc15287e7228658fbd0ad9e8b0d775becced0a089cc39984641f4a0f/mkdocs_git_revision_date_localized_plugin-1.4.7-py3-none-any.whl", hash = "sha256:056c0a90242409148f1dc94d5c9d2c25b5b8ddd8de45489fa38f7fa7ccad2bc4", size = 25382, upload-time = "2025-05-28T18:26:18.907Z" },
]

[[package]]
name = "mkdocs-llmstxt"
version = "0.2.0"
source = { registry = "https://pypi.org/simple" }
dependencies = [
    { name = "beautifulsoup4" },
    { name = "markdownify" },
    { name = "mdformat" },
]
sdist = { url = "https://files.pythonhosted.org/packages/ee/25/263ea9c16d1f95f30d9eb1b76e63eb50a88a1ec9fad1829281bab7a371eb/mkdocs_llmstxt-0.2.0.tar.gz", hash = "sha256:104f10b8101167d6baf7761942b4743869be3d8f8a8d909f4e9e0b63307f709e", size = 41376, upload-time = "2025-04-08T13:18:48.664Z" }
wheels = [
    { url = "https://files.pythonhosted.org/packages/24/29/0a33f7d8499a01dd7fd0d90fb163b2d8eefa9c90ac0ecbc1a7770e50614e/mkdocs_llmstxt-0.2.0-py3-none-any.whl", hash = "sha256:907de892e0c8be74002e8b4d553820c2b5bbcf03cc303b95c8bca48fb49c1a29", size = 23244, upload-time = "2025-04-08T13:18:47.516Z" },
]

[[package]]
name = "mkdocs-material"
version = "9.6.14"
source = { registry = "https://pypi.org/simple" }
dependencies = [
    { name = "babel" },
    { name = "backrefs" },
    { name = "colorama" },
    { name = "jinja2" },
    { name = "markdown" },
    { name = "mkdocs" },
    { name = "mkdocs-material-extensions" },
    { name = "paginate" },
    { name = "pygments" },
    { name = "pymdown-extensions" },
    { name = "requests" },
]
sdist = { url = "https://files.pythonhosted.org/packages/b3/fa/0101de32af88f87cf5cc23ad5f2e2030d00995f74e616306513431b8ab4b/mkdocs_material-9.6.14.tar.gz", hash = "sha256:39d795e90dce6b531387c255bd07e866e027828b7346d3eba5ac3de265053754", size = 3951707, upload-time = "2025-05-13T13:27:57.173Z" }
wheels = [
    { url = "https://files.pythonhosted.org/packages/3a/a1/7fdb959ad592e013c01558822fd3c22931a95a0f08cf0a7c36da13a5b2b5/mkdocs_material-9.6.14-py3-none-any.whl", hash = "sha256:3b9cee6d3688551bf7a8e8f41afda97a3c39a12f0325436d76c86706114b721b", size = 8703767, upload-time = "2025-05-13T13:27:54.089Z" },
]

[[package]]
name = "mkdocs-material-extensions"
version = "1.3.1"
source = { registry = "https://pypi.org/simple" }
sdist = { url = "https://files.pythonhosted.org/packages/79/9b/9b4c96d6593b2a541e1cb8b34899a6d021d208bb357042823d4d2cabdbe7/mkdocs_material_extensions-1.3.1.tar.gz", hash = "sha256:10c9511cea88f568257f960358a467d12b970e1f7b2c0e5fb2bb48cab1928443", size = 11847, upload-time = "2023-11-22T19:09:45.208Z" }
wheels = [
    { url = "https://files.pythonhosted.org/packages/5b/54/662a4743aa81d9582ee9339d4ffa3c8fd40a4965e033d77b9da9774d3960/mkdocs_material_extensions-1.3.1-py3-none-any.whl", hash = "sha256:adff8b62700b25cb77b53358dad940f3ef973dd6db797907c49e3c2ef3ab4e31", size = 8728, upload-time = "2023-11-22T19:09:43.465Z" },
]

[[package]]
name = "mkdocs-minify-plugin"
version = "0.8.0"
source = { registry = "https://pypi.org/simple" }
dependencies = [
    { name = "csscompressor" },
    { name = "htmlmin2" },
    { name = "jsmin" },
    { name = "mkdocs" },
]
sdist = { url = "https://files.pythonhosted.org/packages/52/67/fe4b77e7a8ae7628392e28b14122588beaf6078b53eb91c7ed000fd158ac/mkdocs-minify-plugin-0.8.0.tar.gz", hash = "sha256:bc11b78b8120d79e817308e2b11539d790d21445eb63df831e393f76e52e753d", size = 8366, upload-time = "2024-01-29T16:11:32.982Z" }
wheels = [
    { url = "https://files.pythonhosted.org/packages/1b/cd/2e8d0d92421916e2ea4ff97f10a544a9bd5588eb747556701c983581df13/mkdocs_minify_plugin-0.8.0-py3-none-any.whl", hash = "sha256:5fba1a3f7bd9a2142c9954a6559a57e946587b21f133165ece30ea145c66aee6", size = 6723, upload-time = "2024-01-29T16:11:31.851Z" },
]

[[package]]
name = "mkdocs-open-in-new-tab"
version = "1.0.8"
source = { registry = "https://pypi.org/simple" }
dependencies = [
    { name = "mkdocs" },
]
sdist = { url = "https://files.pythonhosted.org/packages/0a/0e/f72a506a21bdb27b807124e00c688226848a388d1fd3980b80ae3cc27203/mkdocs_open_in_new_tab-1.0.8.tar.gz", hash = "sha256:3e0dad08cc9938b0b13097be8e0aa435919de1eeb2d1a648e66b5dee8d57e048", size = 5791, upload-time = "2024-11-18T13:15:13.977Z" }
wheels = [
    { url = "https://files.pythonhosted.org/packages/21/94/44f3c868495481c868d08eea065c82803f1affd8553d3383b782f497613c/mkdocs_open_in_new_tab-1.0.8-py3-none-any.whl", hash = "sha256:051d767a4467b12d89827e1fea0ec660b05b027c726317fe4fceee5456e36ad2", size = 7717, upload-time = "2024-11-18T13:15:12.286Z" },
]

[[package]]
name = "mkdocs-redirects"
version = "1.2.2"
source = { registry = "https://pypi.org/simple" }
dependencies = [
    { name = "mkdocs" },
]
sdist = { url = "https://files.pythonhosted.org/packages/f1/a8/6d44a6cf07e969c7420cb36ab287b0669da636a2044de38a7d2208d5a758/mkdocs_redirects-1.2.2.tar.gz", hash = "sha256:3094981b42ffab29313c2c1b8ac3969861109f58b2dd58c45fc81cd44bfa0095", size = 7162, upload-time = "2024-11-07T14:57:21.109Z" }
wheels = [
    { url = "https://files.pythonhosted.org/packages/c4/ec/38443b1f2a3821bbcb24e46cd8ba979154417794d54baf949fefde1c2146/mkdocs_redirects-1.2.2-py3-none-any.whl", hash = "sha256:7dbfa5647b79a3589da4401403d69494bd1f4ad03b9c15136720367e1f340ed5", size = 6142, upload-time = "2024-11-07T14:57:19.143Z" },
]

[[package]]
name = "mkdocs-section-index"
version = "0.3.10"
source = { registry = "https://pypi.org/simple" }
dependencies = [
    { name = "mkdocs" },
]
sdist = { url = "https://files.pythonhosted.org/packages/93/40/4aa9d3cfa2ac6528b91048847a35f005b97ec293204c02b179762a85b7f2/mkdocs_section_index-0.3.10.tar.gz", hash = "sha256:a82afbda633c82c5568f0e3b008176b9b365bf4bd8b6f919d6eff09ee146b9f8", size = 14446, upload-time = "2025-04-05T20:56:45.387Z" }
wheels = [
    { url = "https://files.pythonhosted.org/packages/01/53/76c109e6f822a6d19befb0450c87330b9a6ce52353de6a9dda7892060a1f/mkdocs_section_index-0.3.10-py3-none-any.whl", hash = "sha256:bc27c0d0dc497c0ebaee1fc72839362aed77be7318b5ec0c30628f65918e4776", size = 8796, upload-time = "2025-04-05T20:56:43.975Z" },
]

[[package]]
name = "mkdocs-typer2"
version = "0.1.4"
source = { registry = "https://pypi.org/simple" }
dependencies = [
    { name = "mkdocs" },
    { name = "pydantic" },
    { name = "typer" },
]
sdist = { url = "https://files.pythonhosted.org/packages/4a/ac/0ada9ee8273f9cd379b3f60512059bc7ce2de245a5caa89bb3177d16aa0e/mkdocs_typer2-0.1.4.tar.gz", hash = "sha256:1e974bbe7717c42f747215270323196d6acd214aa383634cf237f746293c3b90", size = 22211, upload-time = "2025-03-09T17:14:41.95Z" }
wheels = [
    { url = "https://files.pythonhosted.org/packages/4b/c8/076e1fe8dd813434da661bd0782f79f0af8cc06e129b0293c9ae3cb0c1c8/mkdocs_typer2-0.1.4-py3-none-any.whl", hash = "sha256:8d269313647fa5a798a043e12ba5806c4c9253d348f753f5d18a6010d9699346", size = 11582, upload-time = "2025-03-09T17:14:40.856Z" },
]

[[package]]
name = "mkdocstrings"
version = "0.29.1"
source = { registry = "https://pypi.org/simple" }
dependencies = [
    { name = "jinja2" },
    { name = "markdown" },
    { name = "markupsafe" },
    { name = "mkdocs" },
    { name = "mkdocs-autorefs" },
    { name = "pymdown-extensions" },
]
sdist = { url = "https://files.pythonhosted.org/packages/41/e8/d22922664a627a0d3d7ff4a6ca95800f5dde54f411982591b4621a76225d/mkdocstrings-0.29.1.tar.gz", hash = "sha256:8722f8f8c5cd75da56671e0a0c1bbed1df9946c0cef74794d6141b34011abd42", size = 1212686, upload-time = "2025-03-31T08:33:11.997Z" }
wheels = [
    { url = "https://files.pythonhosted.org/packages/98/14/22533a578bf8b187e05d67e2c1721ce10e3f526610eebaf7a149d557ea7a/mkdocstrings-0.29.1-py3-none-any.whl", hash = "sha256:37a9736134934eea89cbd055a513d40a020d87dfcae9e3052c2a6b8cd4af09b6", size = 1631075, upload-time = "2025-03-31T08:33:09.661Z" },
]

[[package]]
name = "mkdocstrings-python"
version = "1.16.11"
source = { registry = "https://pypi.org/simple" }
dependencies = [
    { name = "griffe" },
    { name = "mkdocs-autorefs" },
    { name = "mkdocstrings" },
    { name = "typing-extensions", marker = "python_full_version < '3.11'" },
]
sdist = { url = "https://files.pythonhosted.org/packages/90/a3/0c7559a355fa21127a174a5aa2d3dca2de6e479ddd9c63ca4082d5f9980c/mkdocstrings_python-1.16.11.tar.gz", hash = "sha256:935f95efa887f99178e4a7becaaa1286fb35adafffd669b04fd611d97c00e5ce", size = 205392, upload-time = "2025-05-24T10:41:32.078Z" }
wheels = [
    { url = "https://files.pythonhosted.org/packages/cb/c4/ffa32f2c7cdb1728026c7a34aab87796b895767893aaa54611a79b4eef45/mkdocstrings_python-1.16.11-py3-none-any.whl", hash = "sha256:25d96cc9c1f9c272ea1bd8222c900b5f852bf46c984003e9c7c56eaa4696190f", size = 124282, upload-time = "2025-05-24T10:41:30.008Z" },
]

[[package]]
name = "more-itertools"
version = "10.7.0"
source = { registry = "https://pypi.org/simple" }
sdist = { url = "https://files.pythonhosted.org/packages/ce/a0/834b0cebabbfc7e311f30b46c8188790a37f89fc8d756660346fe5abfd09/more_itertools-10.7.0.tar.gz", hash = "sha256:9fddd5403be01a94b204faadcff459ec3568cf110265d3c54323e1e866ad29d3", size = 127671, upload-time = "2025-04-22T14:17:41.838Z" }
wheels = [
    { url = "https://files.pythonhosted.org/packages/2b/9f/7ba6f94fc1e9ac3d2b853fdff3035fb2fa5afbed898c4a72b8a020610594/more_itertools-10.7.0-py3-none-any.whl", hash = "sha256:d43980384673cb07d2f7d2d918c616b30c659c089ee23953f601d6609c67510e", size = 65278, upload-time = "2025-04-22T14:17:40.49Z" },
]

[[package]]
name = "multidict"
version = "6.6.3"
source = { registry = "https://pypi.org/simple" }
dependencies = [
    { name = "typing-extensions", marker = "python_full_version < '3.11'" },
]
sdist = { url = "https://files.pythonhosted.org/packages/3d/2c/5dad12e82fbdf7470f29bff2171484bf07cb3b16ada60a6589af8f376440/multidict-6.6.3.tar.gz", hash = "sha256:798a9eb12dab0a6c2e29c1de6f3468af5cb2da6053a20dfa3344907eed0937cc", size = 101006, upload-time = "2025-06-30T15:53:46.929Z" }
wheels = [
    { url = "https://files.pythonhosted.org/packages/0b/67/414933982bce2efce7cbcb3169eaaf901e0f25baec69432b4874dfb1f297/multidict-6.6.3-cp310-cp310-macosx_10_9_universal2.whl", hash = "sha256:a2be5b7b35271f7fff1397204ba6708365e3d773579fe2a30625e16c4b4ce817", size = 77017, upload-time = "2025-06-30T15:50:58.931Z" },
    { url = "https://files.pythonhosted.org/packages/8a/fe/d8a3ee1fad37dc2ef4f75488b0d9d4f25bf204aad8306cbab63d97bff64a/multidict-6.6.3-cp310-cp310-macosx_10_9_x86_64.whl", hash = "sha256:12f4581d2930840295c461764b9a65732ec01250b46c6b2c510d7ee68872b140", size = 44897, upload-time = "2025-06-30T15:51:00.999Z" },
    { url = "https://files.pythonhosted.org/packages/1f/e0/265d89af8c98240265d82b8cbcf35897f83b76cd59ee3ab3879050fd8c45/multidict-6.6.3-cp310-cp310-macosx_11_0_arm64.whl", hash = "sha256:dd7793bab517e706c9ed9d7310b06c8672fd0aeee5781bfad612f56b8e0f7d14", size = 44574, upload-time = "2025-06-30T15:51:02.449Z" },
    { url = "https://files.pythonhosted.org/packages/e6/05/6b759379f7e8e04ccc97cfb2a5dcc5cdbd44a97f072b2272dc51281e6a40/multidict-6.6.3-cp310-cp310-manylinux1_i686.manylinux2014_i686.manylinux_2_17_i686.manylinux_2_5_i686.whl", hash = "sha256:72d8815f2cd3cf3df0f83cac3f3ef801d908b2d90409ae28102e0553af85545a", size = 225729, upload-time = "2025-06-30T15:51:03.794Z" },
    { url = "https://files.pythonhosted.org/packages/4e/f5/8d5a15488edd9a91fa4aad97228d785df208ed6298580883aa3d9def1959/multidict-6.6.3-cp310-cp310-manylinux2014_aarch64.manylinux_2_17_aarch64.manylinux_2_28_aarch64.whl", hash = "sha256:531e331a2ee53543ab32b16334e2deb26f4e6b9b28e41f8e0c87e99a6c8e2d69", size = 242515, upload-time = "2025-06-30T15:51:05.002Z" },
    { url = "https://files.pythonhosted.org/packages/6e/b5/a8f317d47d0ac5bb746d6d8325885c8967c2a8ce0bb57be5399e3642cccb/multidict-6.6.3-cp310-cp310-manylinux2014_armv7l.manylinux_2_17_armv7l.manylinux_2_31_armv7l.whl", hash = "sha256:42ca5aa9329a63be8dc49040f63817d1ac980e02eeddba763a9ae5b4027b9c9c", size = 222224, upload-time = "2025-06-30T15:51:06.148Z" },
    { url = "https://files.pythonhosted.org/packages/76/88/18b2a0d5e80515fa22716556061189c2853ecf2aa2133081ebbe85ebea38/multidict-6.6.3-cp310-cp310-manylinux2014_ppc64le.manylinux_2_17_ppc64le.manylinux_2_28_ppc64le.whl", hash = "sha256:208b9b9757060b9faa6f11ab4bc52846e4f3c2fb8b14d5680c8aac80af3dc751", size = 253124, upload-time = "2025-06-30T15:51:07.375Z" },
    { url = "https://files.pythonhosted.org/packages/62/bf/ebfcfd6b55a1b05ef16d0775ae34c0fe15e8dab570d69ca9941073b969e7/multidict-6.6.3-cp310-cp310-manylinux2014_s390x.manylinux_2_17_s390x.manylinux_2_28_s390x.whl", hash = "sha256:acf6b97bd0884891af6a8b43d0f586ab2fcf8e717cbd47ab4bdddc09e20652d8", size = 251529, upload-time = "2025-06-30T15:51:08.691Z" },
    { url = "https://files.pythonhosted.org/packages/44/11/780615a98fd3775fc309d0234d563941af69ade2df0bb82c91dda6ddaea1/multidict-6.6.3-cp310-cp310-manylinux2014_x86_64.manylinux_2_17_x86_64.manylinux_2_28_x86_64.whl", hash = "sha256:68e9e12ed00e2089725669bdc88602b0b6f8d23c0c95e52b95f0bc69f7fe9b55", size = 241627, upload-time = "2025-06-30T15:51:10.605Z" },
    { url = "https://files.pythonhosted.org/packages/28/3d/35f33045e21034b388686213752cabc3a1b9d03e20969e6fa8f1b1d82db1/multidict-6.6.3-cp310-cp310-musllinux_1_2_aarch64.whl", hash = "sha256:05db2f66c9addb10cfa226e1acb363450fab2ff8a6df73c622fefe2f5af6d4e7", size = 239351, upload-time = "2025-06-30T15:51:12.18Z" },
    { url = "https://files.pythonhosted.org/packages/6e/cc/ff84c03b95b430015d2166d9aae775a3985d757b94f6635010d0038d9241/multidict-6.6.3-cp310-cp310-musllinux_1_2_armv7l.whl", hash = "sha256:0db58da8eafb514db832a1b44f8fa7906fdd102f7d982025f816a93ba45e3dcb", size = 233429, upload-time = "2025-06-30T15:51:13.533Z" },
    { url = "https://files.pythonhosted.org/packages/2e/f0/8cd49a0b37bdea673a4b793c2093f2f4ba8e7c9d6d7c9bd672fd6d38cd11/multidict-6.6.3-cp310-cp310-musllinux_1_2_i686.whl", hash = "sha256:14117a41c8fdb3ee19c743b1c027da0736fdb79584d61a766da53d399b71176c", size = 243094, upload-time = "2025-06-30T15:51:14.815Z" },
    { url = "https://files.pythonhosted.org/packages/96/19/5d9a0cfdafe65d82b616a45ae950975820289069f885328e8185e64283c2/multidict-6.6.3-cp310-cp310-musllinux_1_2_ppc64le.whl", hash = "sha256:877443eaaabcd0b74ff32ebeed6f6176c71850feb7d6a1d2db65945256ea535c", size = 248957, upload-time = "2025-06-30T15:51:16.076Z" },
    { url = "https://files.pythonhosted.org/packages/e6/dc/c90066151da87d1e489f147b9b4327927241e65f1876702fafec6729c014/multidict-6.6.3-cp310-cp310-musllinux_1_2_s390x.whl", hash = "sha256:70b72e749a4f6e7ed8fb334fa8d8496384840319512746a5f42fa0aec79f4d61", size = 243590, upload-time = "2025-06-30T15:51:17.413Z" },
    { url = "https://files.pythonhosted.org/packages/ec/39/458afb0cccbb0ee9164365273be3e039efddcfcb94ef35924b7dbdb05db0/multidict-6.6.3-cp310-cp310-musllinux_1_2_x86_64.whl", hash = "sha256:43571f785b86afd02b3855c5ac8e86ec921b760298d6f82ff2a61daf5a35330b", size = 237487, upload-time = "2025-06-30T15:51:19.039Z" },
    { url = "https://files.pythonhosted.org/packages/35/38/0016adac3990426610a081787011177e661875546b434f50a26319dc8372/multidict-6.6.3-cp310-cp310-win32.whl", hash = "sha256:20c5a0c3c13a15fd5ea86c42311859f970070e4e24de5a550e99d7c271d76318", size = 41390, upload-time = "2025-06-30T15:51:20.362Z" },
    { url = "https://files.pythonhosted.org/packages/f3/d2/17897a8f3f2c5363d969b4c635aa40375fe1f09168dc09a7826780bfb2a4/multidict-6.6.3-cp310-cp310-win_amd64.whl", hash = "sha256:ab0a34a007704c625e25a9116c6770b4d3617a071c8a7c30cd338dfbadfe6485", size = 45954, upload-time = "2025-06-30T15:51:21.383Z" },
    { url = "https://files.pythonhosted.org/packages/2d/5f/d4a717c1e457fe44072e33fa400d2b93eb0f2819c4d669381f925b7cba1f/multidict-6.6.3-cp310-cp310-win_arm64.whl", hash = "sha256:769841d70ca8bdd140a715746199fc6473414bd02efd678d75681d2d6a8986c5", size = 42981, upload-time = "2025-06-30T15:51:22.809Z" },
    { url = "https://files.pythonhosted.org/packages/08/f0/1a39863ced51f639c81a5463fbfa9eb4df59c20d1a8769ab9ef4ca57ae04/multidict-6.6.3-cp311-cp311-macosx_10_9_universal2.whl", hash = "sha256:18f4eba0cbac3546b8ae31e0bbc55b02c801ae3cbaf80c247fcdd89b456ff58c", size = 76445, upload-time = "2025-06-30T15:51:24.01Z" },
    { url = "https://files.pythonhosted.org/packages/c9/0e/a7cfa451c7b0365cd844e90b41e21fab32edaa1e42fc0c9f68461ce44ed7/multidict-6.6.3-cp311-cp311-macosx_10_9_x86_64.whl", hash = "sha256:ef43b5dd842382329e4797c46f10748d8c2b6e0614f46b4afe4aee9ac33159df", size = 44610, upload-time = "2025-06-30T15:51:25.158Z" },
    { url = "https://files.pythonhosted.org/packages/c6/bb/a14a4efc5ee748cc1904b0748be278c31b9295ce5f4d2ef66526f410b94d/multidict-6.6.3-cp311-cp311-macosx_11_0_arm64.whl", hash = "sha256:bf9bd1fd5eec01494e0f2e8e446a74a85d5e49afb63d75a9934e4a5423dba21d", size = 44267, upload-time = "2025-06-30T15:51:26.326Z" },
    { url = "https://files.pythonhosted.org/packages/c2/f8/410677d563c2d55e063ef74fe578f9d53fe6b0a51649597a5861f83ffa15/multidict-6.6.3-cp311-cp311-manylinux1_i686.manylinux2014_i686.manylinux_2_17_i686.manylinux_2_5_i686.whl", hash = "sha256:5bd8d6f793a787153956cd35e24f60485bf0651c238e207b9a54f7458b16d539", size = 230004, upload-time = "2025-06-30T15:51:27.491Z" },
    { url = "https://files.pythonhosted.org/packages/fd/df/2b787f80059314a98e1ec6a4cc7576244986df3e56b3c755e6fc7c99e038/multidict-6.6.3-cp311-cp311-manylinux2014_aarch64.manylinux_2_17_aarch64.manylinux_2_28_aarch64.whl", hash = "sha256:1bf99b4daf908c73856bd87ee0a2499c3c9a3d19bb04b9c6025e66af3fd07462", size = 247196, upload-time = "2025-06-30T15:51:28.762Z" },
    { url = "https://files.pythonhosted.org/packages/05/f2/f9117089151b9a8ab39f9019620d10d9718eec2ac89e7ca9d30f3ec78e96/multidict-6.6.3-cp311-cp311-manylinux2014_armv7l.manylinux_2_17_armv7l.manylinux_2_31_armv7l.whl", hash = "sha256:0b9e59946b49dafaf990fd9c17ceafa62976e8471a14952163d10a7a630413a9", size = 225337, upload-time = "2025-06-30T15:51:30.025Z" },
    { url = "https://files.pythonhosted.org/packages/93/2d/7115300ec5b699faa152c56799b089a53ed69e399c3c2d528251f0aeda1a/multidict-6.6.3-cp311-cp311-manylinux2014_ppc64le.manylinux_2_17_ppc64le.manylinux_2_28_ppc64le.whl", hash = "sha256:e2db616467070d0533832d204c54eea6836a5e628f2cb1e6dfd8cd6ba7277cb7", size = 257079, upload-time = "2025-06-30T15:51:31.716Z" },
    { url = "https://files.pythonhosted.org/packages/15/ea/ff4bab367623e39c20d3b07637225c7688d79e4f3cc1f3b9f89867677f9a/multidict-6.6.3-cp311-cp311-manylinux2014_s390x.manylinux_2_17_s390x.manylinux_2_28_s390x.whl", hash = "sha256:7394888236621f61dcdd25189b2768ae5cc280f041029a5bcf1122ac63df79f9", size = 255461, upload-time = "2025-06-30T15:51:33.029Z" },
    { url = "https://files.pythonhosted.org/packages/74/07/2c9246cda322dfe08be85f1b8739646f2c4c5113a1422d7a407763422ec4/multidict-6.6.3-cp311-cp311-manylinux2014_x86_64.manylinux_2_17_x86_64.manylinux_2_28_x86_64.whl", hash = "sha256:f114d8478733ca7388e7c7e0ab34b72547476b97009d643644ac33d4d3fe1821", size = 246611, upload-time = "2025-06-30T15:51:34.47Z" },
    { url = "https://files.pythonhosted.org/packages/a8/62/279c13d584207d5697a752a66ffc9bb19355a95f7659140cb1b3cf82180e/multidict-6.6.3-cp311-cp311-musllinux_1_2_aarch64.whl", hash = "sha256:cdf22e4db76d323bcdc733514bf732e9fb349707c98d341d40ebcc6e9318ef3d", size = 243102, upload-time = "2025-06-30T15:51:36.525Z" },
    { url = "https://files.pythonhosted.org/packages/69/cc/e06636f48c6d51e724a8bc8d9e1db5f136fe1df066d7cafe37ef4000f86a/multidict-6.6.3-cp311-cp311-musllinux_1_2_armv7l.whl", hash = "sha256:e995a34c3d44ab511bfc11aa26869b9d66c2d8c799fa0e74b28a473a692532d6", size = 238693, upload-time = "2025-06-30T15:51:38.278Z" },
    { url = "https://files.pythonhosted.org/packages/89/a4/66c9d8fb9acf3b226cdd468ed009537ac65b520aebdc1703dd6908b19d33/multidict-6.6.3-cp311-cp311-musllinux_1_2_i686.whl", hash = "sha256:766a4a5996f54361d8d5a9050140aa5362fe48ce51c755a50c0bc3706460c430", size = 246582, upload-time = "2025-06-30T15:51:39.709Z" },
    { url = "https://files.pythonhosted.org/packages/cf/01/c69e0317be556e46257826d5449feb4e6aa0d18573e567a48a2c14156f1f/multidict-6.6.3-cp311-cp311-musllinux_1_2_ppc64le.whl", hash = "sha256:3893a0d7d28a7fe6ca7a1f760593bc13038d1d35daf52199d431b61d2660602b", size = 253355, upload-time = "2025-06-30T15:51:41.013Z" },
    { url = "https://files.pythonhosted.org/packages/c0/da/9cc1da0299762d20e626fe0042e71b5694f9f72d7d3f9678397cbaa71b2b/multidict-6.6.3-cp311-cp311-musllinux_1_2_s390x.whl", hash = "sha256:934796c81ea996e61914ba58064920d6cad5d99140ac3167901eb932150e2e56", size = 247774, upload-time = "2025-06-30T15:51:42.291Z" },
    { url = "https://files.pythonhosted.org/packages/e6/91/b22756afec99cc31105ddd4a52f95ab32b1a4a58f4d417979c570c4a922e/multidict-6.6.3-cp311-cp311-musllinux_1_2_x86_64.whl", hash = "sha256:9ed948328aec2072bc00f05d961ceadfd3e9bfc2966c1319aeaf7b7c21219183", size = 242275, upload-time = "2025-06-30T15:51:43.642Z" },
    { url = "https://files.pythonhosted.org/packages/be/f1/adcc185b878036a20399d5be5228f3cbe7f823d78985d101d425af35c800/multidict-6.6.3-cp311-cp311-win32.whl", hash = "sha256:9f5b28c074c76afc3e4c610c488e3493976fe0e596dd3db6c8ddfbb0134dcac5", size = 41290, upload-time = "2025-06-30T15:51:45.264Z" },
    { url = "https://files.pythonhosted.org/packages/e0/d4/27652c1c6526ea6b4f5ddd397e93f4232ff5de42bea71d339bc6a6cc497f/multidict-6.6.3-cp311-cp311-win_amd64.whl", hash = "sha256:bc7f6fbc61b1c16050a389c630da0b32fc6d4a3d191394ab78972bf5edc568c2", size = 45942, upload-time = "2025-06-30T15:51:46.377Z" },
    { url = "https://files.pythonhosted.org/packages/16/18/23f4932019804e56d3c2413e237f866444b774b0263bcb81df2fdecaf593/multidict-6.6.3-cp311-cp311-win_arm64.whl", hash = "sha256:d4e47d8faffaae822fb5cba20937c048d4f734f43572e7079298a6c39fb172cb", size = 42880, upload-time = "2025-06-30T15:51:47.561Z" },
    { url = "https://files.pythonhosted.org/packages/0e/a0/6b57988ea102da0623ea814160ed78d45a2645e4bbb499c2896d12833a70/multidict-6.6.3-cp312-cp312-macosx_10_13_universal2.whl", hash = "sha256:056bebbeda16b2e38642d75e9e5310c484b7c24e3841dc0fb943206a72ec89d6", size = 76514, upload-time = "2025-06-30T15:51:48.728Z" },
    { url = "https://files.pythonhosted.org/packages/07/7a/d1e92665b0850c6c0508f101f9cf0410c1afa24973e1115fe9c6a185ebf7/multidict-6.6.3-cp312-cp312-macosx_10_13_x86_64.whl", hash = "sha256:e5f481cccb3c5c5e5de5d00b5141dc589c1047e60d07e85bbd7dea3d4580d63f", size = 45394, upload-time = "2025-06-30T15:51:49.986Z" },
    { url = "https://files.pythonhosted.org/packages/52/6f/dd104490e01be6ef8bf9573705d8572f8c2d2c561f06e3826b081d9e6591/multidict-6.6.3-cp312-cp312-macosx_11_0_arm64.whl", hash = "sha256:10bea2ee839a759ee368b5a6e47787f399b41e70cf0c20d90dfaf4158dfb4e55", size = 43590, upload-time = "2025-06-30T15:51:51.331Z" },
    { url = "https://files.pythonhosted.org/packages/44/fe/06e0e01b1b0611e6581b7fd5a85b43dacc08b6cea3034f902f383b0873e5/multidict-6.6.3-cp312-cp312-manylinux1_i686.manylinux2014_i686.manylinux_2_17_i686.manylinux_2_5_i686.whl", hash = "sha256:2334cfb0fa9549d6ce2c21af2bfbcd3ac4ec3646b1b1581c88e3e2b1779ec92b", size = 237292, upload-time = "2025-06-30T15:51:52.584Z" },
    { url = "https://files.pythonhosted.org/packages/ce/71/4f0e558fb77696b89c233c1ee2d92f3e1d5459070a0e89153c9e9e804186/multidict-6.6.3-cp312-cp312-manylinux2014_aarch64.manylinux_2_17_aarch64.manylinux_2_28_aarch64.whl", hash = "sha256:b8fee016722550a2276ca2cb5bb624480e0ed2bd49125b2b73b7010b9090e888", size = 258385, upload-time = "2025-06-30T15:51:53.913Z" },
    { url = "https://files.pythonhosted.org/packages/e3/25/cca0e68228addad24903801ed1ab42e21307a1b4b6dd2cf63da5d3ae082a/multidict-6.6.3-cp312-cp312-manylinux2014_armv7l.manylinux_2_17_armv7l.manylinux_2_31_armv7l.whl", hash = "sha256:e5511cb35f5c50a2db21047c875eb42f308c5583edf96bd8ebf7d770a9d68f6d", size = 242328, upload-time = "2025-06-30T15:51:55.672Z" },
    { url = "https://files.pythonhosted.org/packages/6e/a3/46f2d420d86bbcb8fe660b26a10a219871a0fbf4d43cb846a4031533f3e0/multidict-6.6.3-cp312-cp312-manylinux2014_ppc64le.manylinux_2_17_ppc64le.manylinux_2_28_ppc64le.whl", hash = "sha256:712b348f7f449948e0a6c4564a21c7db965af900973a67db432d724619b3c680", size = 268057, upload-time = "2025-06-30T15:51:57.037Z" },
    { url = "https://files.pythonhosted.org/packages/9e/73/1c743542fe00794a2ec7466abd3f312ccb8fad8dff9f36d42e18fb1ec33e/multidict-6.6.3-cp312-cp312-manylinux2014_s390x.manylinux_2_17_s390x.manylinux_2_28_s390x.whl", hash = "sha256:e4e15d2138ee2694e038e33b7c3da70e6b0ad8868b9f8094a72e1414aeda9c1a", size = 269341, upload-time = "2025-06-30T15:51:59.111Z" },
    { url = "https://files.pythonhosted.org/packages/a4/11/6ec9dcbe2264b92778eeb85407d1df18812248bf3506a5a1754bc035db0c/multidict-6.6.3-cp312-cp312-manylinux2014_x86_64.manylinux_2_17_x86_64.manylinux_2_28_x86_64.whl", hash = "sha256:8df25594989aebff8a130f7899fa03cbfcc5d2b5f4a461cf2518236fe6f15961", size = 256081, upload-time = "2025-06-30T15:52:00.533Z" },
    { url = "https://files.pythonhosted.org/packages/9b/2b/631b1e2afeb5f1696846d747d36cda075bfdc0bc7245d6ba5c319278d6c4/multidict-6.6.3-cp312-cp312-musllinux_1_2_aarch64.whl", hash = "sha256:159ca68bfd284a8860f8d8112cf0521113bffd9c17568579e4d13d1f1dc76b65", size = 253581, upload-time = "2025-06-30T15:52:02.43Z" },
    { url = "https://files.pythonhosted.org/packages/bf/0e/7e3b93f79efeb6111d3bf9a1a69e555ba1d07ad1c11bceb56b7310d0d7ee/multidict-6.6.3-cp312-cp312-musllinux_1_2_armv7l.whl", hash = "sha256:e098c17856a8c9ade81b4810888c5ad1914099657226283cab3062c0540b0643", size = 250750, upload-time = "2025-06-30T15:52:04.26Z" },
    { url = "https://files.pythonhosted.org/packages/ad/9e/086846c1d6601948e7de556ee464a2d4c85e33883e749f46b9547d7b0704/multidict-6.6.3-cp312-cp312-musllinux_1_2_i686.whl", hash = "sha256:67c92ed673049dec52d7ed39f8cf9ebbadf5032c774058b4406d18c8f8fe7063", size = 251548, upload-time = "2025-06-30T15:52:06.002Z" },
    { url = "https://files.pythonhosted.org/packages/8c/7b/86ec260118e522f1a31550e87b23542294880c97cfbf6fb18cc67b044c66/multidict-6.6.3-cp312-cp312-musllinux_1_2_ppc64le.whl", hash = "sha256:bd0578596e3a835ef451784053cfd327d607fc39ea1a14812139339a18a0dbc3", size = 262718, upload-time = "2025-06-30T15:52:07.707Z" },
    { url = "https://files.pythonhosted.org/packages/8c/bd/22ce8f47abb0be04692c9fc4638508b8340987b18691aa7775d927b73f72/multidict-6.6.3-cp312-cp312-musllinux_1_2_s390x.whl", hash = "sha256:346055630a2df2115cd23ae271910b4cae40f4e336773550dca4889b12916e75", size = 259603, upload-time = "2025-06-30T15:52:09.58Z" },
    { url = "https://files.pythonhosted.org/packages/07/9c/91b7ac1691be95cd1f4a26e36a74b97cda6aa9820632d31aab4410f46ebd/multidict-6.6.3-cp312-cp312-musllinux_1_2_x86_64.whl", hash = "sha256:555ff55a359302b79de97e0468e9ee80637b0de1fce77721639f7cd9440b3a10", size = 251351, upload-time = "2025-06-30T15:52:10.947Z" },
    { url = "https://files.pythonhosted.org/packages/6f/5c/4d7adc739884f7a9fbe00d1eac8c034023ef8bad71f2ebe12823ca2e3649/multidict-6.6.3-cp312-cp312-win32.whl", hash = "sha256:73ab034fb8d58ff85c2bcbadc470efc3fafeea8affcf8722855fb94557f14cc5", size = 41860, upload-time = "2025-06-30T15:52:12.334Z" },
    { url = "https://files.pythonhosted.org/packages/6a/a3/0fbc7afdf7cb1aa12a086b02959307848eb6bcc8f66fcb66c0cb57e2a2c1/multidict-6.6.3-cp312-cp312-win_amd64.whl", hash = "sha256:04cbcce84f63b9af41bad04a54d4cc4e60e90c35b9e6ccb130be2d75b71f8c17", size = 45982, upload-time = "2025-06-30T15:52:13.6Z" },
    { url = "https://files.pythonhosted.org/packages/b8/95/8c825bd70ff9b02462dc18d1295dd08d3e9e4eb66856d292ffa62cfe1920/multidict-6.6.3-cp312-cp312-win_arm64.whl", hash = "sha256:0f1130b896ecb52d2a1e615260f3ea2af55fa7dc3d7c3003ba0c3121a759b18b", size = 43210, upload-time = "2025-06-30T15:52:14.893Z" },
    { url = "https://files.pythonhosted.org/packages/52/1d/0bebcbbb4f000751fbd09957257903d6e002943fc668d841a4cf2fb7f872/multidict-6.6.3-cp313-cp313-macosx_10_13_universal2.whl", hash = "sha256:540d3c06d48507357a7d57721e5094b4f7093399a0106c211f33540fdc374d55", size = 75843, upload-time = "2025-06-30T15:52:16.155Z" },
    { url = "https://files.pythonhosted.org/packages/07/8f/cbe241b0434cfe257f65c2b1bcf9e8d5fb52bc708c5061fb29b0fed22bdf/multidict-6.6.3-cp313-cp313-macosx_10_13_x86_64.whl", hash = "sha256:9c19cea2a690f04247d43f366d03e4eb110a0dc4cd1bbeee4d445435428ed35b", size = 45053, upload-time = "2025-06-30T15:52:17.429Z" },
    { url = "https://files.pythonhosted.org/packages/32/d2/0b3b23f9dbad5b270b22a3ac3ea73ed0a50ef2d9a390447061178ed6bdb8/multidict-6.6.3-cp313-cp313-macosx_11_0_arm64.whl", hash = "sha256:7af039820cfd00effec86bda5d8debef711a3e86a1d3772e85bea0f243a4bd65", size = 43273, upload-time = "2025-06-30T15:52:19.346Z" },
    { url = "https://files.pythonhosted.org/packages/fd/fe/6eb68927e823999e3683bc49678eb20374ba9615097d085298fd5b386564/multidict-6.6.3-cp313-cp313-manylinux1_i686.manylinux2014_i686.manylinux_2_17_i686.manylinux_2_5_i686.whl", hash = "sha256:500b84f51654fdc3944e936f2922114349bf8fdcac77c3092b03449f0e5bc2b3", size = 237124, upload-time = "2025-06-30T15:52:20.773Z" },
    { url = "https://files.pythonhosted.org/packages/e7/ab/320d8507e7726c460cb77117848b3834ea0d59e769f36fdae495f7669929/multidict-6.6.3-cp313-cp313-manylinux2014_aarch64.manylinux_2_17_aarch64.manylinux_2_28_aarch64.whl", hash = "sha256:f3fc723ab8a5c5ed6c50418e9bfcd8e6dceba6c271cee6728a10a4ed8561520c", size = 256892, upload-time = "2025-06-30T15:52:22.242Z" },
    { url = "https://files.pythonhosted.org/packages/76/60/38ee422db515ac69834e60142a1a69111ac96026e76e8e9aa347fd2e4591/multidict-6.6.3-cp313-cp313-manylinux2014_armv7l.manylinux_2_17_armv7l.manylinux_2_31_armv7l.whl", hash = "sha256:94c47ea3ade005b5976789baaed66d4de4480d0a0bf31cef6edaa41c1e7b56a6", size = 240547, upload-time = "2025-06-30T15:52:23.736Z" },
    { url = "https://files.pythonhosted.org/packages/27/fb/905224fde2dff042b030c27ad95a7ae744325cf54b890b443d30a789b80e/multidict-6.6.3-cp313-cp313-manylinux2014_ppc64le.manylinux_2_17_ppc64le.manylinux_2_28_ppc64le.whl", hash = "sha256:dbc7cf464cc6d67e83e136c9f55726da3a30176f020a36ead246eceed87f1cd8", size = 266223, upload-time = "2025-06-30T15:52:25.185Z" },
    { url = "https://files.pythonhosted.org/packages/76/35/dc38ab361051beae08d1a53965e3e1a418752fc5be4d3fb983c5582d8784/multidict-6.6.3-cp313-cp313-manylinux2014_s390x.manylinux_2_17_s390x.manylinux_2_28_s390x.whl", hash = "sha256:900eb9f9da25ada070f8ee4a23f884e0ee66fe4e1a38c3af644256a508ad81ca", size = 267262, upload-time = "2025-06-30T15:52:26.969Z" },
    { url = "https://files.pythonhosted.org/packages/1f/a3/0a485b7f36e422421b17e2bbb5a81c1af10eac1d4476f2ff92927c730479/multidict-6.6.3-cp313-cp313-manylinux2014_x86_64.manylinux_2_17_x86_64.manylinux_2_28_x86_64.whl", hash = "sha256:7c6df517cf177da5d47ab15407143a89cd1a23f8b335f3a28d57e8b0a3dbb884", size = 254345, upload-time = "2025-06-30T15:52:28.467Z" },
    { url = "https://files.pythonhosted.org/packages/b4/59/bcdd52c1dab7c0e0d75ff19cac751fbd5f850d1fc39172ce809a74aa9ea4/multidict-6.6.3-cp313-cp313-musllinux_1_2_aarch64.whl", hash = "sha256:4ef421045f13879e21c994b36e728d8e7d126c91a64b9185810ab51d474f27e7", size = 252248, upload-time = "2025-06-30T15:52:29.938Z" },
    { url = "https://files.pythonhosted.org/packages/bb/a4/2d96aaa6eae8067ce108d4acee6f45ced5728beda55c0f02ae1072c730d1/multidict-6.6.3-cp313-cp313-musllinux_1_2_armv7l.whl", hash = "sha256:6c1e61bb4f80895c081790b6b09fa49e13566df8fbff817da3f85b3a8192e36b", size = 250115, upload-time = "2025-06-30T15:52:31.416Z" },
    { url = "https://files.pythonhosted.org/packages/25/d2/ed9f847fa5c7d0677d4f02ea2c163d5e48573de3f57bacf5670e43a5ffaa/multidict-6.6.3-cp313-cp313-musllinux_1_2_i686.whl", hash = "sha256:e5e8523bb12d7623cd8300dbd91b9e439a46a028cd078ca695eb66ba31adee3c", size = 249649, upload-time = "2025-06-30T15:52:32.996Z" },
    { url = "https://files.pythonhosted.org/packages/1f/af/9155850372563fc550803d3f25373308aa70f59b52cff25854086ecb4a79/multidict-6.6.3-cp313-cp313-musllinux_1_2_ppc64le.whl", hash = "sha256:ef58340cc896219e4e653dade08fea5c55c6df41bcc68122e3be3e9d873d9a7b", size = 261203, upload-time = "2025-06-30T15:52:34.521Z" },
    { url = "https://files.pythonhosted.org/packages/36/2f/c6a728f699896252cf309769089568a33c6439626648843f78743660709d/multidict-6.6.3-cp313-cp313-musllinux_1_2_s390x.whl", hash = "sha256:fc9dc435ec8699e7b602b94fe0cd4703e69273a01cbc34409af29e7820f777f1", size = 258051, upload-time = "2025-06-30T15:52:35.999Z" },
    { url = "https://files.pythonhosted.org/packages/d0/60/689880776d6b18fa2b70f6cc74ff87dd6c6b9b47bd9cf74c16fecfaa6ad9/multidict-6.6.3-cp313-cp313-musllinux_1_2_x86_64.whl", hash = "sha256:9e864486ef4ab07db5e9cb997bad2b681514158d6954dd1958dfb163b83d53e6", size = 249601, upload-time = "2025-06-30T15:52:37.473Z" },
    { url = "https://files.pythonhosted.org/packages/75/5e/325b11f2222a549019cf2ef879c1f81f94a0d40ace3ef55cf529915ba6cc/multidict-6.6.3-cp313-cp313-win32.whl", hash = "sha256:5633a82fba8e841bc5c5c06b16e21529573cd654f67fd833650a215520a6210e", size = 41683, upload-time = "2025-06-30T15:52:38.927Z" },
    { url = "https://files.pythonhosted.org/packages/b1/ad/cf46e73f5d6e3c775cabd2a05976547f3f18b39bee06260369a42501f053/multidict-6.6.3-cp313-cp313-win_amd64.whl", hash = "sha256:e93089c1570a4ad54c3714a12c2cef549dc9d58e97bcded193d928649cab78e9", size = 45811, upload-time = "2025-06-30T15:52:40.207Z" },
    { url = "https://files.pythonhosted.org/packages/c5/c9/2e3fe950db28fb7c62e1a5f46e1e38759b072e2089209bc033c2798bb5ec/multidict-6.6.3-cp313-cp313-win_arm64.whl", hash = "sha256:c60b401f192e79caec61f166da9c924e9f8bc65548d4246842df91651e83d600", size = 43056, upload-time = "2025-06-30T15:52:41.575Z" },
    { url = "https://files.pythonhosted.org/packages/3a/58/aaf8114cf34966e084a8cc9517771288adb53465188843d5a19862cb6dc3/multidict-6.6.3-cp313-cp313t-macosx_10_13_universal2.whl", hash = "sha256:02fd8f32d403a6ff13864b0851f1f523d4c988051eea0471d4f1fd8010f11134", size = 82811, upload-time = "2025-06-30T15:52:43.281Z" },
    { url = "https://files.pythonhosted.org/packages/71/af/5402e7b58a1f5b987a07ad98f2501fdba2a4f4b4c30cf114e3ce8db64c87/multidict-6.6.3-cp313-cp313t-macosx_10_13_x86_64.whl", hash = "sha256:f3aa090106b1543f3f87b2041eef3c156c8da2aed90c63a2fbed62d875c49c37", size = 48304, upload-time = "2025-06-30T15:52:45.026Z" },
    { url = "https://files.pythonhosted.org/packages/39/65/ab3c8cafe21adb45b24a50266fd747147dec7847425bc2a0f6934b3ae9ce/multidict-6.6.3-cp313-cp313t-macosx_11_0_arm64.whl", hash = "sha256:e924fb978615a5e33ff644cc42e6aa241effcf4f3322c09d4f8cebde95aff5f8", size = 46775, upload-time = "2025-06-30T15:52:46.459Z" },
    { url = "https://files.pythonhosted.org/packages/49/ba/9fcc1b332f67cc0c0c8079e263bfab6660f87fe4e28a35921771ff3eea0d/multidict-6.6.3-cp313-cp313t-manylinux1_i686.manylinux2014_i686.manylinux_2_17_i686.manylinux_2_5_i686.whl", hash = "sha256:b9fe5a0e57c6dbd0e2ce81ca66272282c32cd11d31658ee9553849d91289e1c1", size = 229773, upload-time = "2025-06-30T15:52:47.88Z" },
    { url = "https://files.pythonhosted.org/packages/a4/14/0145a251f555f7c754ce2dcbcd012939bbd1f34f066fa5d28a50e722a054/multidict-6.6.3-cp313-cp313t-manylinux2014_aarch64.manylinux_2_17_aarch64.manylinux_2_28_aarch64.whl", hash = "sha256:b24576f208793ebae00280c59927c3b7c2a3b1655e443a25f753c4611bc1c373", size = 250083, upload-time = "2025-06-30T15:52:49.366Z" },
    { url = "https://files.pythonhosted.org/packages/9e/d4/d5c0bd2bbb173b586c249a151a26d2fb3ec7d53c96e42091c9fef4e1f10c/multidict-6.6.3-cp313-cp313t-manylinux2014_armv7l.manylinux_2_17_armv7l.manylinux_2_31_armv7l.whl", hash = "sha256:135631cb6c58eac37d7ac0df380294fecdc026b28837fa07c02e459c7fb9c54e", size = 228980, upload-time = "2025-06-30T15:52:50.903Z" },
    { url = "https://files.pythonhosted.org/packages/21/32/c9a2d8444a50ec48c4733ccc67254100c10e1c8ae8e40c7a2d2183b59b97/multidict-6.6.3-cp313-cp313t-manylinux2014_ppc64le.manylinux_2_17_ppc64le.manylinux_2_28_ppc64le.whl", hash = "sha256:274d416b0df887aef98f19f21578653982cfb8a05b4e187d4a17103322eeaf8f", size = 257776, upload-time = "2025-06-30T15:52:52.764Z" },
    { url = "https://files.pythonhosted.org/packages/68/d0/14fa1699f4ef629eae08ad6201c6b476098f5efb051b296f4c26be7a9fdf/multidict-6.6.3-cp313-cp313t-manylinux2014_s390x.manylinux_2_17_s390x.manylinux_2_28_s390x.whl", hash = "sha256:e252017a817fad7ce05cafbe5711ed40faeb580e63b16755a3a24e66fa1d87c0", size = 256882, upload-time = "2025-06-30T15:52:54.596Z" },
    { url = "https://files.pythonhosted.org/packages/da/88/84a27570fbe303c65607d517a5f147cd2fc046c2d1da02b84b17b9bdc2aa/multidict-6.6.3-cp313-cp313t-manylinux2014_x86_64.manylinux_2_17_x86_64.manylinux_2_28_x86_64.whl", hash = "sha256:2e4cc8d848cd4fe1cdee28c13ea79ab0ed37fc2e89dd77bac86a2e7959a8c3bc", size = 247816, upload-time = "2025-06-30T15:52:56.175Z" },
    { url = "https://files.pythonhosted.org/packages/1c/60/dca352a0c999ce96a5d8b8ee0b2b9f729dcad2e0b0c195f8286269a2074c/multidict-6.6.3-cp313-cp313t-musllinux_1_2_aarch64.whl", hash = "sha256:9e236a7094b9c4c1b7585f6b9cca34b9d833cf079f7e4c49e6a4a6ec9bfdc68f", size = 245341, upload-time = "2025-06-30T15:52:57.752Z" },
    { url = "https://files.pythonhosted.org/packages/50/ef/433fa3ed06028f03946f3993223dada70fb700f763f70c00079533c34578/multidict-6.6.3-cp313-cp313t-musllinux_1_2_armv7l.whl", hash = "sha256:e0cb0ab69915c55627c933f0b555a943d98ba71b4d1c57bc0d0a66e2567c7471", size = 235854, upload-time = "2025-06-30T15:52:59.74Z" },
    { url = "https://files.pythonhosted.org/packages/1b/1f/487612ab56fbe35715320905215a57fede20de7db40a261759690dc80471/multidict-6.6.3-cp313-cp313t-musllinux_1_2_i686.whl", hash = "sha256:81ef2f64593aba09c5212a3d0f8c906a0d38d710a011f2f42759704d4557d3f2", size = 243432, upload-time = "2025-06-30T15:53:01.602Z" },
    { url = "https://files.pythonhosted.org/packages/da/6f/ce8b79de16cd885c6f9052c96a3671373d00c59b3ee635ea93e6e81b8ccf/multidict-6.6.3-cp313-cp313t-musllinux_1_2_ppc64le.whl", hash = "sha256:b9cbc60010de3562545fa198bfc6d3825df430ea96d2cc509c39bd71e2e7d648", size = 252731, upload-time = "2025-06-30T15:53:03.517Z" },
    { url = "https://files.pythonhosted.org/packages/bb/fe/a2514a6aba78e5abefa1624ca85ae18f542d95ac5cde2e3815a9fbf369aa/multidict-6.6.3-cp313-cp313t-musllinux_1_2_s390x.whl", hash = "sha256:70d974eaaa37211390cd02ef93b7e938de564bbffa866f0b08d07e5e65da783d", size = 247086, upload-time = "2025-06-30T15:53:05.48Z" },
    { url = "https://files.pythonhosted.org/packages/8c/22/b788718d63bb3cce752d107a57c85fcd1a212c6c778628567c9713f9345a/multidict-6.6.3-cp313-cp313t-musllinux_1_2_x86_64.whl", hash = "sha256:3713303e4a6663c6d01d648a68f2848701001f3390a030edaaf3fc949c90bf7c", size = 243338, upload-time = "2025-06-30T15:53:07.522Z" },
    { url = "https://files.pythonhosted.org/packages/22/d6/fdb3d0670819f2228f3f7d9af613d5e652c15d170c83e5f1c94fbc55a25b/multidict-6.6.3-cp313-cp313t-win32.whl", hash = "sha256:639ecc9fe7cd73f2495f62c213e964843826f44505a3e5d82805aa85cac6f89e", size = 47812, upload-time = "2025-06-30T15:53:09.263Z" },
    { url = "https://files.pythonhosted.org/packages/b6/d6/a9d2c808f2c489ad199723197419207ecbfbc1776f6e155e1ecea9c883aa/multidict-6.6.3-cp313-cp313t-win_amd64.whl", hash = "sha256:9f97e181f344a0ef3881b573d31de8542cc0dbc559ec68c8f8b5ce2c2e91646d", size = 53011, upload-time = "2025-06-30T15:53:11.038Z" },
    { url = "https://files.pythonhosted.org/packages/f2/40/b68001cba8188dd267590a111f9661b6256debc327137667e832bf5d66e8/multidict-6.6.3-cp313-cp313t-win_arm64.whl", hash = "sha256:ce8b7693da41a3c4fde5871c738a81490cea5496c671d74374c8ab889e1834fb", size = 45254, upload-time = "2025-06-30T15:53:12.421Z" },
    { url = "https://files.pythonhosted.org/packages/d8/30/9aec301e9772b098c1f5c0ca0279237c9766d94b97802e9888010c64b0ed/multidict-6.6.3-py3-none-any.whl", hash = "sha256:8db10f29c7541fc5da4defd8cd697e1ca429db743fa716325f236079b96f775a", size = 12313, upload-time = "2025-06-30T15:53:45.437Z" },
]

[[package]]
name = "mypy"
version = "1.16.0"
source = { registry = "https://pypi.org/simple" }
dependencies = [
    { name = "mypy-extensions" },
    { name = "pathspec" },
    { name = "tomli", marker = "python_full_version < '3.11'" },
    { name = "typing-extensions" },
]
sdist = { url = "https://files.pythonhosted.org/packages/d4/38/13c2f1abae94d5ea0354e146b95a1be9b2137a0d506728e0da037c4276f6/mypy-1.16.0.tar.gz", hash = "sha256:84b94283f817e2aa6350a14b4a8fb2a35a53c286f97c9d30f53b63620e7af8ab", size = 3323139, upload-time = "2025-05-29T13:46:12.532Z" }
wheels = [
    { url = "https://files.pythonhosted.org/packages/64/5e/a0485f0608a3d67029d3d73cec209278b025e3493a3acfda3ef3a88540fd/mypy-1.16.0-cp310-cp310-macosx_10_9_x86_64.whl", hash = "sha256:7909541fef256527e5ee9c0a7e2aeed78b6cda72ba44298d1334fe7881b05c5c", size = 10967416, upload-time = "2025-05-29T13:34:17.783Z" },
    { url = "https://files.pythonhosted.org/packages/4b/53/5837c221f74c0d53a4bfc3003296f8179c3a2a7f336d7de7bbafbe96b688/mypy-1.16.0-cp310-cp310-macosx_11_0_arm64.whl", hash = "sha256:e71d6f0090c2256c713ed3d52711d01859c82608b5d68d4fa01a3fe30df95571", size = 10087654, upload-time = "2025-05-29T13:32:37.878Z" },
    { url = "https://files.pythonhosted.org/packages/29/59/5fd2400352c3093bed4c09017fe671d26bc5bb7e6ef2d4bf85f2a2488104/mypy-1.16.0-cp310-cp310-manylinux_2_17_aarch64.manylinux2014_aarch64.manylinux_2_28_aarch64.whl", hash = "sha256:936ccfdd749af4766be824268bfe22d1db9eb2f34a3ea1d00ffbe5b5265f5491", size = 11875192, upload-time = "2025-05-29T13:34:54.281Z" },
    { url = "https://files.pythonhosted.org/packages/ad/3e/4bfec74663a64c2012f3e278dbc29ffe82b121bc551758590d1b6449ec0c/mypy-1.16.0-cp310-cp310-manylinux_2_17_x86_64.manylinux2014_x86_64.manylinux_2_28_x86_64.whl", hash = "sha256:4086883a73166631307fdd330c4a9080ce24913d4f4c5ec596c601b3a4bdd777", size = 12612939, upload-time = "2025-05-29T13:33:14.766Z" },
    { url = "https://files.pythonhosted.org/packages/88/1f/fecbe3dcba4bf2ca34c26ca016383a9676711907f8db4da8354925cbb08f/mypy-1.16.0-cp310-cp310-musllinux_1_2_x86_64.whl", hash = "sha256:feec38097f71797da0231997e0de3a58108c51845399669ebc532c815f93866b", size = 12874719, upload-time = "2025-05-29T13:21:52.09Z" },
    { url = "https://files.pythonhosted.org/packages/f3/51/c2d280601cd816c43dfa512a759270d5a5ef638d7ac9bea9134c8305a12f/mypy-1.16.0-cp310-cp310-win_amd64.whl", hash = "sha256:09a8da6a0ee9a9770b8ff61b39c0bb07971cda90e7297f4213741b48a0cc8d93", size = 9487053, upload-time = "2025-05-29T13:33:29.797Z" },
    { url = "https://files.pythonhosted.org/packages/24/c4/ff2f79db7075c274fe85b5fff8797d29c6b61b8854c39e3b7feb556aa377/mypy-1.16.0-cp311-cp311-macosx_10_9_x86_64.whl", hash = "sha256:9f826aaa7ff8443bac6a494cf743f591488ea940dd360e7dd330e30dd772a5ab", size = 10884498, upload-time = "2025-05-29T13:18:54.066Z" },
    { url = "https://files.pythonhosted.org/packages/02/07/12198e83006235f10f6a7808917376b5d6240a2fd5dce740fe5d2ebf3247/mypy-1.16.0-cp311-cp311-macosx_11_0_arm64.whl", hash = "sha256:82d056e6faa508501af333a6af192c700b33e15865bda49611e3d7d8358ebea2", size = 10011755, upload-time = "2025-05-29T13:34:00.851Z" },
    { url = "https://files.pythonhosted.org/packages/f1/9b/5fd5801a72b5d6fb6ec0105ea1d0e01ab2d4971893076e558d4b6d6b5f80/mypy-1.16.0-cp311-cp311-manylinux_2_17_aarch64.manylinux2014_aarch64.manylinux_2_28_aarch64.whl", hash = "sha256:089bedc02307c2548eb51f426e085546db1fa7dd87fbb7c9fa561575cf6eb1ff", size = 11800138, upload-time = "2025-05-29T13:32:55.082Z" },
    { url = "https://files.pythonhosted.org/packages/2e/81/a117441ea5dfc3746431e51d78a4aca569c677aa225bca2cc05a7c239b61/mypy-1.16.0-cp311-cp311-manylinux_2_17_x86_64.manylinux2014_x86_64.manylinux_2_28_x86_64.whl", hash = "sha256:6a2322896003ba66bbd1318c10d3afdfe24e78ef12ea10e2acd985e9d684a666", size = 12533156, upload-time = "2025-05-29T13:19:12.963Z" },
    { url = "https://files.pythonhosted.org/packages/3f/38/88ec57c6c86014d3f06251e00f397b5a7daa6888884d0abf187e4f5f587f/mypy-1.16.0-cp311-cp311-musllinux_1_2_x86_64.whl", hash = "sha256:021a68568082c5b36e977d54e8f1de978baf401a33884ffcea09bd8e88a98f4c", size = 12742426, upload-time = "2025-05-29T13:20:22.72Z" },
    { url = "https://files.pythonhosted.org/packages/bd/53/7e9d528433d56e6f6f77ccf24af6ce570986c2d98a5839e4c2009ef47283/mypy-1.16.0-cp311-cp311-win_amd64.whl", hash = "sha256:54066fed302d83bf5128632d05b4ec68412e1f03ef2c300434057d66866cea4b", size = 9478319, upload-time = "2025-05-29T13:21:17.582Z" },
    { url = "https://files.pythonhosted.org/packages/70/cf/158e5055e60ca2be23aec54a3010f89dcffd788732634b344fc9cb1e85a0/mypy-1.16.0-cp312-cp312-macosx_10_13_x86_64.whl", hash = "sha256:c5436d11e89a3ad16ce8afe752f0f373ae9620841c50883dc96f8b8805620b13", size = 11062927, upload-time = "2025-05-29T13:35:52.328Z" },
    { url = "https://files.pythonhosted.org/packages/94/34/cfff7a56be1609f5d10ef386342ce3494158e4d506516890142007e6472c/mypy-1.16.0-cp312-cp312-macosx_11_0_arm64.whl", hash = "sha256:f2622af30bf01d8fc36466231bdd203d120d7a599a6d88fb22bdcb9dbff84090", size = 10083082, upload-time = "2025-05-29T13:35:33.378Z" },
    { url = "https://files.pythonhosted.org/packages/b3/7f/7242062ec6288c33d8ad89574df87c3903d394870e5e6ba1699317a65075/mypy-1.16.0-cp312-cp312-manylinux_2_17_aarch64.manylinux2014_aarch64.manylinux_2_28_aarch64.whl", hash = "sha256:d045d33c284e10a038f5e29faca055b90eee87da3fc63b8889085744ebabb5a1", size = 11828306, upload-time = "2025-05-29T13:21:02.164Z" },
    { url = "https://files.pythonhosted.org/packages/6f/5f/b392f7b4f659f5b619ce5994c5c43caab3d80df2296ae54fa888b3d17f5a/mypy-1.16.0-cp312-cp312-manylinux_2_17_x86_64.manylinux2014_x86_64.manylinux_2_28_x86_64.whl", hash = "sha256:b4968f14f44c62e2ec4a038c8797a87315be8df7740dc3ee8d3bfe1c6bf5dba8", size = 12702764, upload-time = "2025-05-29T13:20:42.826Z" },
    { url = "https://files.pythonhosted.org/packages/9b/c0/7646ef3a00fa39ac9bc0938626d9ff29d19d733011be929cfea59d82d136/mypy-1.16.0-cp312-cp312-musllinux_1_2_x86_64.whl", hash = "sha256:eb14a4a871bb8efb1e4a50360d4e3c8d6c601e7a31028a2c79f9bb659b63d730", size = 12896233, upload-time = "2025-05-29T13:18:37.446Z" },
    { url = "https://files.pythonhosted.org/packages/6d/38/52f4b808b3fef7f0ef840ee8ff6ce5b5d77381e65425758d515cdd4f5bb5/mypy-1.16.0-cp312-cp312-win_amd64.whl", hash = "sha256:bd4e1ebe126152a7bbaa4daedd781c90c8f9643c79b9748caa270ad542f12bec", size = 9565547, upload-time = "2025-05-29T13:20:02.836Z" },
    { url = "https://files.pythonhosted.org/packages/97/9c/ca03bdbefbaa03b264b9318a98950a9c683e06472226b55472f96ebbc53d/mypy-1.16.0-cp313-cp313-macosx_10_13_x86_64.whl", hash = "sha256:a9e056237c89f1587a3be1a3a70a06a698d25e2479b9a2f57325ddaaffc3567b", size = 11059753, upload-time = "2025-05-29T13:18:18.167Z" },
    { url = "https://files.pythonhosted.org/packages/36/92/79a969b8302cfe316027c88f7dc6fee70129490a370b3f6eb11d777749d0/mypy-1.16.0-cp313-cp313-macosx_11_0_arm64.whl", hash = "sha256:0b07e107affb9ee6ce1f342c07f51552d126c32cd62955f59a7db94a51ad12c0", size = 10073338, upload-time = "2025-05-29T13:19:48.079Z" },
    { url = "https://files.pythonhosted.org/packages/14/9b/a943f09319167da0552d5cd722104096a9c99270719b1afeea60d11610aa/mypy-1.16.0-cp313-cp313-manylinux_2_17_aarch64.manylinux2014_aarch64.manylinux_2_28_aarch64.whl", hash = "sha256:c6fb60cbd85dc65d4d63d37cb5c86f4e3a301ec605f606ae3a9173e5cf34997b", size = 11827764, upload-time = "2025-05-29T13:46:04.47Z" },
    { url = "https://files.pythonhosted.org/packages/ec/64/ff75e71c65a0cb6ee737287c7913ea155845a556c64144c65b811afdb9c7/mypy-1.16.0-cp313-cp313-manylinux_2_17_x86_64.manylinux2014_x86_64.manylinux_2_28_x86_64.whl", hash = "sha256:a7e32297a437cc915599e0578fa6bc68ae6a8dc059c9e009c628e1c47f91495d", size = 12701356, upload-time = "2025-05-29T13:35:13.553Z" },
    { url = "https://files.pythonhosted.org/packages/0a/ad/0e93c18987a1182c350f7a5fab70550852f9fabe30ecb63bfbe51b602074/mypy-1.16.0-cp313-cp313-musllinux_1_2_x86_64.whl", hash = "sha256:afe420c9380ccec31e744e8baff0d406c846683681025db3531b32db56962d52", size = 12900745, upload-time = "2025-05-29T13:17:24.409Z" },
    { url = "https://files.pythonhosted.org/packages/28/5d/036c278d7a013e97e33f08c047fe5583ab4f1fc47c9a49f985f1cdd2a2d7/mypy-1.16.0-cp313-cp313-win_amd64.whl", hash = "sha256:55f9076c6ce55dd3f8cd0c6fff26a008ca8e5131b89d5ba6d86bd3f47e736eeb", size = 9572200, upload-time = "2025-05-29T13:33:44.92Z" },
    { url = "https://files.pythonhosted.org/packages/99/a3/6ed10530dec8e0fdc890d81361260c9ef1f5e5c217ad8c9b21ecb2b8366b/mypy-1.16.0-py3-none-any.whl", hash = "sha256:29e1499864a3888bca5c1542f2d7232c6e586295183320caa95758fc84034031", size = 2265773, upload-time = "2025-05-29T13:35:18.762Z" },
]

[[package]]
name = "mypy-extensions"
version = "1.1.0"
source = { registry = "https://pypi.org/simple" }
sdist = { url = "https://files.pythonhosted.org/packages/a2/6e/371856a3fb9d31ca8dac321cda606860fa4548858c0cc45d9d1d4ca2628b/mypy_extensions-1.1.0.tar.gz", hash = "sha256:52e68efc3284861e772bbcd66823fde5ae21fd2fdb51c62a211403730b916558", size = 6343, upload-time = "2025-04-22T14:54:24.164Z" }
wheels = [
    { url = "https://files.pythonhosted.org/packages/79/7b/2c79738432f5c924bef5071f933bcc9efd0473bac3b4aa584a6f7c1c8df8/mypy_extensions-1.1.0-py3-none-any.whl", hash = "sha256:1be4cccdb0f2482337c4743e60421de3a356cd97508abadd57d47403e94f5505", size = 4963, upload-time = "2025-04-22T14:54:22.983Z" },
]

[[package]]
name = "nodeenv"
version = "1.9.1"
source = { registry = "https://pypi.org/simple" }
sdist = { url = "https://files.pythonhosted.org/packages/43/16/fc88b08840de0e0a72a2f9d8c6bae36be573e475a6326ae854bcc549fc45/nodeenv-1.9.1.tar.gz", hash = "sha256:6ec12890a2dab7946721edbfbcd91f3319c6ccc9aec47be7c7e6b7011ee6645f", size = 47437, upload-time = "2024-06-04T18:44:11.171Z" }
wheels = [
    { url = "https://files.pythonhosted.org/packages/d2/1d/1b658dbd2b9fa9c4c9f32accbfc0205d532c8c6194dc0f2a4c0428e7128a/nodeenv-1.9.1-py2.py3-none-any.whl", hash = "sha256:ba11c9782d29c27c70ffbdda2d7415098754709be8a7056d79a737cd901155c9", size = 22314, upload-time = "2024-06-04T18:44:08.352Z" },
]

[[package]]
name = "packaging"
version = "25.0"
source = { registry = "https://pypi.org/simple" }
sdist = { url = "https://files.pythonhosted.org/packages/a1/d4/1fc4078c65507b51b96ca8f8c3ba19e6a61c8253c72794544580a7b6c24d/packaging-25.0.tar.gz", hash = "sha256:d443872c98d677bf60f6a1f2f8c1cb748e8fe762d2bf9d3148b5599295b0fc4f", size = 165727, upload-time = "2025-04-19T11:48:59.673Z" }
wheels = [
    { url = "https://files.pythonhosted.org/packages/20/12/38679034af332785aac8774540895e234f4d07f7545804097de4b666afd8/packaging-25.0-py3-none-any.whl", hash = "sha256:29572ef2b1f17581046b3a2227d5c611fb25ec70ca1ba8554b24b0e69331a484", size = 66469, upload-time = "2025-04-19T11:48:57.875Z" },
]

[[package]]
name = "paginate"
version = "0.5.7"
source = { registry = "https://pypi.org/simple" }
sdist = { url = "https://files.pythonhosted.org/packages/ec/46/68dde5b6bc00c1296ec6466ab27dddede6aec9af1b99090e1107091b3b84/paginate-0.5.7.tar.gz", hash = "sha256:22bd083ab41e1a8b4f3690544afb2c60c25e5c9a63a30fa2f483f6c60c8e5945", size = 19252, upload-time = "2024-08-25T14:17:24.139Z" }
wheels = [
    { url = "https://files.pythonhosted.org/packages/90/96/04b8e52da071d28f5e21a805b19cb9390aa17a47462ac87f5e2696b9566d/paginate-0.5.7-py2.py3-none-any.whl", hash = "sha256:b885e2af73abcf01d9559fd5216b57ef722f8c42affbb63942377668e35c7591", size = 13746, upload-time = "2024-08-25T14:17:22.55Z" },
]

[[package]]
name = "paho-mqtt"
version = "2.1.0"
source = { registry = "https://pypi.org/simple" }
sdist = { url = "https://files.pythonhosted.org/packages/39/15/0a6214e76d4d32e7f663b109cf71fb22561c2be0f701d67f93950cd40542/paho_mqtt-2.1.0.tar.gz", hash = "sha256:12d6e7511d4137555a3f6ea167ae846af2c7357b10bc6fa4f7c3968fc1723834", size = 148848, upload-time = "2024-04-29T19:52:55.591Z" }
wheels = [
    { url = "https://files.pythonhosted.org/packages/c4/cb/00451c3cf31790287768bb12c6bec834f5d292eaf3022afc88e14b8afc94/paho_mqtt-2.1.0-py3-none-any.whl", hash = "sha256:6db9ba9b34ed5bc6b6e3812718c7e06e2fd7444540df2455d2c51bd58808feee", size = 67219, upload-time = "2024-04-29T19:52:48.345Z" },
]

[[package]]
name = "passlib"
version = "1.7.4"
source = { registry = "https://pypi.org/simple" }
sdist = { url = "https://files.pythonhosted.org/packages/b6/06/9da9ee59a67fae7761aab3ccc84fa4f3f33f125b370f1ccdb915bf967c11/passlib-1.7.4.tar.gz", hash = "sha256:defd50f72b65c5402ab2c573830a6978e5f202ad0d984793c8dde2c4152ebe04", size = 689844, upload-time = "2020-10-08T19:00:52.121Z" }
wheels = [
    { url = "https://files.pythonhosted.org/packages/3b/a4/ab6b7589382ca3df236e03faa71deac88cae040af60c071a78d254a62172/passlib-1.7.4-py2.py3-none-any.whl", hash = "sha256:aa6bca462b8d8bda89c70b382f0c298a20b5560af6cbfa2dce410c0a2fb669f1", size = 525554, upload-time = "2020-10-08T19:00:49.856Z" },
]

[[package]]
name = "pastel"
version = "0.2.1"
source = { registry = "https://pypi.org/simple" }
sdist = { url = "https://files.pythonhosted.org/packages/76/f1/4594f5e0fcddb6953e5b8fe00da8c317b8b41b547e2b3ae2da7512943c62/pastel-0.2.1.tar.gz", hash = "sha256:e6581ac04e973cac858828c6202c1e1e81fee1dc7de7683f3e1ffe0bfd8a573d", size = 7555, upload-time = "2020-09-16T19:21:12.43Z" }
wheels = [
    { url = "https://files.pythonhosted.org/packages/aa/18/a8444036c6dd65ba3624c63b734d3ba95ba63ace513078e1580590075d21/pastel-0.2.1-py2.py3-none-any.whl", hash = "sha256:4349225fcdf6c2bb34d483e523475de5bb04a5c10ef711263452cb37d7dd4364", size = 5955, upload-time = "2020-09-16T19:21:11.409Z" },
]

[[package]]
name = "pathspec"
version = "0.12.1"
source = { registry = "https://pypi.org/simple" }
sdist = { url = "https://files.pythonhosted.org/packages/ca/bc/f35b8446f4531a7cb215605d100cd88b7ac6f44ab3fc94870c120ab3adbf/pathspec-0.12.1.tar.gz", hash = "sha256:a482d51503a1ab33b1c67a6c3813a26953dbdc71c31dacaef9a838c4e29f5712", size = 51043, upload-time = "2023-12-10T22:30:45Z" }
wheels = [
    { url = "https://files.pythonhosted.org/packages/cc/20/ff623b09d963f88bfde16306a54e12ee5ea43e9b597108672ff3a408aad6/pathspec-0.12.1-py3-none-any.whl", hash = "sha256:a0d503e138a4c123b27490a4f7beda6a01c6f288df0e4a8b79c7eb0dc7b4cc08", size = 31191, upload-time = "2023-12-10T22:30:43.14Z" },
]

[[package]]
name = "pexpect"
version = "4.9.0"
source = { registry = "https://pypi.org/simple" }
dependencies = [
    { name = "ptyprocess" },
]
sdist = { url = "https://files.pythonhosted.org/packages/42/92/cc564bf6381ff43ce1f4d06852fc19a2f11d180f23dc32d9588bee2f149d/pexpect-4.9.0.tar.gz", hash = "sha256:ee7d41123f3c9911050ea2c2dac107568dc43b2d3b0c7557a33212c398ead30f", size = 166450, upload-time = "2023-11-25T09:07:26.339Z" }
wheels = [
    { url = "https://files.pythonhosted.org/packages/9e/c3/059298687310d527a58bb01f3b1965787ee3b40dce76752eda8b44e9a2c5/pexpect-4.9.0-py2.py3-none-any.whl", hash = "sha256:7236d1e080e4936be2dc3e326cec0af72acf9212a7e1d060210e70a47e253523", size = 63772, upload-time = "2023-11-25T06:56:14.81Z" },
]

[[package]]
name = "platformdirs"
version = "4.3.8"
source = { registry = "https://pypi.org/simple" }
sdist = { url = "https://files.pythonhosted.org/packages/fe/8b/3c73abc9c759ecd3f1f7ceff6685840859e8070c4d947c93fae71f6a0bf2/platformdirs-4.3.8.tar.gz", hash = "sha256:3d512d96e16bcb959a814c9f348431070822a6496326a4be0911c40b5a74c2bc", size = 21362, upload-time = "2025-05-07T22:47:42.121Z" }
wheels = [
    { url = "https://files.pythonhosted.org/packages/fe/39/979e8e21520d4e47a0bbe349e2713c0aac6f3d853d0e5b34d76206c439aa/platformdirs-4.3.8-py3-none-any.whl", hash = "sha256:ff7059bb7eb1179e2685604f4aaf157cfd9535242bd23742eadc3c13542139b4", size = 18567, upload-time = "2025-05-07T22:47:40.376Z" },
]

[[package]]
name = "pluggy"
version = "1.6.0"
source = { registry = "https://pypi.org/simple" }
sdist = { url = "https://files.pythonhosted.org/packages/f9/e2/3e91f31a7d2b083fe6ef3fa267035b518369d9511ffab804f839851d2779/pluggy-1.6.0.tar.gz", hash = "sha256:7dcc130b76258d33b90f61b658791dede3486c3e6bfb003ee5c9bfb396dd22f3", size = 69412, upload-time = "2025-05-15T12:30:07.975Z" }
wheels = [
    { url = "https://files.pythonhosted.org/packages/54/20/4d324d65cc6d9205fabedc306948156824eb9f0ee1633355a8f7ec5c66bf/pluggy-1.6.0-py3-none-any.whl", hash = "sha256:e920276dd6813095e9377c0bc5566d94c932c33b27a3e3945d8389c374dd4746", size = 20538, upload-time = "2025-05-15T12:30:06.134Z" },
]

[[package]]
name = "poethepoet"
version = "0.34.0"
source = { registry = "https://pypi.org/simple" }
dependencies = [
    { name = "pastel" },
    { name = "pyyaml" },
    { name = "tomli", marker = "python_full_version < '3.11'" },
]
sdist = { url = "https://files.pythonhosted.org/packages/b3/f2/3853d6a9a0dac08aa680895839eeab8ec0ed63db375e1f782e623c9309b6/poethepoet-0.34.0.tar.gz", hash = "sha256:86203acce555bbfe45cb6ccac61ba8b16a5784264484195874da457ddabf5850", size = 64474, upload-time = "2025-04-21T13:38:20.084Z" }
wheels = [
    { url = "https://files.pythonhosted.org/packages/da/d1/61431afe22577083fcb50614bc5e5aa73aa0ab35e3fc2ae49708a59ff70b/poethepoet-0.34.0-py3-none-any.whl", hash = "sha256:c472d6f0fdb341b48d346f4ccd49779840c15b30dfd6bc6347a80d6274b5e34e", size = 85851, upload-time = "2025-04-21T13:38:18.257Z" },
]

[[package]]
name = "pre-commit"
version = "4.2.0"
source = { registry = "https://pypi.org/simple" }
dependencies = [
    { name = "cfgv" },
    { name = "identify" },
    { name = "nodeenv" },
    { name = "pyyaml" },
    { name = "virtualenv" },
]
sdist = { url = "https://files.pythonhosted.org/packages/08/39/679ca9b26c7bb2999ff122d50faa301e49af82ca9c066ec061cfbc0c6784/pre_commit-4.2.0.tar.gz", hash = "sha256:601283b9757afd87d40c4c4a9b2b5de9637a8ea02eaff7adc2d0fb4e04841146", size = 193424, upload-time = "2025-03-18T21:35:20.987Z" }
wheels = [
    { url = "https://files.pythonhosted.org/packages/88/74/a88bf1b1efeae488a0c0b7bdf71429c313722d1fc0f377537fbe554e6180/pre_commit-4.2.0-py2.py3-none-any.whl", hash = "sha256:a009ca7205f1eb497d10b845e52c838a98b6cdd2102a6c8e4540e94ee75c58bd", size = 220707, upload-time = "2025-03-18T21:35:19.343Z" },
]

[[package]]
name = "propcache"
version = "0.3.2"
source = { registry = "https://pypi.org/simple" }
sdist = { url = "https://files.pythonhosted.org/packages/a6/16/43264e4a779dd8588c21a70f0709665ee8f611211bdd2c87d952cfa7c776/propcache-0.3.2.tar.gz", hash = "sha256:20d7d62e4e7ef05f221e0db2856b979540686342e7dd9973b815599c7057e168", size = 44139, upload-time = "2025-06-09T22:56:06.081Z" }
wheels = [
    { url = "https://files.pythonhosted.org/packages/ab/14/510deed325e262afeb8b360043c5d7c960da7d3ecd6d6f9496c9c56dc7f4/propcache-0.3.2-cp310-cp310-macosx_10_9_universal2.whl", hash = "sha256:22d9962a358aedbb7a2e36187ff273adeaab9743373a272976d2e348d08c7770", size = 73178, upload-time = "2025-06-09T22:53:40.126Z" },
    { url = "https://files.pythonhosted.org/packages/cd/4e/ad52a7925ff01c1325653a730c7ec3175a23f948f08626a534133427dcff/propcache-0.3.2-cp310-cp310-macosx_10_9_x86_64.whl", hash = "sha256:0d0fda578d1dc3f77b6b5a5dce3b9ad69a8250a891760a548df850a5e8da87f3", size = 43133, upload-time = "2025-06-09T22:53:41.965Z" },
    { url = "https://files.pythonhosted.org/packages/63/7c/e9399ba5da7780871db4eac178e9c2e204c23dd3e7d32df202092a1ed400/propcache-0.3.2-cp310-cp310-macosx_11_0_arm64.whl", hash = "sha256:3def3da3ac3ce41562d85db655d18ebac740cb3fa4367f11a52b3da9d03a5cc3", size = 43039, upload-time = "2025-06-09T22:53:43.268Z" },
    { url = "https://files.pythonhosted.org/packages/22/e1/58da211eb8fdc6fc854002387d38f415a6ca5f5c67c1315b204a5d3e9d7a/propcache-0.3.2-cp310-cp310-manylinux_2_17_aarch64.manylinux2014_aarch64.whl", hash = "sha256:9bec58347a5a6cebf239daba9bda37dffec5b8d2ce004d9fe4edef3d2815137e", size = 201903, upload-time = "2025-06-09T22:53:44.872Z" },
    { url = "https://files.pythonhosted.org/packages/c4/0a/550ea0f52aac455cb90111c8bab995208443e46d925e51e2f6ebdf869525/propcache-0.3.2-cp310-cp310-manylinux_2_17_ppc64le.manylinux2014_ppc64le.whl", hash = "sha256:55ffda449a507e9fbd4aca1a7d9aa6753b07d6166140e5a18d2ac9bc49eac220", size = 213362, upload-time = "2025-06-09T22:53:46.707Z" },
    { url = "https://files.pythonhosted.org/packages/5a/af/9893b7d878deda9bb69fcf54600b247fba7317761b7db11fede6e0f28bd0/propcache-0.3.2-cp310-cp310-manylinux_2_17_s390x.manylinux2014_s390x.whl", hash = "sha256:64a67fb39229a8a8491dd42f864e5e263155e729c2e7ff723d6e25f596b1e8cb", size = 210525, upload-time = "2025-06-09T22:53:48.547Z" },
    { url = "https://files.pythonhosted.org/packages/7c/bb/38fd08b278ca85cde36d848091ad2b45954bc5f15cce494bb300b9285831/propcache-0.3.2-cp310-cp310-manylinux_2_17_x86_64.manylinux2014_x86_64.whl", hash = "sha256:9da1cf97b92b51253d5b68cf5a2b9e0dafca095e36b7f2da335e27dc6172a614", size = 198283, upload-time = "2025-06-09T22:53:50.067Z" },
    { url = "https://files.pythonhosted.org/packages/78/8c/9fe55bd01d362bafb413dfe508c48753111a1e269737fa143ba85693592c/propcache-0.3.2-cp310-cp310-manylinux_2_5_i686.manylinux1_i686.manylinux_2_17_i686.manylinux2014_i686.whl", hash = "sha256:5f559e127134b07425134b4065be45b166183fdcb433cb6c24c8e4149056ad50", size = 191872, upload-time = "2025-06-09T22:53:51.438Z" },
    { url = "https://files.pythonhosted.org/packages/54/14/4701c33852937a22584e08abb531d654c8bcf7948a8f87ad0a4822394147/propcache-0.3.2-cp310-cp310-musllinux_1_2_aarch64.whl", hash = "sha256:aff2e4e06435d61f11a428360a932138d0ec288b0a31dd9bd78d200bd4a2b339", size = 199452, upload-time = "2025-06-09T22:53:53.229Z" },
    { url = "https://files.pythonhosted.org/packages/16/44/447f2253d859602095356007657ee535e0093215ea0b3d1d6a41d16e5201/propcache-0.3.2-cp310-cp310-musllinux_1_2_armv7l.whl", hash = "sha256:4927842833830942a5d0a56e6f4839bc484785b8e1ce8d287359794818633ba0", size = 191567, upload-time = "2025-06-09T22:53:54.541Z" },
    { url = "https://files.pythonhosted.org/packages/f2/b3/e4756258749bb2d3b46defcff606a2f47410bab82be5824a67e84015b267/propcache-0.3.2-cp310-cp310-musllinux_1_2_i686.whl", hash = "sha256:6107ddd08b02654a30fb8ad7a132021759d750a82578b94cd55ee2772b6ebea2", size = 193015, upload-time = "2025-06-09T22:53:56.44Z" },
    { url = "https://files.pythonhosted.org/packages/1e/df/e6d3c7574233164b6330b9fd697beeac402afd367280e6dc377bb99b43d9/propcache-0.3.2-cp310-cp310-musllinux_1_2_ppc64le.whl", hash = "sha256:70bd8b9cd6b519e12859c99f3fc9a93f375ebd22a50296c3a295028bea73b9e7", size = 204660, upload-time = "2025-06-09T22:53:57.839Z" },
    { url = "https://files.pythonhosted.org/packages/b2/53/e4d31dd5170b4a0e2e6b730f2385a96410633b4833dc25fe5dffd1f73294/propcache-0.3.2-cp310-cp310-musllinux_1_2_s390x.whl", hash = "sha256:2183111651d710d3097338dd1893fcf09c9f54e27ff1a8795495a16a469cc90b", size = 206105, upload-time = "2025-06-09T22:53:59.638Z" },
    { url = "https://files.pythonhosted.org/packages/7f/fe/74d54cf9fbe2a20ff786e5f7afcfde446588f0cf15fb2daacfbc267b866c/propcache-0.3.2-cp310-cp310-musllinux_1_2_x86_64.whl", hash = "sha256:fb075ad271405dcad8e2a7ffc9a750a3bf70e533bd86e89f0603e607b93aa64c", size = 196980, upload-time = "2025-06-09T22:54:01.071Z" },
    { url = "https://files.pythonhosted.org/packages/22/ec/c469c9d59dada8a7679625e0440b544fe72e99311a4679c279562051f6fc/propcache-0.3.2-cp310-cp310-win32.whl", hash = "sha256:404d70768080d3d3bdb41d0771037da19d8340d50b08e104ca0e7f9ce55fce70", size = 37679, upload-time = "2025-06-09T22:54:03.003Z" },
    { url = "https://files.pythonhosted.org/packages/38/35/07a471371ac89d418f8d0b699c75ea6dca2041fbda360823de21f6a9ce0a/propcache-0.3.2-cp310-cp310-win_amd64.whl", hash = "sha256:7435d766f978b4ede777002e6b3b6641dd229cd1da8d3d3106a45770365f9ad9", size = 41459, upload-time = "2025-06-09T22:54:04.134Z" },
    { url = "https://files.pythonhosted.org/packages/80/8d/e8b436717ab9c2cfc23b116d2c297305aa4cd8339172a456d61ebf5669b8/propcache-0.3.2-cp311-cp311-macosx_10_9_universal2.whl", hash = "sha256:0b8d2f607bd8f80ddc04088bc2a037fdd17884a6fcadc47a96e334d72f3717be", size = 74207, upload-time = "2025-06-09T22:54:05.399Z" },
    { url = "https://files.pythonhosted.org/packages/d6/29/1e34000e9766d112171764b9fa3226fa0153ab565d0c242c70e9945318a7/propcache-0.3.2-cp311-cp311-macosx_10_9_x86_64.whl", hash = "sha256:06766d8f34733416e2e34f46fea488ad5d60726bb9481d3cddf89a6fa2d9603f", size = 43648, upload-time = "2025-06-09T22:54:08.023Z" },
    { url = "https://files.pythonhosted.org/packages/46/92/1ad5af0df781e76988897da39b5f086c2bf0f028b7f9bd1f409bb05b6874/propcache-0.3.2-cp311-cp311-macosx_11_0_arm64.whl", hash = "sha256:a2dc1f4a1df4fecf4e6f68013575ff4af84ef6f478fe5344317a65d38a8e6dc9", size = 43496, upload-time = "2025-06-09T22:54:09.228Z" },
    { url = "https://files.pythonhosted.org/packages/b3/ce/e96392460f9fb68461fabab3e095cb00c8ddf901205be4eae5ce246e5b7e/propcache-0.3.2-cp311-cp311-manylinux_2_17_aarch64.manylinux2014_aarch64.whl", hash = "sha256:be29c4f4810c5789cf10ddf6af80b041c724e629fa51e308a7a0fb19ed1ef7bf", size = 217288, upload-time = "2025-06-09T22:54:10.466Z" },
    { url = "https://files.pythonhosted.org/packages/c5/2a/866726ea345299f7ceefc861a5e782b045545ae6940851930a6adaf1fca6/propcache-0.3.2-cp311-cp311-manylinux_2_17_ppc64le.manylinux2014_ppc64le.whl", hash = "sha256:59d61f6970ecbd8ff2e9360304d5c8876a6abd4530cb752c06586849ac8a9dc9", size = 227456, upload-time = "2025-06-09T22:54:11.828Z" },
    { url = "https://files.pythonhosted.org/packages/de/03/07d992ccb6d930398689187e1b3c718339a1c06b8b145a8d9650e4726166/propcache-0.3.2-cp311-cp311-manylinux_2_17_s390x.manylinux2014_s390x.whl", hash = "sha256:62180e0b8dbb6b004baec00a7983e4cc52f5ada9cd11f48c3528d8cfa7b96a66", size = 225429, upload-time = "2025-06-09T22:54:13.823Z" },
    { url = "https://files.pythonhosted.org/packages/5d/e6/116ba39448753b1330f48ab8ba927dcd6cf0baea8a0ccbc512dfb49ba670/propcache-0.3.2-cp311-cp311-manylinux_2_17_x86_64.manylinux2014_x86_64.whl", hash = "sha256:c144ca294a204c470f18cf4c9d78887810d04a3e2fbb30eea903575a779159df", size = 213472, upload-time = "2025-06-09T22:54:15.232Z" },
    { url = "https://files.pythonhosted.org/packages/a6/85/f01f5d97e54e428885a5497ccf7f54404cbb4f906688a1690cd51bf597dc/propcache-0.3.2-cp311-cp311-manylinux_2_5_i686.manylinux1_i686.manylinux_2_17_i686.manylinux2014_i686.whl", hash = "sha256:c5c2a784234c28854878d68978265617aa6dc0780e53d44b4d67f3651a17a9a2", size = 204480, upload-time = "2025-06-09T22:54:17.104Z" },
    { url = "https://files.pythonhosted.org/packages/e3/79/7bf5ab9033b8b8194cc3f7cf1aaa0e9c3256320726f64a3e1f113a812dce/propcache-0.3.2-cp311-cp311-musllinux_1_2_aarch64.whl", hash = "sha256:5745bc7acdafa978ca1642891b82c19238eadc78ba2aaa293c6863b304e552d7", size = 214530, upload-time = "2025-06-09T22:54:18.512Z" },
    { url = "https://files.pythonhosted.org/packages/31/0b/bd3e0c00509b609317df4a18e6b05a450ef2d9a963e1d8bc9c9415d86f30/propcache-0.3.2-cp311-cp311-musllinux_1_2_armv7l.whl", hash = "sha256:c0075bf773d66fa8c9d41f66cc132ecc75e5bb9dd7cce3cfd14adc5ca184cb95", size = 205230, upload-time = "2025-06-09T22:54:19.947Z" },
    { url = "https://files.pythonhosted.org/packages/7a/23/fae0ff9b54b0de4e819bbe559508da132d5683c32d84d0dc2ccce3563ed4/propcache-0.3.2-cp311-cp311-musllinux_1_2_i686.whl", hash = "sha256:5f57aa0847730daceff0497f417c9de353c575d8da3579162cc74ac294c5369e", size = 206754, upload-time = "2025-06-09T22:54:21.716Z" },
    { url = "https://files.pythonhosted.org/packages/b7/7f/ad6a3c22630aaa5f618b4dc3c3598974a72abb4c18e45a50b3cdd091eb2f/propcache-0.3.2-cp311-cp311-musllinux_1_2_ppc64le.whl", hash = "sha256:eef914c014bf72d18efb55619447e0aecd5fb7c2e3fa7441e2e5d6099bddff7e", size = 218430, upload-time = "2025-06-09T22:54:23.17Z" },
    { url = "https://files.pythonhosted.org/packages/5b/2c/ba4f1c0e8a4b4c75910742f0d333759d441f65a1c7f34683b4a74c0ee015/propcache-0.3.2-cp311-cp311-musllinux_1_2_s390x.whl", hash = "sha256:2a4092e8549031e82facf3decdbc0883755d5bbcc62d3aea9d9e185549936dcf", size = 223884, upload-time = "2025-06-09T22:54:25.539Z" },
    { url = "https://files.pythonhosted.org/packages/88/e4/ebe30fc399e98572019eee82ad0caf512401661985cbd3da5e3140ffa1b0/propcache-0.3.2-cp311-cp311-musllinux_1_2_x86_64.whl", hash = "sha256:85871b050f174bc0bfb437efbdb68aaf860611953ed12418e4361bc9c392749e", size = 211480, upload-time = "2025-06-09T22:54:26.892Z" },
    { url = "https://files.pythonhosted.org/packages/96/0a/7d5260b914e01d1d0906f7f38af101f8d8ed0dc47426219eeaf05e8ea7c2/propcache-0.3.2-cp311-cp311-win32.whl", hash = "sha256:36c8d9b673ec57900c3554264e630d45980fd302458e4ac801802a7fd2ef7897", size = 37757, upload-time = "2025-06-09T22:54:28.241Z" },
    { url = "https://files.pythonhosted.org/packages/e1/2d/89fe4489a884bc0da0c3278c552bd4ffe06a1ace559db5ef02ef24ab446b/propcache-0.3.2-cp311-cp311-win_amd64.whl", hash = "sha256:e53af8cb6a781b02d2ea079b5b853ba9430fcbe18a8e3ce647d5982a3ff69f39", size = 41500, upload-time = "2025-06-09T22:54:29.4Z" },
    { url = "https://files.pythonhosted.org/packages/a8/42/9ca01b0a6f48e81615dca4765a8f1dd2c057e0540f6116a27dc5ee01dfb6/propcache-0.3.2-cp312-cp312-macosx_10_13_universal2.whl", hash = "sha256:8de106b6c84506b31c27168582cd3cb3000a6412c16df14a8628e5871ff83c10", size = 73674, upload-time = "2025-06-09T22:54:30.551Z" },
    { url = "https://files.pythonhosted.org/packages/af/6e/21293133beb550f9c901bbece755d582bfaf2176bee4774000bd4dd41884/propcache-0.3.2-cp312-cp312-macosx_10_13_x86_64.whl", hash = "sha256:28710b0d3975117239c76600ea351934ac7b5ff56e60953474342608dbbb6154", size = 43570, upload-time = "2025-06-09T22:54:32.296Z" },
    { url = "https://files.pythonhosted.org/packages/0c/c8/0393a0a3a2b8760eb3bde3c147f62b20044f0ddac81e9d6ed7318ec0d852/propcache-0.3.2-cp312-cp312-macosx_11_0_arm64.whl", hash = "sha256:ce26862344bdf836650ed2487c3d724b00fbfec4233a1013f597b78c1cb73615", size = 43094, upload-time = "2025-06-09T22:54:33.929Z" },
    { url = "https://files.pythonhosted.org/packages/37/2c/489afe311a690399d04a3e03b069225670c1d489eb7b044a566511c1c498/propcache-0.3.2-cp312-cp312-manylinux_2_17_aarch64.manylinux2014_aarch64.whl", hash = "sha256:bca54bd347a253af2cf4544bbec232ab982f4868de0dd684246b67a51bc6b1db", size = 226958, upload-time = "2025-06-09T22:54:35.186Z" },
    { url = "https://files.pythonhosted.org/packages/9d/ca/63b520d2f3d418c968bf596839ae26cf7f87bead026b6192d4da6a08c467/propcache-0.3.2-cp312-cp312-manylinux_2_17_ppc64le.manylinux2014_ppc64le.whl", hash = "sha256:55780d5e9a2ddc59711d727226bb1ba83a22dd32f64ee15594b9392b1f544eb1", size = 234894, upload-time = "2025-06-09T22:54:36.708Z" },
    { url = "https://files.pythonhosted.org/packages/11/60/1d0ed6fff455a028d678df30cc28dcee7af77fa2b0e6962ce1df95c9a2a9/propcache-0.3.2-cp312-cp312-manylinux_2_17_s390x.manylinux2014_s390x.whl", hash = "sha256:035e631be25d6975ed87ab23153db6a73426a48db688070d925aa27e996fe93c", size = 233672, upload-time = "2025-06-09T22:54:38.062Z" },
    { url = "https://files.pythonhosted.org/packages/37/7c/54fd5301ef38505ab235d98827207176a5c9b2aa61939b10a460ca53e123/propcache-0.3.2-cp312-cp312-manylinux_2_17_x86_64.manylinux2014_x86_64.whl", hash = "sha256:ee6f22b6eaa39297c751d0e80c0d3a454f112f5c6481214fcf4c092074cecd67", size = 224395, upload-time = "2025-06-09T22:54:39.634Z" },
    { url = "https://files.pythonhosted.org/packages/ee/1a/89a40e0846f5de05fdc6779883bf46ba980e6df4d2ff8fb02643de126592/propcache-0.3.2-cp312-cp312-manylinux_2_5_i686.manylinux1_i686.manylinux_2_17_i686.manylinux2014_i686.whl", hash = "sha256:7ca3aee1aa955438c4dba34fc20a9f390e4c79967257d830f137bd5a8a32ed3b", size = 212510, upload-time = "2025-06-09T22:54:41.565Z" },
    { url = "https://files.pythonhosted.org/packages/5e/33/ca98368586c9566a6b8d5ef66e30484f8da84c0aac3f2d9aec6d31a11bd5/propcache-0.3.2-cp312-cp312-musllinux_1_2_aarch64.whl", hash = "sha256:7a4f30862869fa2b68380d677cc1c5fcf1e0f2b9ea0cf665812895c75d0ca3b8", size = 222949, upload-time = "2025-06-09T22:54:43.038Z" },
    { url = "https://files.pythonhosted.org/packages/ba/11/ace870d0aafe443b33b2f0b7efdb872b7c3abd505bfb4890716ad7865e9d/propcache-0.3.2-cp312-cp312-musllinux_1_2_armv7l.whl", hash = "sha256:b77ec3c257d7816d9f3700013639db7491a434644c906a2578a11daf13176251", size = 217258, upload-time = "2025-06-09T22:54:44.376Z" },
    { url = "https://files.pythonhosted.org/packages/5b/d2/86fd6f7adffcfc74b42c10a6b7db721d1d9ca1055c45d39a1a8f2a740a21/propcache-0.3.2-cp312-cp312-musllinux_1_2_i686.whl", hash = "sha256:cab90ac9d3f14b2d5050928483d3d3b8fb6b4018893fc75710e6aa361ecb2474", size = 213036, upload-time = "2025-06-09T22:54:46.243Z" },
    { url = "https://files.pythonhosted.org/packages/07/94/2d7d1e328f45ff34a0a284cf5a2847013701e24c2a53117e7c280a4316b3/propcache-0.3.2-cp312-cp312-musllinux_1_2_ppc64le.whl", hash = "sha256:0b504d29f3c47cf6b9e936c1852246c83d450e8e063d50562115a6be6d3a2535", size = 227684, upload-time = "2025-06-09T22:54:47.63Z" },
    { url = "https://files.pythonhosted.org/packages/b7/05/37ae63a0087677e90b1d14710e532ff104d44bc1efa3b3970fff99b891dc/propcache-0.3.2-cp312-cp312-musllinux_1_2_s390x.whl", hash = "sha256:ce2ac2675a6aa41ddb2a0c9cbff53780a617ac3d43e620f8fd77ba1c84dcfc06", size = 234562, upload-time = "2025-06-09T22:54:48.982Z" },
    { url = "https://files.pythonhosted.org/packages/a4/7c/3f539fcae630408d0bd8bf3208b9a647ccad10976eda62402a80adf8fc34/propcache-0.3.2-cp312-cp312-musllinux_1_2_x86_64.whl", hash = "sha256:62b4239611205294cc433845b914131b2a1f03500ff3c1ed093ed216b82621e1", size = 222142, upload-time = "2025-06-09T22:54:50.424Z" },
    { url = "https://files.pythonhosted.org/packages/7c/d2/34b9eac8c35f79f8a962546b3e97e9d4b990c420ee66ac8255d5d9611648/propcache-0.3.2-cp312-cp312-win32.whl", hash = "sha256:df4a81b9b53449ebc90cc4deefb052c1dd934ba85012aa912c7ea7b7e38b60c1", size = 37711, upload-time = "2025-06-09T22:54:52.072Z" },
    { url = "https://files.pythonhosted.org/packages/19/61/d582be5d226cf79071681d1b46b848d6cb03d7b70af7063e33a2787eaa03/propcache-0.3.2-cp312-cp312-win_amd64.whl", hash = "sha256:7046e79b989d7fe457bb755844019e10f693752d169076138abf17f31380800c", size = 41479, upload-time = "2025-06-09T22:54:53.234Z" },
    { url = "https://files.pythonhosted.org/packages/dc/d1/8c747fafa558c603c4ca19d8e20b288aa0c7cda74e9402f50f31eb65267e/propcache-0.3.2-cp313-cp313-macosx_10_13_universal2.whl", hash = "sha256:ca592ed634a73ca002967458187109265e980422116c0a107cf93d81f95af945", size = 71286, upload-time = "2025-06-09T22:54:54.369Z" },
    { url = "https://files.pythonhosted.org/packages/61/99/d606cb7986b60d89c36de8a85d58764323b3a5ff07770a99d8e993b3fa73/propcache-0.3.2-cp313-cp313-macosx_10_13_x86_64.whl", hash = "sha256:9ecb0aad4020e275652ba3975740f241bd12a61f1a784df044cf7477a02bc252", size = 42425, upload-time = "2025-06-09T22:54:55.642Z" },
    { url = "https://files.pythonhosted.org/packages/8c/96/ef98f91bbb42b79e9bb82bdd348b255eb9d65f14dbbe3b1594644c4073f7/propcache-0.3.2-cp313-cp313-macosx_11_0_arm64.whl", hash = "sha256:7f08f1cc28bd2eade7a8a3d2954ccc673bb02062e3e7da09bc75d843386b342f", size = 41846, upload-time = "2025-06-09T22:54:57.246Z" },
    { url = "https://files.pythonhosted.org/packages/5b/ad/3f0f9a705fb630d175146cd7b1d2bf5555c9beaed54e94132b21aac098a6/propcache-0.3.2-cp313-cp313-manylinux_2_17_aarch64.manylinux2014_aarch64.whl", hash = "sha256:d1a342c834734edb4be5ecb1e9fb48cb64b1e2320fccbd8c54bf8da8f2a84c33", size = 208871, upload-time = "2025-06-09T22:54:58.975Z" },
    { url = "https://files.pythonhosted.org/packages/3a/38/2085cda93d2c8b6ec3e92af2c89489a36a5886b712a34ab25de9fbca7992/propcache-0.3.2-cp313-cp313-manylinux_2_17_ppc64le.manylinux2014_ppc64le.whl", hash = "sha256:8a544caaae1ac73f1fecfae70ded3e93728831affebd017d53449e3ac052ac1e", size = 215720, upload-time = "2025-06-09T22:55:00.471Z" },
    { url = "https://files.pythonhosted.org/packages/61/c1/d72ea2dc83ac7f2c8e182786ab0fc2c7bd123a1ff9b7975bee671866fe5f/propcache-0.3.2-cp313-cp313-manylinux_2_17_s390x.manylinux2014_s390x.whl", hash = "sha256:310d11aa44635298397db47a3ebce7db99a4cc4b9bbdfcf6c98a60c8d5261cf1", size = 215203, upload-time = "2025-06-09T22:55:01.834Z" },
    { url = "https://files.pythonhosted.org/packages/af/81/b324c44ae60c56ef12007105f1460d5c304b0626ab0cc6b07c8f2a9aa0b8/propcache-0.3.2-cp313-cp313-manylinux_2_17_x86_64.manylinux2014_x86_64.whl", hash = "sha256:4c1396592321ac83157ac03a2023aa6cc4a3cc3cfdecb71090054c09e5a7cce3", size = 206365, upload-time = "2025-06-09T22:55:03.199Z" },
    { url = "https://files.pythonhosted.org/packages/09/73/88549128bb89e66d2aff242488f62869014ae092db63ccea53c1cc75a81d/propcache-0.3.2-cp313-cp313-manylinux_2_5_i686.manylinux1_i686.manylinux_2_17_i686.manylinux2014_i686.whl", hash = "sha256:8cabf5b5902272565e78197edb682017d21cf3b550ba0460ee473753f28d23c1", size = 196016, upload-time = "2025-06-09T22:55:04.518Z" },
    { url = "https://files.pythonhosted.org/packages/b9/3f/3bdd14e737d145114a5eb83cb172903afba7242f67c5877f9909a20d948d/propcache-0.3.2-cp313-cp313-musllinux_1_2_aarch64.whl", hash = "sha256:0a2f2235ac46a7aa25bdeb03a9e7060f6ecbd213b1f9101c43b3090ffb971ef6", size = 205596, upload-time = "2025-06-09T22:55:05.942Z" },
    { url = "https://files.pythonhosted.org/packages/0f/ca/2f4aa819c357d3107c3763d7ef42c03980f9ed5c48c82e01e25945d437c1/propcache-0.3.2-cp313-cp313-musllinux_1_2_armv7l.whl", hash = "sha256:92b69e12e34869a6970fd2f3da91669899994b47c98f5d430b781c26f1d9f387", size = 200977, upload-time = "2025-06-09T22:55:07.792Z" },
    { url = "https://files.pythonhosted.org/packages/cd/4a/e65276c7477533c59085251ae88505caf6831c0e85ff8b2e31ebcbb949b1/propcache-0.3.2-cp313-cp313-musllinux_1_2_i686.whl", hash = "sha256:54e02207c79968ebbdffc169591009f4474dde3b4679e16634d34c9363ff56b4", size = 197220, upload-time = "2025-06-09T22:55:09.173Z" },
    { url = "https://files.pythonhosted.org/packages/7c/54/fc7152e517cf5578278b242396ce4d4b36795423988ef39bb8cd5bf274c8/propcache-0.3.2-cp313-cp313-musllinux_1_2_ppc64le.whl", hash = "sha256:4adfb44cb588001f68c5466579d3f1157ca07f7504fc91ec87862e2b8e556b88", size = 210642, upload-time = "2025-06-09T22:55:10.62Z" },
    { url = "https://files.pythonhosted.org/packages/b9/80/abeb4a896d2767bf5f1ea7b92eb7be6a5330645bd7fb844049c0e4045d9d/propcache-0.3.2-cp313-cp313-musllinux_1_2_s390x.whl", hash = "sha256:fd3e6019dc1261cd0291ee8919dd91fbab7b169bb76aeef6c716833a3f65d206", size = 212789, upload-time = "2025-06-09T22:55:12.029Z" },
    { url = "https://files.pythonhosted.org/packages/b3/db/ea12a49aa7b2b6d68a5da8293dcf50068d48d088100ac016ad92a6a780e6/propcache-0.3.2-cp313-cp313-musllinux_1_2_x86_64.whl", hash = "sha256:4c181cad81158d71c41a2bce88edce078458e2dd5ffee7eddd6b05da85079f43", size = 205880, upload-time = "2025-06-09T22:55:13.45Z" },
    { url = "https://files.pythonhosted.org/packages/d1/e5/9076a0bbbfb65d1198007059c65639dfd56266cf8e477a9707e4b1999ff4/propcache-0.3.2-cp313-cp313-win32.whl", hash = "sha256:8a08154613f2249519e549de2330cf8e2071c2887309a7b07fb56098f5170a02", size = 37220, upload-time = "2025-06-09T22:55:15.284Z" },
    { url = "https://files.pythonhosted.org/packages/d3/f5/b369e026b09a26cd77aa88d8fffd69141d2ae00a2abaaf5380d2603f4b7f/propcache-0.3.2-cp313-cp313-win_amd64.whl", hash = "sha256:e41671f1594fc4ab0a6dec1351864713cb3a279910ae8b58f884a88a0a632c05", size = 40678, upload-time = "2025-06-09T22:55:16.445Z" },
    { url = "https://files.pythonhosted.org/packages/a4/3a/6ece377b55544941a08d03581c7bc400a3c8cd3c2865900a68d5de79e21f/propcache-0.3.2-cp313-cp313t-macosx_10_13_universal2.whl", hash = "sha256:9a3cf035bbaf035f109987d9d55dc90e4b0e36e04bbbb95af3055ef17194057b", size = 76560, upload-time = "2025-06-09T22:55:17.598Z" },
    { url = "https://files.pythonhosted.org/packages/0c/da/64a2bb16418740fa634b0e9c3d29edff1db07f56d3546ca2d86ddf0305e1/propcache-0.3.2-cp313-cp313t-macosx_10_13_x86_64.whl", hash = "sha256:156c03d07dc1323d8dacaa221fbe028c5c70d16709cdd63502778e6c3ccca1b0", size = 44676, upload-time = "2025-06-09T22:55:18.922Z" },
    { url = "https://files.pythonhosted.org/packages/36/7b/f025e06ea51cb72c52fb87e9b395cced02786610b60a3ed51da8af017170/propcache-0.3.2-cp313-cp313t-macosx_11_0_arm64.whl", hash = "sha256:74413c0ba02ba86f55cf60d18daab219f7e531620c15f1e23d95563f505efe7e", size = 44701, upload-time = "2025-06-09T22:55:20.106Z" },
    { url = "https://files.pythonhosted.org/packages/a4/00/faa1b1b7c3b74fc277f8642f32a4c72ba1d7b2de36d7cdfb676db7f4303e/propcache-0.3.2-cp313-cp313t-manylinux_2_17_aarch64.manylinux2014_aarch64.whl", hash = "sha256:f066b437bb3fa39c58ff97ab2ca351db465157d68ed0440abecb21715eb24b28", size = 276934, upload-time = "2025-06-09T22:55:21.5Z" },
    { url = "https://files.pythonhosted.org/packages/74/ab/935beb6f1756e0476a4d5938ff44bf0d13a055fed880caf93859b4f1baf4/propcache-0.3.2-cp313-cp313t-manylinux_2_17_ppc64le.manylinux2014_ppc64le.whl", hash = "sha256:f1304b085c83067914721e7e9d9917d41ad87696bf70f0bc7dee450e9c71ad0a", size = 278316, upload-time = "2025-06-09T22:55:22.918Z" },
    { url = "https://files.pythonhosted.org/packages/f8/9d/994a5c1ce4389610838d1caec74bdf0e98b306c70314d46dbe4fcf21a3e2/propcache-0.3.2-cp313-cp313t-manylinux_2_17_s390x.manylinux2014_s390x.whl", hash = "sha256:ab50cef01b372763a13333b4e54021bdcb291fc9a8e2ccb9c2df98be51bcde6c", size = 282619, upload-time = "2025-06-09T22:55:24.651Z" },
    { url = "https://files.pythonhosted.org/packages/2b/00/a10afce3d1ed0287cef2e09506d3be9822513f2c1e96457ee369adb9a6cd/propcache-0.3.2-cp313-cp313t-manylinux_2_17_x86_64.manylinux2014_x86_64.whl", hash = "sha256:fad3b2a085ec259ad2c2842666b2a0a49dea8463579c606426128925af1ed725", size = 265896, upload-time = "2025-06-09T22:55:26.049Z" },
    { url = "https://files.pythonhosted.org/packages/2e/a8/2aa6716ffa566ca57c749edb909ad27884680887d68517e4be41b02299f3/propcache-0.3.2-cp313-cp313t-manylinux_2_5_i686.manylinux1_i686.manylinux_2_17_i686.manylinux2014_i686.whl", hash = "sha256:261fa020c1c14deafd54c76b014956e2f86991af198c51139faf41c4d5e83892", size = 252111, upload-time = "2025-06-09T22:55:27.381Z" },
    { url = "https://files.pythonhosted.org/packages/36/4f/345ca9183b85ac29c8694b0941f7484bf419c7f0fea2d1e386b4f7893eed/propcache-0.3.2-cp313-cp313t-musllinux_1_2_aarch64.whl", hash = "sha256:46d7f8aa79c927e5f987ee3a80205c987717d3659f035c85cf0c3680526bdb44", size = 268334, upload-time = "2025-06-09T22:55:28.747Z" },
    { url = "https://files.pythonhosted.org/packages/3e/ca/fcd54f78b59e3f97b3b9715501e3147f5340167733d27db423aa321e7148/propcache-0.3.2-cp313-cp313t-musllinux_1_2_armv7l.whl", hash = "sha256:6d8f3f0eebf73e3c0ff0e7853f68be638b4043c65a70517bb575eff54edd8dbe", size = 255026, upload-time = "2025-06-09T22:55:30.184Z" },
    { url = "https://files.pythonhosted.org/packages/8b/95/8e6a6bbbd78ac89c30c225210a5c687790e532ba4088afb8c0445b77ef37/propcache-0.3.2-cp313-cp313t-musllinux_1_2_i686.whl", hash = "sha256:03c89c1b14a5452cf15403e291c0ccd7751d5b9736ecb2c5bab977ad6c5bcd81", size = 250724, upload-time = "2025-06-09T22:55:31.646Z" },
    { url = "https://files.pythonhosted.org/packages/ee/b0/0dd03616142baba28e8b2d14ce5df6631b4673850a3d4f9c0f9dd714a404/propcache-0.3.2-cp313-cp313t-musllinux_1_2_ppc64le.whl", hash = "sha256:0cc17efde71e12bbaad086d679ce575268d70bc123a5a71ea7ad76f70ba30bba", size = 268868, upload-time = "2025-06-09T22:55:33.209Z" },
    { url = "https://files.pythonhosted.org/packages/c5/98/2c12407a7e4fbacd94ddd32f3b1e3d5231e77c30ef7162b12a60e2dd5ce3/propcache-0.3.2-cp313-cp313t-musllinux_1_2_s390x.whl", hash = "sha256:acdf05d00696bc0447e278bb53cb04ca72354e562cf88ea6f9107df8e7fd9770", size = 271322, upload-time = "2025-06-09T22:55:35.065Z" },
    { url = "https://files.pythonhosted.org/packages/35/91/9cb56efbb428b006bb85db28591e40b7736847b8331d43fe335acf95f6c8/propcache-0.3.2-cp313-cp313t-musllinux_1_2_x86_64.whl", hash = "sha256:4445542398bd0b5d32df908031cb1b30d43ac848e20470a878b770ec2dcc6330", size = 265778, upload-time = "2025-06-09T22:55:36.45Z" },
    { url = "https://files.pythonhosted.org/packages/9a/4c/b0fe775a2bdd01e176b14b574be679d84fc83958335790f7c9a686c1f468/propcache-0.3.2-cp313-cp313t-win32.whl", hash = "sha256:f86e5d7cd03afb3a1db8e9f9f6eff15794e79e791350ac48a8c924e6f439f394", size = 41175, upload-time = "2025-06-09T22:55:38.436Z" },
    { url = "https://files.pythonhosted.org/packages/a4/ff/47f08595e3d9b5e149c150f88d9714574f1a7cbd89fe2817158a952674bf/propcache-0.3.2-cp313-cp313t-win_amd64.whl", hash = "sha256:9704bedf6e7cbe3c65eca4379a9b53ee6a83749f047808cbb5044d40d7d72198", size = 44857, upload-time = "2025-06-09T22:55:39.687Z" },
    { url = "https://files.pythonhosted.org/packages/cc/35/cc0aaecf278bb4575b8555f2b137de5ab821595ddae9da9d3cd1da4072c7/propcache-0.3.2-py3-none-any.whl", hash = "sha256:98f1ec44fb675f5052cccc8e609c46ed23a35a1cfd18545ad4e29002d858a43f", size = 12663, upload-time = "2025-06-09T22:56:04.484Z" },
]

[[package]]
name = "psutil"
version = "7.0.0"
source = { registry = "https://pypi.org/simple" }
sdist = { url = "https://files.pythonhosted.org/packages/2a/80/336820c1ad9286a4ded7e845b2eccfcb27851ab8ac6abece774a6ff4d3de/psutil-7.0.0.tar.gz", hash = "sha256:7be9c3eba38beccb6495ea33afd982a44074b78f28c434a1f51cc07fd315c456", size = 497003, upload-time = "2025-02-13T21:54:07.946Z" }
wheels = [
    { url = "https://files.pythonhosted.org/packages/ed/e6/2d26234410f8b8abdbf891c9da62bee396583f713fb9f3325a4760875d22/psutil-7.0.0-cp36-abi3-macosx_10_9_x86_64.whl", hash = "sha256:101d71dc322e3cffd7cea0650b09b3d08b8e7c4109dd6809fe452dfd00e58b25", size = 238051, upload-time = "2025-02-13T21:54:12.36Z" },
    { url = "https://files.pythonhosted.org/packages/04/8b/30f930733afe425e3cbfc0e1468a30a18942350c1a8816acfade80c005c4/psutil-7.0.0-cp36-abi3-macosx_11_0_arm64.whl", hash = "sha256:39db632f6bb862eeccf56660871433e111b6ea58f2caea825571951d4b6aa3da", size = 239535, upload-time = "2025-02-13T21:54:16.07Z" },
    { url = "https://files.pythonhosted.org/packages/2a/ed/d362e84620dd22876b55389248e522338ed1bf134a5edd3b8231d7207f6d/psutil-7.0.0-cp36-abi3-manylinux_2_12_i686.manylinux2010_i686.manylinux_2_17_i686.manylinux2014_i686.whl", hash = "sha256:1fcee592b4c6f146991ca55919ea3d1f8926497a713ed7faaf8225e174581e91", size = 275004, upload-time = "2025-02-13T21:54:18.662Z" },
    { url = "https://files.pythonhosted.org/packages/bf/b9/b0eb3f3cbcb734d930fdf839431606844a825b23eaf9a6ab371edac8162c/psutil-7.0.0-cp36-abi3-manylinux_2_12_x86_64.manylinux2010_x86_64.manylinux_2_17_x86_64.manylinux2014_x86_64.whl", hash = "sha256:4b1388a4f6875d7e2aff5c4ca1cc16c545ed41dd8bb596cefea80111db353a34", size = 277986, upload-time = "2025-02-13T21:54:21.811Z" },
    { url = "https://files.pythonhosted.org/packages/eb/a2/709e0fe2f093556c17fbafda93ac032257242cabcc7ff3369e2cb76a97aa/psutil-7.0.0-cp36-abi3-manylinux_2_17_aarch64.manylinux2014_aarch64.whl", hash = "sha256:a5f098451abc2828f7dc6b58d44b532b22f2088f4999a937557b603ce72b1993", size = 279544, upload-time = "2025-02-13T21:54:24.68Z" },
    { url = "https://files.pythonhosted.org/packages/50/e6/eecf58810b9d12e6427369784efe814a1eec0f492084ce8eb8f4d89d6d61/psutil-7.0.0-cp37-abi3-win32.whl", hash = "sha256:ba3fcef7523064a6c9da440fc4d6bd07da93ac726b5733c29027d7dc95b39d99", size = 241053, upload-time = "2025-02-13T21:54:34.31Z" },
    { url = "https://files.pythonhosted.org/packages/50/1b/6921afe68c74868b4c9fa424dad3be35b095e16687989ebbb50ce4fceb7c/psutil-7.0.0-cp37-abi3-win_amd64.whl", hash = "sha256:4cf3d4eb1aa9b348dec30105c55cd9b7d4629285735a102beb4441e38db90553", size = 244885, upload-time = "2025-02-13T21:54:37.486Z" },
]

[[package]]
name = "ptyprocess"
version = "0.7.0"
source = { registry = "https://pypi.org/simple" }
sdist = { url = "https://files.pythonhosted.org/packages/20/e5/16ff212c1e452235a90aeb09066144d0c5a6a8c0834397e03f5224495c4e/ptyprocess-0.7.0.tar.gz", hash = "sha256:5c5d0a3b48ceee0b48485e0c26037c0acd7d29765ca3fbb5cb3831d347423220", size = 70762, upload-time = "2020-12-28T15:15:30.155Z" }
wheels = [
    { url = "https://files.pythonhosted.org/packages/22/a6/858897256d0deac81a172289110f31629fc4cee19b6f01283303e18c8db3/ptyprocess-0.7.0-py2.py3-none-any.whl", hash = "sha256:4b41f3967fce3af57cc7e94b888626c18bf37a083e3651ca8feeb66d492fef35", size = 13993, upload-time = "2020-12-28T15:15:28.35Z" },
]

[[package]]
name = "pyasn1"
version = "0.6.1"
source = { registry = "https://pypi.org/simple" }
sdist = { url = "https://files.pythonhosted.org/packages/ba/e9/01f1a64245b89f039897cb0130016d79f77d52669aae6ee7b159a6c4c018/pyasn1-0.6.1.tar.gz", hash = "sha256:6f580d2bdd84365380830acf45550f2511469f673cb4a5ae3857a3170128b034", size = 145322, upload-time = "2024-09-10T22:41:42.55Z" }
wheels = [
    { url = "https://files.pythonhosted.org/packages/c8/f1/d6a797abb14f6283c0ddff96bbdd46937f64122b8c925cab503dd37f8214/pyasn1-0.6.1-py3-none-any.whl", hash = "sha256:0d632f46f2ba09143da3a8afe9e33fb6f92fa2320ab7e886e2d0f7672af84629", size = 83135, upload-time = "2024-09-11T16:00:36.122Z" },
]

[[package]]
name = "pyasn1-modules"
version = "0.4.2"
source = { registry = "https://pypi.org/simple" }
dependencies = [
    { name = "pyasn1" },
]
sdist = { url = "https://files.pythonhosted.org/packages/e9/e6/78ebbb10a8c8e4b61a59249394a4a594c1a7af95593dc933a349c8d00964/pyasn1_modules-0.4.2.tar.gz", hash = "sha256:677091de870a80aae844b1ca6134f54652fa2c8c5a52aa396440ac3106e941e6", size = 307892, upload-time = "2025-03-28T02:41:22.17Z" }
wheels = [
    { url = "https://files.pythonhosted.org/packages/47/8d/d529b5d697919ba8c11ad626e835d4039be708a35b0d22de83a269a6682c/pyasn1_modules-0.4.2-py3-none-any.whl", hash = "sha256:29253a9207ce32b64c3ac6600edc75368f98473906e8fd1043bd6b5b1de2c14a", size = 181259, upload-time = "2025-03-28T02:41:19.028Z" },
]

[[package]]
name = "pycparser"
version = "2.22"
source = { registry = "https://pypi.org/simple" }
sdist = { url = "https://files.pythonhosted.org/packages/1d/b2/31537cf4b1ca988837256c910a668b553fceb8f069bedc4b1c826024b52c/pycparser-2.22.tar.gz", hash = "sha256:491c8be9c040f5390f5bf44a5b07752bd07f56edf992381b05c701439eec10f6", size = 172736, upload-time = "2024-03-30T13:22:22.564Z" }
wheels = [
    { url = "https://files.pythonhosted.org/packages/13/a3/a812df4e2dd5696d1f351d58b8fe16a405b234ad2886a0dab9183fb78109/pycparser-2.22-py3-none-any.whl", hash = "sha256:c3702b6d3dd8c7abc1afa565d7e63d53a1d0bd86cdc24edd75470f4de499cfcc", size = 117552, upload-time = "2024-03-30T13:22:20.476Z" },
]

[[package]]
name = "pydantic"
version = "2.11.5"
source = { registry = "https://pypi.org/simple" }
dependencies = [
    { name = "annotated-types" },
    { name = "pydantic-core" },
    { name = "typing-extensions" },
    { name = "typing-inspection" },
]
sdist = { url = "https://files.pythonhosted.org/packages/f0/86/8ce9040065e8f924d642c58e4a344e33163a07f6b57f836d0d734e0ad3fb/pydantic-2.11.5.tar.gz", hash = "sha256:7f853db3d0ce78ce8bbb148c401c2cdd6431b3473c0cdff2755c7690952a7b7a", size = 787102, upload-time = "2025-05-22T21:18:08.761Z" }
wheels = [
    { url = "https://files.pythonhosted.org/packages/b5/69/831ed22b38ff9b4b64b66569f0e5b7b97cf3638346eb95a2147fdb49ad5f/pydantic-2.11.5-py3-none-any.whl", hash = "sha256:f9c26ba06f9747749ca1e5c94d6a85cb84254577553c8785576fd38fa64dc0f7", size = 444229, upload-time = "2025-05-22T21:18:06.329Z" },
]

[[package]]
name = "pydantic-core"
version = "2.33.2"
source = { registry = "https://pypi.org/simple" }
dependencies = [
    { name = "typing-extensions" },
]
sdist = { url = "https://files.pythonhosted.org/packages/ad/88/5f2260bdfae97aabf98f1778d43f69574390ad787afb646292a638c923d4/pydantic_core-2.33.2.tar.gz", hash = "sha256:7cb8bc3605c29176e1b105350d2e6474142d7c1bd1d9327c4a9bdb46bf827acc", size = 435195, upload-time = "2025-04-23T18:33:52.104Z" }
wheels = [
    { url = "https://files.pythonhosted.org/packages/e5/92/b31726561b5dae176c2d2c2dc43a9c5bfba5d32f96f8b4c0a600dd492447/pydantic_core-2.33.2-cp310-cp310-macosx_10_12_x86_64.whl", hash = "sha256:2b3d326aaef0c0399d9afffeb6367d5e26ddc24d351dbc9c636840ac355dc5d8", size = 2028817, upload-time = "2025-04-23T18:30:43.919Z" },
    { url = "https://files.pythonhosted.org/packages/a3/44/3f0b95fafdaca04a483c4e685fe437c6891001bf3ce8b2fded82b9ea3aa1/pydantic_core-2.33.2-cp310-cp310-macosx_11_0_arm64.whl", hash = "sha256:0e5b2671f05ba48b94cb90ce55d8bdcaaedb8ba00cc5359f6810fc918713983d", size = 1861357, upload-time = "2025-04-23T18:30:46.372Z" },
    { url = "https://files.pythonhosted.org/packages/30/97/e8f13b55766234caae05372826e8e4b3b96e7b248be3157f53237682e43c/pydantic_core-2.33.2-cp310-cp310-manylinux_2_17_aarch64.manylinux2014_aarch64.whl", hash = "sha256:0069c9acc3f3981b9ff4cdfaf088e98d83440a4c7ea1bc07460af3d4dc22e72d", size = 1898011, upload-time = "2025-04-23T18:30:47.591Z" },
    { url = "https://files.pythonhosted.org/packages/9b/a3/99c48cf7bafc991cc3ee66fd544c0aae8dc907b752f1dad2d79b1b5a471f/pydantic_core-2.33.2-cp310-cp310-manylinux_2_17_armv7l.manylinux2014_armv7l.whl", hash = "sha256:d53b22f2032c42eaaf025f7c40c2e3b94568ae077a606f006d206a463bc69572", size = 1982730, upload-time = "2025-04-23T18:30:49.328Z" },
    { url = "https://files.pythonhosted.org/packages/de/8e/a5b882ec4307010a840fb8b58bd9bf65d1840c92eae7534c7441709bf54b/pydantic_core-2.33.2-cp310-cp310-manylinux_2_17_ppc64le.manylinux2014_ppc64le.whl", hash = "sha256:0405262705a123b7ce9f0b92f123334d67b70fd1f20a9372b907ce1080c7ba02", size = 2136178, upload-time = "2025-04-23T18:30:50.907Z" },
    { url = "https://files.pythonhosted.org/packages/e4/bb/71e35fc3ed05af6834e890edb75968e2802fe98778971ab5cba20a162315/pydantic_core-2.33.2-cp310-cp310-manylinux_2_17_s390x.manylinux2014_s390x.whl", hash = "sha256:4b25d91e288e2c4e0662b8038a28c6a07eaac3e196cfc4ff69de4ea3db992a1b", size = 2736462, upload-time = "2025-04-23T18:30:52.083Z" },
    { url = "https://files.pythonhosted.org/packages/31/0d/c8f7593e6bc7066289bbc366f2235701dcbebcd1ff0ef8e64f6f239fb47d/pydantic_core-2.33.2-cp310-cp310-manylinux_2_17_x86_64.manylinux2014_x86_64.whl", hash = "sha256:6bdfe4b3789761f3bcb4b1ddf33355a71079858958e3a552f16d5af19768fef2", size = 2005652, upload-time = "2025-04-23T18:30:53.389Z" },
    { url = "https://files.pythonhosted.org/packages/d2/7a/996d8bd75f3eda405e3dd219ff5ff0a283cd8e34add39d8ef9157e722867/pydantic_core-2.33.2-cp310-cp310-manylinux_2_5_i686.manylinux1_i686.whl", hash = "sha256:efec8db3266b76ef9607c2c4c419bdb06bf335ae433b80816089ea7585816f6a", size = 2113306, upload-time = "2025-04-23T18:30:54.661Z" },
    { url = "https://files.pythonhosted.org/packages/ff/84/daf2a6fb2db40ffda6578a7e8c5a6e9c8affb251a05c233ae37098118788/pydantic_core-2.33.2-cp310-cp310-musllinux_1_1_aarch64.whl", hash = "sha256:031c57d67ca86902726e0fae2214ce6770bbe2f710dc33063187a68744a5ecac", size = 2073720, upload-time = "2025-04-23T18:30:56.11Z" },
    { url = "https://files.pythonhosted.org/packages/77/fb/2258da019f4825128445ae79456a5499c032b55849dbd5bed78c95ccf163/pydantic_core-2.33.2-cp310-cp310-musllinux_1_1_armv7l.whl", hash = "sha256:f8de619080e944347f5f20de29a975c2d815d9ddd8be9b9b7268e2e3ef68605a", size = 2244915, upload-time = "2025-04-23T18:30:57.501Z" },
    { url = "https://files.pythonhosted.org/packages/d8/7a/925ff73756031289468326e355b6fa8316960d0d65f8b5d6b3a3e7866de7/pydantic_core-2.33.2-cp310-cp310-musllinux_1_1_x86_64.whl", hash = "sha256:73662edf539e72a9440129f231ed3757faab89630d291b784ca99237fb94db2b", size = 2241884, upload-time = "2025-04-23T18:30:58.867Z" },
    { url = "https://files.pythonhosted.org/packages/0b/b0/249ee6d2646f1cdadcb813805fe76265745c4010cf20a8eba7b0e639d9b2/pydantic_core-2.33.2-cp310-cp310-win32.whl", hash = "sha256:0a39979dcbb70998b0e505fb1556a1d550a0781463ce84ebf915ba293ccb7e22", size = 1910496, upload-time = "2025-04-23T18:31:00.078Z" },
    { url = "https://files.pythonhosted.org/packages/66/ff/172ba8f12a42d4b552917aa65d1f2328990d3ccfc01d5b7c943ec084299f/pydantic_core-2.33.2-cp310-cp310-win_amd64.whl", hash = "sha256:b0379a2b24882fef529ec3b4987cb5d003b9cda32256024e6fe1586ac45fc640", size = 1955019, upload-time = "2025-04-23T18:31:01.335Z" },
    { url = "https://files.pythonhosted.org/packages/3f/8d/71db63483d518cbbf290261a1fc2839d17ff89fce7089e08cad07ccfce67/pydantic_core-2.33.2-cp311-cp311-macosx_10_12_x86_64.whl", hash = "sha256:4c5b0a576fb381edd6d27f0a85915c6daf2f8138dc5c267a57c08a62900758c7", size = 2028584, upload-time = "2025-04-23T18:31:03.106Z" },
    { url = "https://files.pythonhosted.org/packages/24/2f/3cfa7244ae292dd850989f328722d2aef313f74ffc471184dc509e1e4e5a/pydantic_core-2.33.2-cp311-cp311-macosx_11_0_arm64.whl", hash = "sha256:e799c050df38a639db758c617ec771fd8fb7a5f8eaaa4b27b101f266b216a246", size = 1855071, upload-time = "2025-04-23T18:31:04.621Z" },
    { url = "https://files.pythonhosted.org/packages/b3/d3/4ae42d33f5e3f50dd467761304be2fa0a9417fbf09735bc2cce003480f2a/pydantic_core-2.33.2-cp311-cp311-manylinux_2_17_aarch64.manylinux2014_aarch64.whl", hash = "sha256:dc46a01bf8d62f227d5ecee74178ffc448ff4e5197c756331f71efcc66dc980f", size = 1897823, upload-time = "2025-04-23T18:31:06.377Z" },
    { url = "https://files.pythonhosted.org/packages/f4/f3/aa5976e8352b7695ff808599794b1fba2a9ae2ee954a3426855935799488/pydantic_core-2.33.2-cp311-cp311-manylinux_2_17_armv7l.manylinux2014_armv7l.whl", hash = "sha256:a144d4f717285c6d9234a66778059f33a89096dfb9b39117663fd8413d582dcc", size = 1983792, upload-time = "2025-04-23T18:31:07.93Z" },
    { url = "https://files.pythonhosted.org/packages/d5/7a/cda9b5a23c552037717f2b2a5257e9b2bfe45e687386df9591eff7b46d28/pydantic_core-2.33.2-cp311-cp311-manylinux_2_17_ppc64le.manylinux2014_ppc64le.whl", hash = "sha256:73cf6373c21bc80b2e0dc88444f41ae60b2f070ed02095754eb5a01df12256de", size = 2136338, upload-time = "2025-04-23T18:31:09.283Z" },
    { url = "https://files.pythonhosted.org/packages/2b/9f/b8f9ec8dd1417eb9da784e91e1667d58a2a4a7b7b34cf4af765ef663a7e5/pydantic_core-2.33.2-cp311-cp311-manylinux_2_17_s390x.manylinux2014_s390x.whl", hash = "sha256:3dc625f4aa79713512d1976fe9f0bc99f706a9dee21dfd1810b4bbbf228d0e8a", size = 2730998, upload-time = "2025-04-23T18:31:11.7Z" },
    { url = "https://files.pythonhosted.org/packages/47/bc/cd720e078576bdb8255d5032c5d63ee5c0bf4b7173dd955185a1d658c456/pydantic_core-2.33.2-cp311-cp311-manylinux_2_17_x86_64.manylinux2014_x86_64.whl", hash = "sha256:881b21b5549499972441da4758d662aeea93f1923f953e9cbaff14b8b9565aef", size = 2003200, upload-time = "2025-04-23T18:31:13.536Z" },
    { url = "https://files.pythonhosted.org/packages/ca/22/3602b895ee2cd29d11a2b349372446ae9727c32e78a94b3d588a40fdf187/pydantic_core-2.33.2-cp311-cp311-manylinux_2_5_i686.manylinux1_i686.whl", hash = "sha256:bdc25f3681f7b78572699569514036afe3c243bc3059d3942624e936ec93450e", size = 2113890, upload-time = "2025-04-23T18:31:15.011Z" },
    { url = "https://files.pythonhosted.org/packages/ff/e6/e3c5908c03cf00d629eb38393a98fccc38ee0ce8ecce32f69fc7d7b558a7/pydantic_core-2.33.2-cp311-cp311-musllinux_1_1_aarch64.whl", hash = "sha256:fe5b32187cbc0c862ee201ad66c30cf218e5ed468ec8dc1cf49dec66e160cc4d", size = 2073359, upload-time = "2025-04-23T18:31:16.393Z" },
    { url = "https://files.pythonhosted.org/packages/12/e7/6a36a07c59ebefc8777d1ffdaf5ae71b06b21952582e4b07eba88a421c79/pydantic_core-2.33.2-cp311-cp311-musllinux_1_1_armv7l.whl", hash = "sha256:bc7aee6f634a6f4a95676fcb5d6559a2c2a390330098dba5e5a5f28a2e4ada30", size = 2245883, upload-time = "2025-04-23T18:31:17.892Z" },
    { url = "https://files.pythonhosted.org/packages/16/3f/59b3187aaa6cc0c1e6616e8045b284de2b6a87b027cce2ffcea073adf1d2/pydantic_core-2.33.2-cp311-cp311-musllinux_1_1_x86_64.whl", hash = "sha256:235f45e5dbcccf6bd99f9f472858849f73d11120d76ea8707115415f8e5ebebf", size = 2241074, upload-time = "2025-04-23T18:31:19.205Z" },
    { url = "https://files.pythonhosted.org/packages/e0/ed/55532bb88f674d5d8f67ab121a2a13c385df382de2a1677f30ad385f7438/pydantic_core-2.33.2-cp311-cp311-win32.whl", hash = "sha256:6368900c2d3ef09b69cb0b913f9f8263b03786e5b2a387706c5afb66800efd51", size = 1910538, upload-time = "2025-04-23T18:31:20.541Z" },
    { url = "https://files.pythonhosted.org/packages/fe/1b/25b7cccd4519c0b23c2dd636ad39d381abf113085ce4f7bec2b0dc755eb1/pydantic_core-2.33.2-cp311-cp311-win_amd64.whl", hash = "sha256:1e063337ef9e9820c77acc768546325ebe04ee38b08703244c1309cccc4f1bab", size = 1952909, upload-time = "2025-04-23T18:31:22.371Z" },
    { url = "https://files.pythonhosted.org/packages/49/a9/d809358e49126438055884c4366a1f6227f0f84f635a9014e2deb9b9de54/pydantic_core-2.33.2-cp311-cp311-win_arm64.whl", hash = "sha256:6b99022f1d19bc32a4c2a0d544fc9a76e3be90f0b3f4af413f87d38749300e65", size = 1897786, upload-time = "2025-04-23T18:31:24.161Z" },
    { url = "https://files.pythonhosted.org/packages/18/8a/2b41c97f554ec8c71f2a8a5f85cb56a8b0956addfe8b0efb5b3d77e8bdc3/pydantic_core-2.33.2-cp312-cp312-macosx_10_12_x86_64.whl", hash = "sha256:a7ec89dc587667f22b6a0b6579c249fca9026ce7c333fc142ba42411fa243cdc", size = 2009000, upload-time = "2025-04-23T18:31:25.863Z" },
    { url = "https://files.pythonhosted.org/packages/a1/02/6224312aacb3c8ecbaa959897af57181fb6cf3a3d7917fd44d0f2917e6f2/pydantic_core-2.33.2-cp312-cp312-macosx_11_0_arm64.whl", hash = "sha256:3c6db6e52c6d70aa0d00d45cdb9b40f0433b96380071ea80b09277dba021ddf7", size = 1847996, upload-time = "2025-04-23T18:31:27.341Z" },
    { url = "https://files.pythonhosted.org/packages/d6/46/6dcdf084a523dbe0a0be59d054734b86a981726f221f4562aed313dbcb49/pydantic_core-2.33.2-cp312-cp312-manylinux_2_17_aarch64.manylinux2014_aarch64.whl", hash = "sha256:4e61206137cbc65e6d5256e1166f88331d3b6238e082d9f74613b9b765fb9025", size = 1880957, upload-time = "2025-04-23T18:31:28.956Z" },
    { url = "https://files.pythonhosted.org/packages/ec/6b/1ec2c03837ac00886ba8160ce041ce4e325b41d06a034adbef11339ae422/pydantic_core-2.33.2-cp312-cp312-manylinux_2_17_armv7l.manylinux2014_armv7l.whl", hash = "sha256:eb8c529b2819c37140eb51b914153063d27ed88e3bdc31b71198a198e921e011", size = 1964199, upload-time = "2025-04-23T18:31:31.025Z" },
    { url = "https://files.pythonhosted.org/packages/2d/1d/6bf34d6adb9debd9136bd197ca72642203ce9aaaa85cfcbfcf20f9696e83/pydantic_core-2.33.2-cp312-cp312-manylinux_2_17_ppc64le.manylinux2014_ppc64le.whl", hash = "sha256:c52b02ad8b4e2cf14ca7b3d918f3eb0ee91e63b3167c32591e57c4317e134f8f", size = 2120296, upload-time = "2025-04-23T18:31:32.514Z" },
    { url = "https://files.pythonhosted.org/packages/e0/94/2bd0aaf5a591e974b32a9f7123f16637776c304471a0ab33cf263cf5591a/pydantic_core-2.33.2-cp312-cp312-manylinux_2_17_s390x.manylinux2014_s390x.whl", hash = "sha256:96081f1605125ba0855dfda83f6f3df5ec90c61195421ba72223de35ccfb2f88", size = 2676109, upload-time = "2025-04-23T18:31:33.958Z" },
    { url = "https://files.pythonhosted.org/packages/f9/41/4b043778cf9c4285d59742281a769eac371b9e47e35f98ad321349cc5d61/pydantic_core-2.33.2-cp312-cp312-manylinux_2_17_x86_64.manylinux2014_x86_64.whl", hash = "sha256:8f57a69461af2a5fa6e6bbd7a5f60d3b7e6cebb687f55106933188e79ad155c1", size = 2002028, upload-time = "2025-04-23T18:31:39.095Z" },
    { url = "https://files.pythonhosted.org/packages/cb/d5/7bb781bf2748ce3d03af04d5c969fa1308880e1dca35a9bd94e1a96a922e/pydantic_core-2.33.2-cp312-cp312-manylinux_2_5_i686.manylinux1_i686.whl", hash = "sha256:572c7e6c8bb4774d2ac88929e3d1f12bc45714ae5ee6d9a788a9fb35e60bb04b", size = 2100044, upload-time = "2025-04-23T18:31:41.034Z" },
    { url = "https://files.pythonhosted.org/packages/fe/36/def5e53e1eb0ad896785702a5bbfd25eed546cdcf4087ad285021a90ed53/pydantic_core-2.33.2-cp312-cp312-musllinux_1_1_aarch64.whl", hash = "sha256:db4b41f9bd95fbe5acd76d89920336ba96f03e149097365afe1cb092fceb89a1", size = 2058881, upload-time = "2025-04-23T18:31:42.757Z" },
    { url = "https://files.pythonhosted.org/packages/01/6c/57f8d70b2ee57fc3dc8b9610315949837fa8c11d86927b9bb044f8705419/pydantic_core-2.33.2-cp312-cp312-musllinux_1_1_armv7l.whl", hash = "sha256:fa854f5cf7e33842a892e5c73f45327760bc7bc516339fda888c75ae60edaeb6", size = 2227034, upload-time = "2025-04-23T18:31:44.304Z" },
    { url = "https://files.pythonhosted.org/packages/27/b9/9c17f0396a82b3d5cbea4c24d742083422639e7bb1d5bf600e12cb176a13/pydantic_core-2.33.2-cp312-cp312-musllinux_1_1_x86_64.whl", hash = "sha256:5f483cfb75ff703095c59e365360cb73e00185e01aaea067cd19acffd2ab20ea", size = 2234187, upload-time = "2025-04-23T18:31:45.891Z" },
    { url = "https://files.pythonhosted.org/packages/b0/6a/adf5734ffd52bf86d865093ad70b2ce543415e0e356f6cacabbc0d9ad910/pydantic_core-2.33.2-cp312-cp312-win32.whl", hash = "sha256:9cb1da0f5a471435a7bc7e439b8a728e8b61e59784b2af70d7c169f8dd8ae290", size = 1892628, upload-time = "2025-04-23T18:31:47.819Z" },
    { url = "https://files.pythonhosted.org/packages/43/e4/5479fecb3606c1368d496a825d8411e126133c41224c1e7238be58b87d7e/pydantic_core-2.33.2-cp312-cp312-win_amd64.whl", hash = "sha256:f941635f2a3d96b2973e867144fde513665c87f13fe0e193c158ac51bfaaa7b2", size = 1955866, upload-time = "2025-04-23T18:31:49.635Z" },
    { url = "https://files.pythonhosted.org/packages/0d/24/8b11e8b3e2be9dd82df4b11408a67c61bb4dc4f8e11b5b0fc888b38118b5/pydantic_core-2.33.2-cp312-cp312-win_arm64.whl", hash = "sha256:cca3868ddfaccfbc4bfb1d608e2ccaaebe0ae628e1416aeb9c4d88c001bb45ab", size = 1888894, upload-time = "2025-04-23T18:31:51.609Z" },
    { url = "https://files.pythonhosted.org/packages/46/8c/99040727b41f56616573a28771b1bfa08a3d3fe74d3d513f01251f79f172/pydantic_core-2.33.2-cp313-cp313-macosx_10_12_x86_64.whl", hash = "sha256:1082dd3e2d7109ad8b7da48e1d4710c8d06c253cbc4a27c1cff4fbcaa97a9e3f", size = 2015688, upload-time = "2025-04-23T18:31:53.175Z" },
    { url = "https://files.pythonhosted.org/packages/3a/cc/5999d1eb705a6cefc31f0b4a90e9f7fc400539b1a1030529700cc1b51838/pydantic_core-2.33.2-cp313-cp313-macosx_11_0_arm64.whl", hash = "sha256:f517ca031dfc037a9c07e748cefd8d96235088b83b4f4ba8939105d20fa1dcd6", size = 1844808, upload-time = "2025-04-23T18:31:54.79Z" },
    { url = "https://files.pythonhosted.org/packages/6f/5e/a0a7b8885c98889a18b6e376f344da1ef323d270b44edf8174d6bce4d622/pydantic_core-2.33.2-cp313-cp313-manylinux_2_17_aarch64.manylinux2014_aarch64.whl", hash = "sha256:0a9f2c9dd19656823cb8250b0724ee9c60a82f3cdf68a080979d13092a3b0fef", size = 1885580, upload-time = "2025-04-23T18:31:57.393Z" },
    { url = "https://files.pythonhosted.org/packages/3b/2a/953581f343c7d11a304581156618c3f592435523dd9d79865903272c256a/pydantic_core-2.33.2-cp313-cp313-manylinux_2_17_armv7l.manylinux2014_armv7l.whl", hash = "sha256:2b0a451c263b01acebe51895bfb0e1cc842a5c666efe06cdf13846c7418caa9a", size = 1973859, upload-time = "2025-04-23T18:31:59.065Z" },
    { url = "https://files.pythonhosted.org/packages/e6/55/f1a813904771c03a3f97f676c62cca0c0a4138654107c1b61f19c644868b/pydantic_core-2.33.2-cp313-cp313-manylinux_2_17_ppc64le.manylinux2014_ppc64le.whl", hash = "sha256:1ea40a64d23faa25e62a70ad163571c0b342b8bf66d5fa612ac0dec4f069d916", size = 2120810, upload-time = "2025-04-23T18:32:00.78Z" },
    { url = "https://files.pythonhosted.org/packages/aa/c3/053389835a996e18853ba107a63caae0b9deb4a276c6b472931ea9ae6e48/pydantic_core-2.33.2-cp313-cp313-manylinux_2_17_s390x.manylinux2014_s390x.whl", hash = "sha256:0fb2d542b4d66f9470e8065c5469ec676978d625a8b7a363f07d9a501a9cb36a", size = 2676498, upload-time = "2025-04-23T18:32:02.418Z" },
    { url = "https://files.pythonhosted.org/packages/eb/3c/f4abd740877a35abade05e437245b192f9d0ffb48bbbbd708df33d3cda37/pydantic_core-2.33.2-cp313-cp313-manylinux_2_17_x86_64.manylinux2014_x86_64.whl", hash = "sha256:9fdac5d6ffa1b5a83bca06ffe7583f5576555e6c8b3a91fbd25ea7780f825f7d", size = 2000611, upload-time = "2025-04-23T18:32:04.152Z" },
    { url = "https://files.pythonhosted.org/packages/59/a7/63ef2fed1837d1121a894d0ce88439fe3e3b3e48c7543b2a4479eb99c2bd/pydantic_core-2.33.2-cp313-cp313-manylinux_2_5_i686.manylinux1_i686.whl", hash = "sha256:04a1a413977ab517154eebb2d326da71638271477d6ad87a769102f7c2488c56", size = 2107924, upload-time = "2025-04-23T18:32:06.129Z" },
    { url = "https://files.pythonhosted.org/packages/04/8f/2551964ef045669801675f1cfc3b0d74147f4901c3ffa42be2ddb1f0efc4/pydantic_core-2.33.2-cp313-cp313-musllinux_1_1_aarch64.whl", hash = "sha256:c8e7af2f4e0194c22b5b37205bfb293d166a7344a5b0d0eaccebc376546d77d5", size = 2063196, upload-time = "2025-04-23T18:32:08.178Z" },
    { url = "https://files.pythonhosted.org/packages/26/bd/d9602777e77fc6dbb0c7db9ad356e9a985825547dce5ad1d30ee04903918/pydantic_core-2.33.2-cp313-cp313-musllinux_1_1_armv7l.whl", hash = "sha256:5c92edd15cd58b3c2d34873597a1e20f13094f59cf88068adb18947df5455b4e", size = 2236389, upload-time = "2025-04-23T18:32:10.242Z" },
    { url = "https://files.pythonhosted.org/packages/42/db/0e950daa7e2230423ab342ae918a794964b053bec24ba8af013fc7c94846/pydantic_core-2.33.2-cp313-cp313-musllinux_1_1_x86_64.whl", hash = "sha256:65132b7b4a1c0beded5e057324b7e16e10910c106d43675d9bd87d4f38dde162", size = 2239223, upload-time = "2025-04-23T18:32:12.382Z" },
    { url = "https://files.pythonhosted.org/packages/58/4d/4f937099c545a8a17eb52cb67fe0447fd9a373b348ccfa9a87f141eeb00f/pydantic_core-2.33.2-cp313-cp313-win32.whl", hash = "sha256:52fb90784e0a242bb96ec53f42196a17278855b0f31ac7c3cc6f5c1ec4811849", size = 1900473, upload-time = "2025-04-23T18:32:14.034Z" },
    { url = "https://files.pythonhosted.org/packages/a0/75/4a0a9bac998d78d889def5e4ef2b065acba8cae8c93696906c3a91f310ca/pydantic_core-2.33.2-cp313-cp313-win_amd64.whl", hash = "sha256:c083a3bdd5a93dfe480f1125926afcdbf2917ae714bdb80b36d34318b2bec5d9", size = 1955269, upload-time = "2025-04-23T18:32:15.783Z" },
    { url = "https://files.pythonhosted.org/packages/f9/86/1beda0576969592f1497b4ce8e7bc8cbdf614c352426271b1b10d5f0aa64/pydantic_core-2.33.2-cp313-cp313-win_arm64.whl", hash = "sha256:e80b087132752f6b3d714f041ccf74403799d3b23a72722ea2e6ba2e892555b9", size = 1893921, upload-time = "2025-04-23T18:32:18.473Z" },
    { url = "https://files.pythonhosted.org/packages/a4/7d/e09391c2eebeab681df2b74bfe6c43422fffede8dc74187b2b0bf6fd7571/pydantic_core-2.33.2-cp313-cp313t-macosx_11_0_arm64.whl", hash = "sha256:61c18fba8e5e9db3ab908620af374db0ac1baa69f0f32df4f61ae23f15e586ac", size = 1806162, upload-time = "2025-04-23T18:32:20.188Z" },
    { url = "https://files.pythonhosted.org/packages/f1/3d/847b6b1fed9f8ed3bb95a9ad04fbd0b212e832d4f0f50ff4d9ee5a9f15cf/pydantic_core-2.33.2-cp313-cp313t-manylinux_2_17_x86_64.manylinux2014_x86_64.whl", hash = "sha256:95237e53bb015f67b63c91af7518a62a8660376a6a0db19b89acc77a4d6199f5", size = 1981560, upload-time = "2025-04-23T18:32:22.354Z" },
    { url = "https://files.pythonhosted.org/packages/6f/9a/e73262f6c6656262b5fdd723ad90f518f579b7bc8622e43a942eec53c938/pydantic_core-2.33.2-cp313-cp313t-win_amd64.whl", hash = "sha256:c2fc0a768ef76c15ab9238afa6da7f69895bb5d1ee83aeea2e3509af4472d0b9", size = 1935777, upload-time = "2025-04-23T18:32:25.088Z" },
    { url = "https://files.pythonhosted.org/packages/30/68/373d55e58b7e83ce371691f6eaa7175e3a24b956c44628eb25d7da007917/pydantic_core-2.33.2-pp310-pypy310_pp73-macosx_10_12_x86_64.whl", hash = "sha256:5c4aa4e82353f65e548c476b37e64189783aa5384903bfea4f41580f255fddfa", size = 2023982, upload-time = "2025-04-23T18:32:53.14Z" },
    { url = "https://files.pythonhosted.org/packages/a4/16/145f54ac08c96a63d8ed6442f9dec17b2773d19920b627b18d4f10a061ea/pydantic_core-2.33.2-pp310-pypy310_pp73-macosx_11_0_arm64.whl", hash = "sha256:d946c8bf0d5c24bf4fe333af284c59a19358aa3ec18cb3dc4370080da1e8ad29", size = 1858412, upload-time = "2025-04-23T18:32:55.52Z" },
    { url = "https://files.pythonhosted.org/packages/41/b1/c6dc6c3e2de4516c0bb2c46f6a373b91b5660312342a0cf5826e38ad82fa/pydantic_core-2.33.2-pp310-pypy310_pp73-manylinux_2_17_aarch64.manylinux2014_aarch64.whl", hash = "sha256:87b31b6846e361ef83fedb187bb5b4372d0da3f7e28d85415efa92d6125d6e6d", size = 1892749, upload-time = "2025-04-23T18:32:57.546Z" },
    { url = "https://files.pythonhosted.org/packages/12/73/8cd57e20afba760b21b742106f9dbdfa6697f1570b189c7457a1af4cd8a0/pydantic_core-2.33.2-pp310-pypy310_pp73-manylinux_2_17_x86_64.manylinux2014_x86_64.whl", hash = "sha256:aa9d91b338f2df0508606f7009fde642391425189bba6d8c653afd80fd6bb64e", size = 2067527, upload-time = "2025-04-23T18:32:59.771Z" },
    { url = "https://files.pythonhosted.org/packages/e3/d5/0bb5d988cc019b3cba4a78f2d4b3854427fc47ee8ec8e9eaabf787da239c/pydantic_core-2.33.2-pp310-pypy310_pp73-manylinux_2_5_i686.manylinux1_i686.whl", hash = "sha256:2058a32994f1fde4ca0480ab9d1e75a0e8c87c22b53a3ae66554f9af78f2fe8c", size = 2108225, upload-time = "2025-04-23T18:33:04.51Z" },
    { url = "https://files.pythonhosted.org/packages/f1/c5/00c02d1571913d496aabf146106ad8239dc132485ee22efe08085084ff7c/pydantic_core-2.33.2-pp310-pypy310_pp73-musllinux_1_1_aarch64.whl", hash = "sha256:0e03262ab796d986f978f79c943fc5f620381be7287148b8010b4097f79a39ec", size = 2069490, upload-time = "2025-04-23T18:33:06.391Z" },
    { url = "https://files.pythonhosted.org/packages/22/a8/dccc38768274d3ed3a59b5d06f59ccb845778687652daa71df0cab4040d7/pydantic_core-2.33.2-pp310-pypy310_pp73-musllinux_1_1_armv7l.whl", hash = "sha256:1a8695a8d00c73e50bff9dfda4d540b7dee29ff9b8053e38380426a85ef10052", size = 2237525, upload-time = "2025-04-23T18:33:08.44Z" },
    { url = "https://files.pythonhosted.org/packages/d4/e7/4f98c0b125dda7cf7ccd14ba936218397b44f50a56dd8c16a3091df116c3/pydantic_core-2.33.2-pp310-pypy310_pp73-musllinux_1_1_x86_64.whl", hash = "sha256:fa754d1850735a0b0e03bcffd9d4b4343eb417e47196e4485d9cca326073a42c", size = 2238446, upload-time = "2025-04-23T18:33:10.313Z" },
    { url = "https://files.pythonhosted.org/packages/ce/91/2ec36480fdb0b783cd9ef6795753c1dea13882f2e68e73bce76ae8c21e6a/pydantic_core-2.33.2-pp310-pypy310_pp73-win_amd64.whl", hash = "sha256:a11c8d26a50bfab49002947d3d237abe4d9e4b5bdc8846a63537b6488e197808", size = 2066678, upload-time = "2025-04-23T18:33:12.224Z" },
    { url = "https://files.pythonhosted.org/packages/7b/27/d4ae6487d73948d6f20dddcd94be4ea43e74349b56eba82e9bdee2d7494c/pydantic_core-2.33.2-pp311-pypy311_pp73-macosx_10_12_x86_64.whl", hash = "sha256:dd14041875d09cc0f9308e37a6f8b65f5585cf2598a53aa0123df8b129d481f8", size = 2025200, upload-time = "2025-04-23T18:33:14.199Z" },
    { url = "https://files.pythonhosted.org/packages/f1/b8/b3cb95375f05d33801024079b9392a5ab45267a63400bf1866e7ce0f0de4/pydantic_core-2.33.2-pp311-pypy311_pp73-macosx_11_0_arm64.whl", hash = "sha256:d87c561733f66531dced0da6e864f44ebf89a8fba55f31407b00c2f7f9449593", size = 1859123, upload-time = "2025-04-23T18:33:16.555Z" },
    { url = "https://files.pythonhosted.org/packages/05/bc/0d0b5adeda59a261cd30a1235a445bf55c7e46ae44aea28f7bd6ed46e091/pydantic_core-2.33.2-pp311-pypy311_pp73-manylinux_2_17_aarch64.manylinux2014_aarch64.whl", hash = "sha256:2f82865531efd18d6e07a04a17331af02cb7a651583c418df8266f17a63c6612", size = 1892852, upload-time = "2025-04-23T18:33:18.513Z" },
    { url = "https://files.pythonhosted.org/packages/3e/11/d37bdebbda2e449cb3f519f6ce950927b56d62f0b84fd9cb9e372a26a3d5/pydantic_core-2.33.2-pp311-pypy311_pp73-manylinux_2_17_x86_64.manylinux2014_x86_64.whl", hash = "sha256:2bfb5112df54209d820d7bf9317c7a6c9025ea52e49f46b6a2060104bba37de7", size = 2067484, upload-time = "2025-04-23T18:33:20.475Z" },
    { url = "https://files.pythonhosted.org/packages/8c/55/1f95f0a05ce72ecb02a8a8a1c3be0579bbc29b1d5ab68f1378b7bebc5057/pydantic_core-2.33.2-pp311-pypy311_pp73-manylinux_2_5_i686.manylinux1_i686.whl", hash = "sha256:64632ff9d614e5eecfb495796ad51b0ed98c453e447a76bcbeeb69615079fc7e", size = 2108896, upload-time = "2025-04-23T18:33:22.501Z" },
    { url = "https://files.pythonhosted.org/packages/53/89/2b2de6c81fa131f423246a9109d7b2a375e83968ad0800d6e57d0574629b/pydantic_core-2.33.2-pp311-pypy311_pp73-musllinux_1_1_aarch64.whl", hash = "sha256:f889f7a40498cc077332c7ab6b4608d296d852182211787d4f3ee377aaae66e8", size = 2069475, upload-time = "2025-04-23T18:33:24.528Z" },
    { url = "https://files.pythonhosted.org/packages/b8/e9/1f7efbe20d0b2b10f6718944b5d8ece9152390904f29a78e68d4e7961159/pydantic_core-2.33.2-pp311-pypy311_pp73-musllinux_1_1_armv7l.whl", hash = "sha256:de4b83bb311557e439b9e186f733f6c645b9417c84e2eb8203f3f820a4b988bf", size = 2239013, upload-time = "2025-04-23T18:33:26.621Z" },
    { url = "https://files.pythonhosted.org/packages/3c/b2/5309c905a93811524a49b4e031e9851a6b00ff0fb668794472ea7746b448/pydantic_core-2.33.2-pp311-pypy311_pp73-musllinux_1_1_x86_64.whl", hash = "sha256:82f68293f055f51b51ea42fafc74b6aad03e70e191799430b90c13d643059ebb", size = 2238715, upload-time = "2025-04-23T18:33:28.656Z" },
    { url = "https://files.pythonhosted.org/packages/32/56/8a7ca5d2cd2cda1d245d34b1c9a942920a718082ae8e54e5f3e5a58b7add/pydantic_core-2.33.2-pp311-pypy311_pp73-win_amd64.whl", hash = "sha256:329467cecfb529c925cf2bbd4d60d2c509bc2fb52a20c1045bf09bb70971a9c1", size = 2066757, upload-time = "2025-04-23T18:33:30.645Z" },
]

[[package]]
name = "pygments"
version = "2.19.1"
source = { registry = "https://pypi.org/simple" }
sdist = { url = "https://files.pythonhosted.org/packages/7c/2d/c3338d48ea6cc0feb8446d8e6937e1408088a72a39937982cc6111d17f84/pygments-2.19.1.tar.gz", hash = "sha256:61c16d2a8576dc0649d9f39e089b5f02bcd27fba10d8fb4dcc28173f7a45151f", size = 4968581, upload-time = "2025-01-06T17:26:30.443Z" }
wheels = [
    { url = "https://files.pythonhosted.org/packages/8a/0b/9fcc47d19c48b59121088dd6da2488a49d5f72dacf8262e2790a1d2c7d15/pygments-2.19.1-py3-none-any.whl", hash = "sha256:9ea1544ad55cecf4b8242fab6dd35a93bbce657034b0611ee383099054ab6d8c", size = 1225293, upload-time = "2025-01-06T17:26:25.553Z" },
]

[[package]]
name = "pylint"
version = "3.3.7"
source = { registry = "https://pypi.org/simple" }
dependencies = [
    { name = "astroid" },
    { name = "colorama", marker = "sys_platform == 'win32'" },
    { name = "dill" },
    { name = "isort" },
    { name = "mccabe" },
    { name = "platformdirs" },
    { name = "tomli", marker = "python_full_version < '3.11'" },
    { name = "tomlkit" },
]
sdist = { url = "https://files.pythonhosted.org/packages/1c/e4/83e487d3ddd64ab27749b66137b26dc0c5b5c161be680e6beffdc99070b3/pylint-3.3.7.tar.gz", hash = "sha256:2b11de8bde49f9c5059452e0c310c079c746a0a8eeaa789e5aa966ecc23e4559", size = 1520709, upload-time = "2025-05-04T17:07:51.089Z" }
wheels = [
    { url = "https://files.pythonhosted.org/packages/e8/83/bff755d09e31b5d25cc7fdc4bf3915d1a404e181f1abf0359af376845c24/pylint-3.3.7-py3-none-any.whl", hash = "sha256:43860aafefce92fca4cf6b61fe199cdc5ae54ea28f9bf4cd49de267b5195803d", size = 522565, upload-time = "2025-05-04T17:07:48.714Z" },
]

[[package]]
name = "pymdown-extensions"
version = "10.15"
source = { registry = "https://pypi.org/simple" }
dependencies = [
    { name = "markdown" },
    { name = "pyyaml" },
]
sdist = { url = "https://files.pythonhosted.org/packages/08/92/a7296491dbf5585b3a987f3f3fc87af0e632121ff3e490c14b5f2d2b4eb5/pymdown_extensions-10.15.tar.gz", hash = "sha256:0e5994e32155f4b03504f939e501b981d306daf7ec2aa1cd2eb6bd300784f8f7", size = 852320, upload-time = "2025-04-27T23:48:29.183Z" }
wheels = [
    { url = "https://files.pythonhosted.org/packages/a7/d1/c54e608505776ce4e7966d03358ae635cfd51dff1da6ee421c090dbc797b/pymdown_extensions-10.15-py3-none-any.whl", hash = "sha256:46e99bb272612b0de3b7e7caf6da8dd5f4ca5212c0b273feb9304e236c484e5f", size = 265845, upload-time = "2025-04-27T23:48:27.359Z" },
]

[[package]]
name = "pytest"
version = "8.3.5"
source = { registry = "https://pypi.org/simple" }
dependencies = [
    { name = "colorama", marker = "sys_platform == 'win32'" },
    { name = "exceptiongroup", marker = "python_full_version < '3.11'" },
    { name = "iniconfig" },
    { name = "packaging" },
    { name = "pluggy" },
    { name = "tomli", marker = "python_full_version < '3.11'" },
]
sdist = { url = "https://files.pythonhosted.org/packages/ae/3c/c9d525a414d506893f0cd8a8d0de7706446213181570cdbd766691164e40/pytest-8.3.5.tar.gz", hash = "sha256:f4efe70cc14e511565ac476b57c279e12a855b11f48f212af1080ef2263d3845", size = 1450891, upload-time = "2025-03-02T12:54:54.503Z" }
wheels = [
    { url = "https://files.pythonhosted.org/packages/30/3d/64ad57c803f1fa1e963a7946b6e0fea4a70df53c1a7fed304586539c2bac/pytest-8.3.5-py3-none-any.whl", hash = "sha256:c69214aa47deac29fad6c2a4f590b9c4a9fdb16a403176fe154b79c0b4d4d820", size = 343634, upload-time = "2025-03-02T12:54:52.069Z" },
]

[[package]]
name = "pytest-asyncio"
version = "1.0.0"
source = { registry = "https://pypi.org/simple" }
dependencies = [
    { name = "pytest" },
]
sdist = { url = "https://files.pythonhosted.org/packages/d0/d4/14f53324cb1a6381bef29d698987625d80052bb33932d8e7cbf9b337b17c/pytest_asyncio-1.0.0.tar.gz", hash = "sha256:d15463d13f4456e1ead2594520216b225a16f781e144f8fdf6c5bb4667c48b3f", size = 46960, upload-time = "2025-05-26T04:54:40.484Z" }
wheels = [
    { url = "https://files.pythonhosted.org/packages/30/05/ce271016e351fddc8399e546f6e23761967ee09c8c568bbfbecb0c150171/pytest_asyncio-1.0.0-py3-none-any.whl", hash = "sha256:4f024da9f1ef945e680dc68610b52550e36590a67fd31bb3b4943979a1f90ef3", size = 15976, upload-time = "2025-05-26T04:54:39.035Z" },
]

[[package]]
name = "pytest-cov"
version = "6.1.1"
source = { registry = "https://pypi.org/simple" }
dependencies = [
    { name = "coverage", extra = ["toml"] },
    { name = "pytest" },
]
sdist = { url = "https://files.pythonhosted.org/packages/25/69/5f1e57f6c5a39f81411b550027bf72842c4567ff5fd572bed1edc9e4b5d9/pytest_cov-6.1.1.tar.gz", hash = "sha256:46935f7aaefba760e716c2ebfbe1c216240b9592966e7da99ea8292d4d3e2a0a", size = 66857, upload-time = "2025-04-05T14:07:51.592Z" }
wheels = [
    { url = "https://files.pythonhosted.org/packages/28/d0/def53b4a790cfb21483016430ed828f64830dd981ebe1089971cd10cab25/pytest_cov-6.1.1-py3-none-any.whl", hash = "sha256:bddf29ed2d0ab6f4df17b4c55b0a657287db8684af9c42ea546b21b1041b3dde", size = 23841, upload-time = "2025-04-05T14:07:49.641Z" },
]

[[package]]
name = "pytest-docker"
version = "3.2.3"
source = { registry = "https://pypi.org/simple" }
dependencies = [
    { name = "attrs" },
    { name = "pytest" },
]
sdist = { url = "https://files.pythonhosted.org/packages/79/75/285187953062ebe38108e77a7919c75e157943fa3513371c88e27d3df7b2/pytest_docker-3.2.3.tar.gz", hash = "sha256:26a1c711d99ef01e86e7c9c007f69641552c1554df4fccb065b35581cca24206", size = 13452, upload-time = "2025-07-04T07:46:17.647Z" }
wheels = [
    { url = "https://files.pythonhosted.org/packages/c5/c7/e057e0d1de611ce1bbb26cccf07ddf56eb30a6f6a03aa512a09dac356e03/pytest_docker-3.2.3-py3-none-any.whl", hash = "sha256:f973c35e6f2b674c8fc87e8b3354b02c15866a21994c0841a338c240a05de1eb", size = 8585, upload-time = "2025-07-04T07:46:16.439Z" },
]

[[package]]
name = "pytest-logdog"
version = "0.1.0"
source = { registry = "https://pypi.org/simple" }
dependencies = [
    { name = "pytest" },
]
sdist = { url = "https://files.pythonhosted.org/packages/11/7a/4c59b0bce4d9a56a570d89038ae771b8dcb38ec691f871fd946141d29bca/pytest-logdog-0.1.0.tar.gz", hash = "sha256:b84aca02b6b609bda8bfcd6d0207a428b146cd706d14c7095a3ba79429ab534b", size = 7179, upload-time = "2021-06-15T18:34:06.57Z" }
wheels = [
    { url = "https://files.pythonhosted.org/packages/19/86/f3716547f113acc07167baeff445c2c5445cdbdb0411295fc24dd0a4b53e/pytest_logdog-0.1.0-py3-none-any.whl", hash = "sha256:4d5a4c46442ca7da73b1cf6c9ebea144958a0a6258ba19ad7bf877dec22400e8", size = 4562, upload-time = "2021-06-15T18:34:05.024Z" },
]

[[package]]
name = "pytest-timeout"
version = "2.4.0"
source = { registry = "https://pypi.org/simple" }
dependencies = [
    { name = "pytest" },
]
sdist = { url = "https://files.pythonhosted.org/packages/ac/82/4c9ecabab13363e72d880f2fb504c5f750433b2b6f16e99f4ec21ada284c/pytest_timeout-2.4.0.tar.gz", hash = "sha256:7e68e90b01f9eff71332b25001f85c75495fc4e3a836701876183c4bcfd0540a", size = 17973, upload-time = "2025-05-05T19:44:34.99Z" }
wheels = [
    { url = "https://files.pythonhosted.org/packages/fa/b6/3127540ecdf1464a00e5a01ee60a1b09175f6913f0644ac748494d9c4b21/pytest_timeout-2.4.0-py3-none-any.whl", hash = "sha256:c42667e5cdadb151aeb5b26d114aff6bdf5a907f176a007a30b940d3d865b5c2", size = 14382, upload-time = "2025-05-05T19:44:33.502Z" },
]

[[package]]
name = "python-dateutil"
version = "2.9.0.post0"
source = { registry = "https://pypi.org/simple" }
dependencies = [
    { name = "six" },
]
sdist = { url = "https://files.pythonhosted.org/packages/66/c0/0c8b6ad9f17a802ee498c46e004a0eb49bc148f2fd230864601a86dcf6db/python-dateutil-2.9.0.post0.tar.gz", hash = "sha256:37dd54208da7e1cd875388217d5e00ebd4179249f90fb72437e91a35459a0ad3", size = 342432, upload-time = "2024-03-01T18:36:20.211Z" }
wheels = [
    { url = "https://files.pythonhosted.org/packages/ec/57/56b9bcc3c9c6a792fcbaf139543cee77261f3651ca9da0c93f5c1221264b/python_dateutil-2.9.0.post0-py2.py3-none-any.whl", hash = "sha256:a8b2bc7bffae282281c8140a97d3aa9c14da0b136dfe83f850eea9a5f7470427", size = 229892, upload-time = "2024-03-01T18:36:18.57Z" },
]

[[package]]
name = "python-ldap"
version = "3.4.4"
source = { registry = "https://pypi.org/simple" }
dependencies = [
    { name = "pyasn1" },
    { name = "pyasn1-modules" },
]
sdist = { url = "https://files.pythonhosted.org/packages/fd/8b/1eeb4025dc1d3ac2f16678f38dec9ebdde6271c74955b72db5ce7a4dbfbd/python-ldap-3.4.4.tar.gz", hash = "sha256:7edb0accec4e037797705f3a05cbf36a9fde50d08c8f67f2aef99a2628fab828", size = 377889, upload-time = "2023-11-17T21:14:16.32Z" }

[[package]]
name = "pytz"
version = "2025.2"
source = { registry = "https://pypi.org/simple" }
sdist = { url = "https://files.pythonhosted.org/packages/f8/bf/abbd3cdfb8fbc7fb3d4d38d320f2441b1e7cbe29be4f23797b4a2b5d8aac/pytz-2025.2.tar.gz", hash = "sha256:360b9e3dbb49a209c21ad61809c7fb453643e048b38924c765813546746e81c3", size = 320884, upload-time = "2025-03-25T02:25:00.538Z" }
wheels = [
    { url = "https://files.pythonhosted.org/packages/81/c4/34e93fe5f5429d7570ec1fa436f1986fb1f00c3e0f43a589fe2bbcd22c3f/pytz-2025.2-py2.py3-none-any.whl", hash = "sha256:5ddf76296dd8c44c26eb8f4b6f35488f3ccbf6fbbd7adee0b7262d43f0ec2f00", size = 509225, upload-time = "2025-03-25T02:24:58.468Z" },
]

[[package]]
name = "pywin32-ctypes"
version = "0.2.3"
source = { registry = "https://pypi.org/simple" }
sdist = { url = "https://files.pythonhosted.org/packages/85/9f/01a1a99704853cb63f253eea009390c88e7131c67e66a0a02099a8c917cb/pywin32-ctypes-0.2.3.tar.gz", hash = "sha256:d162dc04946d704503b2edc4d55f3dba5c1d539ead017afa00142c38b9885755", size = 29471, upload-time = "2024-08-14T10:15:34.626Z" }
wheels = [
    { url = "https://files.pythonhosted.org/packages/de/3d/8161f7711c017e01ac9f008dfddd9410dff3674334c233bde66e7ba65bbf/pywin32_ctypes-0.2.3-py3-none-any.whl", hash = "sha256:8a1513379d709975552d202d942d9837758905c8d01eb82b8bcc30918929e7b8", size = 30756, upload-time = "2024-08-14T10:15:33.187Z" },
]

[[package]]
name = "pyyaml"
version = "6.0.2"
source = { registry = "https://pypi.org/simple" }
sdist = { url = "https://files.pythonhosted.org/packages/54/ed/79a089b6be93607fa5cdaedf301d7dfb23af5f25c398d5ead2525b063e17/pyyaml-6.0.2.tar.gz", hash = "sha256:d584d9ec91ad65861cc08d42e834324ef890a082e591037abe114850ff7bbc3e", size = 130631, upload-time = "2024-08-06T20:33:50.674Z" }
wheels = [
    { url = "https://files.pythonhosted.org/packages/9b/95/a3fac87cb7158e231b5a6012e438c647e1a87f09f8e0d123acec8ab8bf71/PyYAML-6.0.2-cp310-cp310-macosx_10_9_x86_64.whl", hash = "sha256:0a9a2848a5b7feac301353437eb7d5957887edbf81d56e903999a75a3d743086", size = 184199, upload-time = "2024-08-06T20:31:40.178Z" },
    { url = "https://files.pythonhosted.org/packages/c7/7a/68bd47624dab8fd4afbfd3c48e3b79efe09098ae941de5b58abcbadff5cb/PyYAML-6.0.2-cp310-cp310-macosx_11_0_arm64.whl", hash = "sha256:29717114e51c84ddfba879543fb232a6ed60086602313ca38cce623c1d62cfbf", size = 171758, upload-time = "2024-08-06T20:31:42.173Z" },
    { url = "https://files.pythonhosted.org/packages/49/ee/14c54df452143b9ee9f0f29074d7ca5516a36edb0b4cc40c3f280131656f/PyYAML-6.0.2-cp310-cp310-manylinux_2_17_aarch64.manylinux2014_aarch64.whl", hash = "sha256:8824b5a04a04a047e72eea5cec3bc266db09e35de6bdfe34c9436ac5ee27d237", size = 718463, upload-time = "2024-08-06T20:31:44.263Z" },
    { url = "https://files.pythonhosted.org/packages/4d/61/de363a97476e766574650d742205be468921a7b532aa2499fcd886b62530/PyYAML-6.0.2-cp310-cp310-manylinux_2_17_s390x.manylinux2014_s390x.whl", hash = "sha256:7c36280e6fb8385e520936c3cb3b8042851904eba0e58d277dca80a5cfed590b", size = 719280, upload-time = "2024-08-06T20:31:50.199Z" },
    { url = "https://files.pythonhosted.org/packages/6b/4e/1523cb902fd98355e2e9ea5e5eb237cbc5f3ad5f3075fa65087aa0ecb669/PyYAML-6.0.2-cp310-cp310-manylinux_2_17_x86_64.manylinux2014_x86_64.whl", hash = "sha256:ec031d5d2feb36d1d1a24380e4db6d43695f3748343d99434e6f5f9156aaa2ed", size = 751239, upload-time = "2024-08-06T20:31:52.292Z" },
    { url = "https://files.pythonhosted.org/packages/b7/33/5504b3a9a4464893c32f118a9cc045190a91637b119a9c881da1cf6b7a72/PyYAML-6.0.2-cp310-cp310-musllinux_1_1_aarch64.whl", hash = "sha256:936d68689298c36b53b29f23c6dbb74de12b4ac12ca6cfe0e047bedceea56180", size = 695802, upload-time = "2024-08-06T20:31:53.836Z" },
    { url = "https://files.pythonhosted.org/packages/5c/20/8347dcabd41ef3a3cdc4f7b7a2aff3d06598c8779faa189cdbf878b626a4/PyYAML-6.0.2-cp310-cp310-musllinux_1_1_x86_64.whl", hash = "sha256:23502f431948090f597378482b4812b0caae32c22213aecf3b55325e049a6c68", size = 720527, upload-time = "2024-08-06T20:31:55.565Z" },
    { url = "https://files.pythonhosted.org/packages/be/aa/5afe99233fb360d0ff37377145a949ae258aaab831bde4792b32650a4378/PyYAML-6.0.2-cp310-cp310-win32.whl", hash = "sha256:2e99c6826ffa974fe6e27cdb5ed0021786b03fc98e5ee3c5bfe1fd5015f42b99", size = 144052, upload-time = "2024-08-06T20:31:56.914Z" },
    { url = "https://files.pythonhosted.org/packages/b5/84/0fa4b06f6d6c958d207620fc60005e241ecedceee58931bb20138e1e5776/PyYAML-6.0.2-cp310-cp310-win_amd64.whl", hash = "sha256:a4d3091415f010369ae4ed1fc6b79def9416358877534caf6a0fdd2146c87a3e", size = 161774, upload-time = "2024-08-06T20:31:58.304Z" },
    { url = "https://files.pythonhosted.org/packages/f8/aa/7af4e81f7acba21a4c6be026da38fd2b872ca46226673c89a758ebdc4fd2/PyYAML-6.0.2-cp311-cp311-macosx_10_9_x86_64.whl", hash = "sha256:cc1c1159b3d456576af7a3e4d1ba7e6924cb39de8f67111c735f6fc832082774", size = 184612, upload-time = "2024-08-06T20:32:03.408Z" },
    { url = "https://files.pythonhosted.org/packages/8b/62/b9faa998fd185f65c1371643678e4d58254add437edb764a08c5a98fb986/PyYAML-6.0.2-cp311-cp311-macosx_11_0_arm64.whl", hash = "sha256:1e2120ef853f59c7419231f3bf4e7021f1b936f6ebd222406c3b60212205d2ee", size = 172040, upload-time = "2024-08-06T20:32:04.926Z" },
    { url = "https://files.pythonhosted.org/packages/ad/0c/c804f5f922a9a6563bab712d8dcc70251e8af811fce4524d57c2c0fd49a4/PyYAML-6.0.2-cp311-cp311-manylinux_2_17_aarch64.manylinux2014_aarch64.whl", hash = "sha256:5d225db5a45f21e78dd9358e58a98702a0302f2659a3c6cd320564b75b86f47c", size = 736829, upload-time = "2024-08-06T20:32:06.459Z" },
    { url = "https://files.pythonhosted.org/packages/51/16/6af8d6a6b210c8e54f1406a6b9481febf9c64a3109c541567e35a49aa2e7/PyYAML-6.0.2-cp311-cp311-manylinux_2_17_s390x.manylinux2014_s390x.whl", hash = "sha256:5ac9328ec4831237bec75defaf839f7d4564be1e6b25ac710bd1a96321cc8317", size = 764167, upload-time = "2024-08-06T20:32:08.338Z" },
    { url = "https://files.pythonhosted.org/packages/75/e4/2c27590dfc9992f73aabbeb9241ae20220bd9452df27483b6e56d3975cc5/PyYAML-6.0.2-cp311-cp311-manylinux_2_17_x86_64.manylinux2014_x86_64.whl", hash = "sha256:3ad2a3decf9aaba3d29c8f537ac4b243e36bef957511b4766cb0057d32b0be85", size = 762952, upload-time = "2024-08-06T20:32:14.124Z" },
    { url = "https://files.pythonhosted.org/packages/9b/97/ecc1abf4a823f5ac61941a9c00fe501b02ac3ab0e373c3857f7d4b83e2b6/PyYAML-6.0.2-cp311-cp311-musllinux_1_1_aarch64.whl", hash = "sha256:ff3824dc5261f50c9b0dfb3be22b4567a6f938ccce4587b38952d85fd9e9afe4", size = 735301, upload-time = "2024-08-06T20:32:16.17Z" },
    { url = "https://files.pythonhosted.org/packages/45/73/0f49dacd6e82c9430e46f4a027baa4ca205e8b0a9dce1397f44edc23559d/PyYAML-6.0.2-cp311-cp311-musllinux_1_1_x86_64.whl", hash = "sha256:797b4f722ffa07cc8d62053e4cff1486fa6dc094105d13fea7b1de7d8bf71c9e", size = 756638, upload-time = "2024-08-06T20:32:18.555Z" },
    { url = "https://files.pythonhosted.org/packages/22/5f/956f0f9fc65223a58fbc14459bf34b4cc48dec52e00535c79b8db361aabd/PyYAML-6.0.2-cp311-cp311-win32.whl", hash = "sha256:11d8f3dd2b9c1207dcaf2ee0bbbfd5991f571186ec9cc78427ba5bd32afae4b5", size = 143850, upload-time = "2024-08-06T20:32:19.889Z" },
    { url = "https://files.pythonhosted.org/packages/ed/23/8da0bbe2ab9dcdd11f4f4557ccaf95c10b9811b13ecced089d43ce59c3c8/PyYAML-6.0.2-cp311-cp311-win_amd64.whl", hash = "sha256:e10ce637b18caea04431ce14fabcf5c64a1c61ec9c56b071a4b7ca131ca52d44", size = 161980, upload-time = "2024-08-06T20:32:21.273Z" },
    { url = "https://files.pythonhosted.org/packages/86/0c/c581167fc46d6d6d7ddcfb8c843a4de25bdd27e4466938109ca68492292c/PyYAML-6.0.2-cp312-cp312-macosx_10_9_x86_64.whl", hash = "sha256:c70c95198c015b85feafc136515252a261a84561b7b1d51e3384e0655ddf25ab", size = 183873, upload-time = "2024-08-06T20:32:25.131Z" },
    { url = "https://files.pythonhosted.org/packages/a8/0c/38374f5bb272c051e2a69281d71cba6fdb983413e6758b84482905e29a5d/PyYAML-6.0.2-cp312-cp312-macosx_11_0_arm64.whl", hash = "sha256:ce826d6ef20b1bc864f0a68340c8b3287705cae2f8b4b1d932177dcc76721725", size = 173302, upload-time = "2024-08-06T20:32:26.511Z" },
    { url = "https://files.pythonhosted.org/packages/c3/93/9916574aa8c00aa06bbac729972eb1071d002b8e158bd0e83a3b9a20a1f7/PyYAML-6.0.2-cp312-cp312-manylinux_2_17_aarch64.manylinux2014_aarch64.whl", hash = "sha256:1f71ea527786de97d1a0cc0eacd1defc0985dcf6b3f17bb77dcfc8c34bec4dc5", size = 739154, upload-time = "2024-08-06T20:32:28.363Z" },
    { url = "https://files.pythonhosted.org/packages/95/0f/b8938f1cbd09739c6da569d172531567dbcc9789e0029aa070856f123984/PyYAML-6.0.2-cp312-cp312-manylinux_2_17_s390x.manylinux2014_s390x.whl", hash = "sha256:9b22676e8097e9e22e36d6b7bda33190d0d400f345f23d4065d48f4ca7ae0425", size = 766223, upload-time = "2024-08-06T20:32:30.058Z" },
    { url = "https://files.pythonhosted.org/packages/b9/2b/614b4752f2e127db5cc206abc23a8c19678e92b23c3db30fc86ab731d3bd/PyYAML-6.0.2-cp312-cp312-manylinux_2_17_x86_64.manylinux2014_x86_64.whl", hash = "sha256:80bab7bfc629882493af4aa31a4cfa43a4c57c83813253626916b8c7ada83476", size = 767542, upload-time = "2024-08-06T20:32:31.881Z" },
    { url = "https://files.pythonhosted.org/packages/d4/00/dd137d5bcc7efea1836d6264f049359861cf548469d18da90cd8216cf05f/PyYAML-6.0.2-cp312-cp312-musllinux_1_1_aarch64.whl", hash = "sha256:0833f8694549e586547b576dcfaba4a6b55b9e96098b36cdc7ebefe667dfed48", size = 731164, upload-time = "2024-08-06T20:32:37.083Z" },
    { url = "https://files.pythonhosted.org/packages/c9/1f/4f998c900485e5c0ef43838363ba4a9723ac0ad73a9dc42068b12aaba4e4/PyYAML-6.0.2-cp312-cp312-musllinux_1_1_x86_64.whl", hash = "sha256:8b9c7197f7cb2738065c481a0461e50ad02f18c78cd75775628afb4d7137fb3b", size = 756611, upload-time = "2024-08-06T20:32:38.898Z" },
    { url = "https://files.pythonhosted.org/packages/df/d1/f5a275fdb252768b7a11ec63585bc38d0e87c9e05668a139fea92b80634c/PyYAML-6.0.2-cp312-cp312-win32.whl", hash = "sha256:ef6107725bd54b262d6dedcc2af448a266975032bc85ef0172c5f059da6325b4", size = 140591, upload-time = "2024-08-06T20:32:40.241Z" },
    { url = "https://files.pythonhosted.org/packages/0c/e8/4f648c598b17c3d06e8753d7d13d57542b30d56e6c2dedf9c331ae56312e/PyYAML-6.0.2-cp312-cp312-win_amd64.whl", hash = "sha256:7e7401d0de89a9a855c839bc697c079a4af81cf878373abd7dc625847d25cbd8", size = 156338, upload-time = "2024-08-06T20:32:41.93Z" },
    { url = "https://files.pythonhosted.org/packages/ef/e3/3af305b830494fa85d95f6d95ef7fa73f2ee1cc8ef5b495c7c3269fb835f/PyYAML-6.0.2-cp313-cp313-macosx_10_13_x86_64.whl", hash = "sha256:efdca5630322a10774e8e98e1af481aad470dd62c3170801852d752aa7a783ba", size = 181309, upload-time = "2024-08-06T20:32:43.4Z" },
    { url = "https://files.pythonhosted.org/packages/45/9f/3b1c20a0b7a3200524eb0076cc027a970d320bd3a6592873c85c92a08731/PyYAML-6.0.2-cp313-cp313-macosx_11_0_arm64.whl", hash = "sha256:50187695423ffe49e2deacb8cd10510bc361faac997de9efef88badc3bb9e2d1", size = 171679, upload-time = "2024-08-06T20:32:44.801Z" },
    { url = "https://files.pythonhosted.org/packages/7c/9a/337322f27005c33bcb656c655fa78325b730324c78620e8328ae28b64d0c/PyYAML-6.0.2-cp313-cp313-manylinux_2_17_aarch64.manylinux2014_aarch64.whl", hash = "sha256:0ffe8360bab4910ef1b9e87fb812d8bc0a308b0d0eef8c8f44e0254ab3b07133", size = 733428, upload-time = "2024-08-06T20:32:46.432Z" },
    { url = "https://files.pythonhosted.org/packages/a3/69/864fbe19e6c18ea3cc196cbe5d392175b4cf3d5d0ac1403ec3f2d237ebb5/PyYAML-6.0.2-cp313-cp313-manylinux_2_17_s390x.manylinux2014_s390x.whl", hash = "sha256:17e311b6c678207928d649faa7cb0d7b4c26a0ba73d41e99c4fff6b6c3276484", size = 763361, upload-time = "2024-08-06T20:32:51.188Z" },
    { url = "https://files.pythonhosted.org/packages/04/24/b7721e4845c2f162d26f50521b825fb061bc0a5afcf9a386840f23ea19fa/PyYAML-6.0.2-cp313-cp313-manylinux_2_17_x86_64.manylinux2014_x86_64.whl", hash = "sha256:70b189594dbe54f75ab3a1acec5f1e3faa7e8cf2f1e08d9b561cb41b845f69d5", size = 759523, upload-time = "2024-08-06T20:32:53.019Z" },
    { url = "https://files.pythonhosted.org/packages/2b/b2/e3234f59ba06559c6ff63c4e10baea10e5e7df868092bf9ab40e5b9c56b6/PyYAML-6.0.2-cp313-cp313-musllinux_1_1_aarch64.whl", hash = "sha256:41e4e3953a79407c794916fa277a82531dd93aad34e29c2a514c2c0c5fe971cc", size = 726660, upload-time = "2024-08-06T20:32:54.708Z" },
    { url = "https://files.pythonhosted.org/packages/fe/0f/25911a9f080464c59fab9027482f822b86bf0608957a5fcc6eaac85aa515/PyYAML-6.0.2-cp313-cp313-musllinux_1_1_x86_64.whl", hash = "sha256:68ccc6023a3400877818152ad9a1033e3db8625d899c72eacb5a668902e4d652", size = 751597, upload-time = "2024-08-06T20:32:56.985Z" },
    { url = "https://files.pythonhosted.org/packages/14/0d/e2c3b43bbce3cf6bd97c840b46088a3031085179e596d4929729d8d68270/PyYAML-6.0.2-cp313-cp313-win32.whl", hash = "sha256:bc2fa7c6b47d6bc618dd7fb02ef6fdedb1090ec036abab80d4681424b84c1183", size = 140527, upload-time = "2024-08-06T20:33:03.001Z" },
    { url = "https://files.pythonhosted.org/packages/fa/de/02b54f42487e3d3c6efb3f89428677074ca7bf43aae402517bc7cca949f3/PyYAML-6.0.2-cp313-cp313-win_amd64.whl", hash = "sha256:8388ee1976c416731879ac16da0aff3f63b286ffdd57cdeb95f3f2e085687563", size = 156446, upload-time = "2024-08-06T20:33:04.33Z" },
]

[[package]]
name = "pyyaml-env-tag"
version = "1.1"
source = { registry = "https://pypi.org/simple" }
dependencies = [
    { name = "pyyaml" },
]
sdist = { url = "https://files.pythonhosted.org/packages/eb/2e/79c822141bfd05a853236b504869ebc6b70159afc570e1d5a20641782eaa/pyyaml_env_tag-1.1.tar.gz", hash = "sha256:2eb38b75a2d21ee0475d6d97ec19c63287a7e140231e4214969d0eac923cd7ff", size = 5737, upload-time = "2025-05-13T15:24:01.64Z" }
wheels = [
    { url = "https://files.pythonhosted.org/packages/04/11/432f32f8097b03e3cd5fe57e88efb685d964e2e5178a48ed61e841f7fdce/pyyaml_env_tag-1.1-py3-none-any.whl", hash = "sha256:17109e1a528561e32f026364712fee1264bc2ea6715120891174ed1b980d2e04", size = 4722, upload-time = "2025-05-13T15:23:59.629Z" },
]

[[package]]
name = "requests"
version = "2.32.3"
source = { registry = "https://pypi.org/simple" }
dependencies = [
    { name = "certifi" },
    { name = "charset-normalizer" },
    { name = "idna" },
    { name = "urllib3" },
]
sdist = { url = "https://files.pythonhosted.org/packages/63/70/2bf7780ad2d390a8d301ad0b550f1581eadbd9a20f896afe06353c2a2913/requests-2.32.3.tar.gz", hash = "sha256:55365417734eb18255590a9ff9eb97e9e1da868d4ccd6402399eaf68af20a760", size = 131218, upload-time = "2024-05-29T15:37:49.536Z" }
wheels = [
    { url = "https://files.pythonhosted.org/packages/f9/9b/335f9764261e915ed497fcdeb11df5dfd6f7bf257d4a6a2a686d80da4d54/requests-2.32.3-py3-none-any.whl", hash = "sha256:70761cfe03c773ceb22aa2f671b4757976145175cdfca038c02654d061d6dcc6", size = 64928, upload-time = "2024-05-29T15:37:47.027Z" },
]

[[package]]
name = "rich"
version = "14.0.0"
source = { registry = "https://pypi.org/simple" }
dependencies = [
    { name = "markdown-it-py" },
    { name = "pygments" },
    { name = "typing-extensions", marker = "python_full_version < '3.11'" },
]
sdist = { url = "https://files.pythonhosted.org/packages/a1/53/830aa4c3066a8ab0ae9a9955976fb770fe9c6102117c8ec4ab3ea62d89e8/rich-14.0.0.tar.gz", hash = "sha256:82f1bc23a6a21ebca4ae0c45af9bdbc492ed20231dcb63f297d6d1021a9d5725", size = 224078, upload-time = "2025-03-30T14:15:14.23Z" }
wheels = [
    { url = "https://files.pythonhosted.org/packages/0d/9b/63f4c7ebc259242c89b3acafdb37b41d1185c07ff0011164674e9076b491/rich-14.0.0-py3-none-any.whl", hash = "sha256:1c9491e1951aac09caffd42f448ee3d04e58923ffe14993f6e83068dc395d7e0", size = 243229, upload-time = "2025-03-30T14:15:12.283Z" },
]

[[package]]
name = "ruff"
version = "0.11.12"
source = { registry = "https://pypi.org/simple" }
sdist = { url = "https://files.pythonhosted.org/packages/15/0a/92416b159ec00cdf11e5882a9d80d29bf84bba3dbebc51c4898bfbca1da6/ruff-0.11.12.tar.gz", hash = "sha256:43cf7f69c7d7c7d7513b9d59c5d8cafd704e05944f978614aa9faff6ac202603", size = 4202289, upload-time = "2025-05-29T13:31:40.037Z" }
wheels = [
    { url = "https://files.pythonhosted.org/packages/60/cc/53eb79f012d15e136d40a8e8fc519ba8f55a057f60b29c2df34efd47c6e3/ruff-0.11.12-py3-none-linux_armv6l.whl", hash = "sha256:c7680aa2f0d4c4f43353d1e72123955c7a2159b8646cd43402de6d4a3a25d7cc", size = 10285597, upload-time = "2025-05-29T13:30:57.539Z" },
    { url = "https://files.pythonhosted.org/packages/e7/d7/73386e9fb0232b015a23f62fea7503f96e29c29e6c45461d4a73bac74df9/ruff-0.11.12-py3-none-macosx_10_12_x86_64.whl", hash = "sha256:2cad64843da9f134565c20bcc430642de897b8ea02e2e79e6e02a76b8dcad7c3", size = 11053154, upload-time = "2025-05-29T13:31:00.865Z" },
    { url = "https://files.pythonhosted.org/packages/4e/eb/3eae144c5114e92deb65a0cb2c72326c8469e14991e9bc3ec0349da1331c/ruff-0.11.12-py3-none-macosx_11_0_arm64.whl", hash = "sha256:9b6886b524a1c659cee1758140138455d3c029783d1b9e643f3624a5ee0cb0aa", size = 10403048, upload-time = "2025-05-29T13:31:03.413Z" },
    { url = "https://files.pythonhosted.org/packages/29/64/20c54b20e58b1058db6689e94731f2a22e9f7abab74e1a758dfba058b6ca/ruff-0.11.12-py3-none-manylinux_2_17_aarch64.manylinux2014_aarch64.whl", hash = "sha256:3cc3a3690aad6e86c1958d3ec3c38c4594b6ecec75c1f531e84160bd827b2012", size = 10597062, upload-time = "2025-05-29T13:31:05.539Z" },
    { url = "https://files.pythonhosted.org/packages/29/3a/79fa6a9a39422a400564ca7233a689a151f1039110f0bbbabcb38106883a/ruff-0.11.12-py3-none-manylinux_2_17_armv7l.manylinux2014_armv7l.whl", hash = "sha256:f97fdbc2549f456c65b3b0048560d44ddd540db1f27c778a938371424b49fe4a", size = 10155152, upload-time = "2025-05-29T13:31:07.986Z" },
    { url = "https://files.pythonhosted.org/packages/e5/a4/22c2c97b2340aa968af3a39bc38045e78d36abd4ed3fa2bde91c31e712e3/ruff-0.11.12-py3-none-manylinux_2_17_i686.manylinux2014_i686.whl", hash = "sha256:74adf84960236961090e2d1348c1a67d940fd12e811a33fb3d107df61eef8fc7", size = 11723067, upload-time = "2025-05-29T13:31:10.57Z" },
    { url = "https://files.pythonhosted.org/packages/bc/cf/3e452fbd9597bcd8058856ecd42b22751749d07935793a1856d988154151/ruff-0.11.12-py3-none-manylinux_2_17_ppc64.manylinux2014_ppc64.whl", hash = "sha256:b56697e5b8bcf1d61293ccfe63873aba08fdbcbbba839fc046ec5926bdb25a3a", size = 12460807, upload-time = "2025-05-29T13:31:12.88Z" },
    { url = "https://files.pythonhosted.org/packages/2f/ec/8f170381a15e1eb7d93cb4feef8d17334d5a1eb33fee273aee5d1f8241a3/ruff-0.11.12-py3-none-manylinux_2_17_ppc64le.manylinux2014_ppc64le.whl", hash = "sha256:4d47afa45e7b0eaf5e5969c6b39cbd108be83910b5c74626247e366fd7a36a13", size = 12063261, upload-time = "2025-05-29T13:31:15.236Z" },
    { url = "https://files.pythonhosted.org/packages/0d/bf/57208f8c0a8153a14652a85f4116c0002148e83770d7a41f2e90b52d2b4e/ruff-0.11.12-py3-none-manylinux_2_17_s390x.manylinux2014_s390x.whl", hash = "sha256:692bf9603fe1bf949de8b09a2da896f05c01ed7a187f4a386cdba6760e7f61be", size = 11329601, upload-time = "2025-05-29T13:31:18.68Z" },
    { url = "https://files.pythonhosted.org/packages/c3/56/edf942f7fdac5888094d9ffa303f12096f1a93eb46570bcf5f14c0c70880/ruff-0.11.12-py3-none-manylinux_2_17_x86_64.manylinux2014_x86_64.whl", hash = "sha256:08033320e979df3b20dba567c62f69c45e01df708b0f9c83912d7abd3e0801cd", size = 11522186, upload-time = "2025-05-29T13:31:21.216Z" },
    { url = "https://files.pythonhosted.org/packages/ed/63/79ffef65246911ed7e2290aeece48739d9603b3a35f9529fec0fc6c26400/ruff-0.11.12-py3-none-musllinux_1_2_aarch64.whl", hash = "sha256:929b7706584f5bfd61d67d5070f399057d07c70585fa8c4491d78ada452d3bef", size = 10449032, upload-time = "2025-05-29T13:31:23.417Z" },
    { url = "https://files.pythonhosted.org/packages/88/19/8c9d4d8a1c2a3f5a1ea45a64b42593d50e28b8e038f1aafd65d6b43647f3/ruff-0.11.12-py3-none-musllinux_1_2_armv7l.whl", hash = "sha256:7de4a73205dc5756b8e09ee3ed67c38312dce1aa28972b93150f5751199981b5", size = 10129370, upload-time = "2025-05-29T13:31:25.777Z" },
    { url = "https://files.pythonhosted.org/packages/bc/0f/2d15533eaa18f460530a857e1778900cd867ded67f16c85723569d54e410/ruff-0.11.12-py3-none-musllinux_1_2_i686.whl", hash = "sha256:2635c2a90ac1b8ca9e93b70af59dfd1dd2026a40e2d6eebaa3efb0465dd9cf02", size = 11123529, upload-time = "2025-05-29T13:31:28.396Z" },
    { url = "https://files.pythonhosted.org/packages/4f/e2/4c2ac669534bdded835356813f48ea33cfb3a947dc47f270038364587088/ruff-0.11.12-py3-none-musllinux_1_2_x86_64.whl", hash = "sha256:d05d6a78a89166f03f03a198ecc9d18779076ad0eec476819467acb401028c0c", size = 11577642, upload-time = "2025-05-29T13:31:30.647Z" },
    { url = "https://files.pythonhosted.org/packages/a7/9b/c9ddf7f924d5617a1c94a93ba595f4b24cb5bc50e98b94433ab3f7ad27e5/ruff-0.11.12-py3-none-win32.whl", hash = "sha256:f5a07f49767c4be4772d161bfc049c1f242db0cfe1bd976e0f0886732a4765d6", size = 10475511, upload-time = "2025-05-29T13:31:32.917Z" },
    { url = "https://files.pythonhosted.org/packages/fd/d6/74fb6d3470c1aada019ffff33c0f9210af746cca0a4de19a1f10ce54968a/ruff-0.11.12-py3-none-win_amd64.whl", hash = "sha256:5a4d9f8030d8c3a45df201d7fb3ed38d0219bccd7955268e863ee4a115fa0832", size = 11523573, upload-time = "2025-05-29T13:31:35.782Z" },
    { url = "https://files.pythonhosted.org/packages/44/42/d58086ec20f52d2b0140752ae54b355ea2be2ed46f914231136dd1effcc7/ruff-0.11.12-py3-none-win_arm64.whl", hash = "sha256:65194e37853158d368e333ba282217941029a28ea90913c67e558c611d04daa5", size = 10697770, upload-time = "2025-05-29T13:31:38.009Z" },
]

[[package]]
name = "secretstorage"
version = "3.3.3"
source = { registry = "https://pypi.org/simple" }
dependencies = [
    { name = "cryptography" },
    { name = "jeepney" },
]
sdist = { url = "https://files.pythonhosted.org/packages/53/a4/f48c9d79cb507ed1373477dbceaba7401fd8a23af63b837fa61f1dcd3691/SecretStorage-3.3.3.tar.gz", hash = "sha256:2403533ef369eca6d2ba81718576c5e0f564d5cca1b58f73a8b23e7d4eeebd77", size = 19739, upload-time = "2022-08-13T16:22:46.976Z" }
wheels = [
    { url = "https://files.pythonhosted.org/packages/54/24/b4293291fa1dd830f353d2cb163295742fa87f179fcc8a20a306a81978b7/SecretStorage-3.3.3-py3-none-any.whl", hash = "sha256:f356e6628222568e3af06f2eba8df495efa13b3b63081dafd4f7d9a7b7bc9f99", size = 15221, upload-time = "2022-08-13T16:22:44.457Z" },
]

[[package]]
name = "setuptools"
version = "80.9.0"
source = { registry = "https://pypi.org/simple" }
sdist = { url = "https://files.pythonhosted.org/packages/18/5d/3bf57dcd21979b887f014ea83c24ae194cfcd12b9e0fda66b957c69d1fca/setuptools-80.9.0.tar.gz", hash = "sha256:f36b47402ecde768dbfafc46e8e4207b4360c654f1f3bb84475f0a28628fb19c", size = 1319958, upload-time = "2025-05-27T00:56:51.443Z" }
wheels = [
    { url = "https://files.pythonhosted.org/packages/a3/dc/17031897dae0efacfea57dfd3a82fdd2a2aeb58e0ff71b77b87e44edc772/setuptools-80.9.0-py3-none-any.whl", hash = "sha256:062d34222ad13e0cc312a4c02d73f059e86a4acbfbdea8f8f76b28c99f306922", size = 1201486, upload-time = "2025-05-27T00:56:49.664Z" },
]

[[package]]
name = "shellingham"
version = "1.5.4"
source = { registry = "https://pypi.org/simple" }
sdist = { url = "https://files.pythonhosted.org/packages/58/15/8b3609fd3830ef7b27b655beb4b4e9c62313a4e8da8c676e142cc210d58e/shellingham-1.5.4.tar.gz", hash = "sha256:8dbca0739d487e5bd35ab3ca4b36e11c4078f3a234bfce294b0a0291363404de", size = 10310, upload-time = "2023-10-24T04:13:40.426Z" }
wheels = [
    { url = "https://files.pythonhosted.org/packages/e0/f9/0595336914c5619e5f28a1fb793285925a8cd4b432c9da0a987836c7f822/shellingham-1.5.4-py2.py3-none-any.whl", hash = "sha256:7ecfff8f2fd72616f7481040475a65b2bf8af90a56c89140852d1120324e8686", size = 9755, upload-time = "2023-10-24T04:13:38.866Z" },
]

[[package]]
name = "six"
version = "1.17.0"
source = { registry = "https://pypi.org/simple" }
sdist = { url = "https://files.pythonhosted.org/packages/94/e7/b2c673351809dca68a0e064b6af791aa332cf192da575fd474ed7d6f16a2/six-1.17.0.tar.gz", hash = "sha256:ff70335d468e7eb6ec65b95b99d3a2836546063f63acc5171de367e834932a81", size = 34031, upload-time = "2024-12-04T17:35:28.174Z" }
wheels = [
    { url = "https://files.pythonhosted.org/packages/b7/ce/149a00dd41f10bc29e5921b496af8b574d8413afcd5e30dfa0ed46c2cc5e/six-1.17.0-py2.py3-none-any.whl", hash = "sha256:4721f391ed90541fddacab5acf947aa0d3dc7d27b2e1e8eda2be8970586c3274", size = 11050, upload-time = "2024-12-04T17:35:26.475Z" },
]

[[package]]
name = "smmap"
version = "5.0.2"
source = { registry = "https://pypi.org/simple" }
sdist = { url = "https://files.pythonhosted.org/packages/44/cd/a040c4b3119bbe532e5b0732286f805445375489fceaec1f48306068ee3b/smmap-5.0.2.tar.gz", hash = "sha256:26ea65a03958fa0c8a1c7e8c7a58fdc77221b8910f6be2131affade476898ad5", size = 22329, upload-time = "2025-01-02T07:14:40.909Z" }
wheels = [
    { url = "https://files.pythonhosted.org/packages/04/be/d09147ad1ec7934636ad912901c5fd7667e1c858e19d355237db0d0cd5e4/smmap-5.0.2-py3-none-any.whl", hash = "sha256:b30115f0def7d7531d22a0fb6502488d879e75b260a9db4d0819cfb25403af5e", size = 24303, upload-time = "2025-01-02T07:14:38.724Z" },
]

[[package]]
name = "sniffio"
version = "1.3.1"
source = { registry = "https://pypi.org/simple" }
sdist = { url = "https://files.pythonhosted.org/packages/a2/87/a6771e1546d97e7e041b6ae58d80074f81b7d5121207425c964ddf5cfdbd/sniffio-1.3.1.tar.gz", hash = "sha256:f4324edc670a0f49750a81b895f35c3adb843cca46f0530f79fc1babb23789dc", size = 20372, upload-time = "2024-02-25T23:20:04.057Z" }
wheels = [
    { url = "https://files.pythonhosted.org/packages/e9/44/75a9c9421471a6c4805dbf2356f7c181a29c1879239abab1ea2cc8f38b40/sniffio-1.3.1-py3-none-any.whl", hash = "sha256:2f6da418d1f1e0fddd844478f41680e794e6051915791a034ff65e5f100525a2", size = 10235, upload-time = "2024-02-25T23:20:01.196Z" },
]

[[package]]
name = "sortedcontainers"
version = "2.4.0"
source = { registry = "https://pypi.org/simple" }
sdist = { url = "https://files.pythonhosted.org/packages/e8/c4/ba2f8066cceb6f23394729afe52f3bf7adec04bf9ed2c820b39e19299111/sortedcontainers-2.4.0.tar.gz", hash = "sha256:25caa5a06cc30b6b83d11423433f65d1f9d76c4c6a0c90e3379eaa43b9bfdb88", size = 30594, upload-time = "2021-05-16T22:03:42.897Z" }
wheels = [
    { url = "https://files.pythonhosted.org/packages/32/46/9cb0e58b2deb7f82b84065f37f3bffeb12413f947f9388e4cac22c4621ce/sortedcontainers-2.4.0-py2.py3-none-any.whl", hash = "sha256:a163dcaede0f1c021485e957a39245190e74249897e2ae4b2aa38595db237ee0", size = 29575, upload-time = "2021-05-16T22:03:41.177Z" },
]

[[package]]
name = "soupsieve"
version = "2.7"
source = { registry = "https://pypi.org/simple" }
sdist = { url = "https://files.pythonhosted.org/packages/3f/f4/4a80cd6ef364b2e8b65b15816a843c0980f7a5a2b4dc701fc574952aa19f/soupsieve-2.7.tar.gz", hash = "sha256:ad282f9b6926286d2ead4750552c8a6142bc4c783fd66b0293547c8fe6ae126a", size = 103418, upload-time = "2025-04-20T18:50:08.518Z" }
wheels = [
    { url = "https://files.pythonhosted.org/packages/e7/9c/0e6afc12c269578be5c0c1c9f4b49a8d32770a080260c333ac04cc1c832d/soupsieve-2.7-py3-none-any.whl", hash = "sha256:6e60cc5c1ffaf1cebcc12e8188320b72071e922c2e897f737cadce79ad5d30c4", size = 36677, upload-time = "2025-04-20T18:50:07.196Z" },
]

[[package]]
name = "sqlalchemy"
version = "2.0.41"
source = { registry = "https://pypi.org/simple" }
dependencies = [
    { name = "greenlet", marker = "(python_full_version < '3.14' and platform_machine == 'AMD64') or (python_full_version < '3.14' and platform_machine == 'WIN32') or (python_full_version < '3.14' and platform_machine == 'aarch64') or (python_full_version < '3.14' and platform_machine == 'amd64') or (python_full_version < '3.14' and platform_machine == 'ppc64le') or (python_full_version < '3.14' and platform_machine == 'win32') or (python_full_version < '3.14' and platform_machine == 'x86_64')" },
    { name = "typing-extensions" },
]
sdist = { url = "https://files.pythonhosted.org/packages/63/66/45b165c595ec89aa7dcc2c1cd222ab269bc753f1fc7a1e68f8481bd957bf/sqlalchemy-2.0.41.tar.gz", hash = "sha256:edba70118c4be3c2b1f90754d308d0b79c6fe2c0fdc52d8ddf603916f83f4db9", size = 9689424, upload-time = "2025-05-14T17:10:32.339Z" }
wheels = [
    { url = "https://files.pythonhosted.org/packages/e9/12/d7c445b1940276a828efce7331cb0cb09d6e5f049651db22f4ebb0922b77/sqlalchemy-2.0.41-cp310-cp310-macosx_10_9_x86_64.whl", hash = "sha256:b1f09b6821406ea1f94053f346f28f8215e293344209129a9c0fcc3578598d7b", size = 2117967, upload-time = "2025-05-14T17:48:15.841Z" },
    { url = "https://files.pythonhosted.org/packages/6f/b8/cb90f23157e28946b27eb01ef401af80a1fab7553762e87df51507eaed61/sqlalchemy-2.0.41-cp310-cp310-macosx_11_0_arm64.whl", hash = "sha256:1936af879e3db023601196a1684d28e12f19ccf93af01bf3280a3262c4b6b4e5", size = 2107583, upload-time = "2025-05-14T17:48:18.688Z" },
    { url = "https://files.pythonhosted.org/packages/9e/c2/eef84283a1c8164a207d898e063edf193d36a24fb6a5bb3ce0634b92a1e8/sqlalchemy-2.0.41-cp310-cp310-manylinux_2_17_aarch64.manylinux2014_aarch64.whl", hash = "sha256:b2ac41acfc8d965fb0c464eb8f44995770239668956dc4cdf502d1b1ffe0d747", size = 3186025, upload-time = "2025-05-14T17:51:51.226Z" },
    { url = "https://files.pythonhosted.org/packages/bd/72/49d52bd3c5e63a1d458fd6d289a1523a8015adedbddf2c07408ff556e772/sqlalchemy-2.0.41-cp310-cp310-manylinux_2_17_x86_64.manylinux2014_x86_64.whl", hash = "sha256:81c24e0c0fde47a9723c81d5806569cddef103aebbf79dbc9fcbb617153dea30", size = 3186259, upload-time = "2025-05-14T17:55:22.526Z" },
    { url = "https://files.pythonhosted.org/packages/4f/9e/e3ffc37d29a3679a50b6bbbba94b115f90e565a2b4545abb17924b94c52d/sqlalchemy-2.0.41-cp310-cp310-musllinux_1_2_aarch64.whl", hash = "sha256:23a8825495d8b195c4aa9ff1c430c28f2c821e8c5e2d98089228af887e5d7e29", size = 3126803, upload-time = "2025-05-14T17:51:53.277Z" },
    { url = "https://files.pythonhosted.org/packages/8a/76/56b21e363f6039978ae0b72690237b38383e4657281285a09456f313dd77/sqlalchemy-2.0.41-cp310-cp310-musllinux_1_2_x86_64.whl", hash = "sha256:60c578c45c949f909a4026b7807044e7e564adf793537fc762b2489d522f3d11", size = 3148566, upload-time = "2025-05-14T17:55:24.398Z" },
    { url = "https://files.pythonhosted.org/packages/3b/92/11b8e1b69bf191bc69e300a99badbbb5f2f1102f2b08b39d9eee2e21f565/sqlalchemy-2.0.41-cp310-cp310-win32.whl", hash = "sha256:118c16cd3f1b00c76d69343e38602006c9cfb9998fa4f798606d28d63f23beda", size = 2086696, upload-time = "2025-05-14T17:55:59.136Z" },
    { url = "https://files.pythonhosted.org/packages/5c/88/2d706c9cc4502654860f4576cd54f7db70487b66c3b619ba98e0be1a4642/sqlalchemy-2.0.41-cp310-cp310-win_amd64.whl", hash = "sha256:7492967c3386df69f80cf67efd665c0f667cee67032090fe01d7d74b0e19bb08", size = 2110200, upload-time = "2025-05-14T17:56:00.757Z" },
    { url = "https://files.pythonhosted.org/packages/37/4e/b00e3ffae32b74b5180e15d2ab4040531ee1bef4c19755fe7926622dc958/sqlalchemy-2.0.41-cp311-cp311-macosx_10_9_x86_64.whl", hash = "sha256:6375cd674fe82d7aa9816d1cb96ec592bac1726c11e0cafbf40eeee9a4516b5f", size = 2121232, upload-time = "2025-05-14T17:48:20.444Z" },
    { url = "https://files.pythonhosted.org/packages/ef/30/6547ebb10875302074a37e1970a5dce7985240665778cfdee2323709f749/sqlalchemy-2.0.41-cp311-cp311-macosx_11_0_arm64.whl", hash = "sha256:9f8c9fdd15a55d9465e590a402f42082705d66b05afc3ffd2d2eb3c6ba919560", size = 2110897, upload-time = "2025-05-14T17:48:21.634Z" },
    { url = "https://files.pythonhosted.org/packages/9e/21/59df2b41b0f6c62da55cd64798232d7349a9378befa7f1bb18cf1dfd510a/sqlalchemy-2.0.41-cp311-cp311-manylinux_2_17_aarch64.manylinux2014_aarch64.whl", hash = "sha256:32f9dc8c44acdee06c8fc6440db9eae8b4af8b01e4b1aee7bdd7241c22edff4f", size = 3273313, upload-time = "2025-05-14T17:51:56.205Z" },
    { url = "https://files.pythonhosted.org/packages/62/e4/b9a7a0e5c6f79d49bcd6efb6e90d7536dc604dab64582a9dec220dab54b6/sqlalchemy-2.0.41-cp311-cp311-manylinux_2_17_x86_64.manylinux2014_x86_64.whl", hash = "sha256:90c11ceb9a1f482c752a71f203a81858625d8df5746d787a4786bca4ffdf71c6", size = 3273807, upload-time = "2025-05-14T17:55:26.928Z" },
    { url = "https://files.pythonhosted.org/packages/39/d8/79f2427251b44ddee18676c04eab038d043cff0e764d2d8bb08261d6135d/sqlalchemy-2.0.41-cp311-cp311-musllinux_1_2_aarch64.whl", hash = "sha256:911cc493ebd60de5f285bcae0491a60b4f2a9f0f5c270edd1c4dbaef7a38fc04", size = 3209632, upload-time = "2025-05-14T17:51:59.384Z" },
    { url = "https://files.pythonhosted.org/packages/d4/16/730a82dda30765f63e0454918c982fb7193f6b398b31d63c7c3bd3652ae5/sqlalchemy-2.0.41-cp311-cp311-musllinux_1_2_x86_64.whl", hash = "sha256:03968a349db483936c249f4d9cd14ff2c296adfa1290b660ba6516f973139582", size = 3233642, upload-time = "2025-05-14T17:55:29.901Z" },
    { url = "https://files.pythonhosted.org/packages/04/61/c0d4607f7799efa8b8ea3c49b4621e861c8f5c41fd4b5b636c534fcb7d73/sqlalchemy-2.0.41-cp311-cp311-win32.whl", hash = "sha256:293cd444d82b18da48c9f71cd7005844dbbd06ca19be1ccf6779154439eec0b8", size = 2086475, upload-time = "2025-05-14T17:56:02.095Z" },
    { url = "https://files.pythonhosted.org/packages/9d/8e/8344f8ae1cb6a479d0741c02cd4f666925b2bf02e2468ddaf5ce44111f30/sqlalchemy-2.0.41-cp311-cp311-win_amd64.whl", hash = "sha256:3d3549fc3e40667ec7199033a4e40a2f669898a00a7b18a931d3efb4c7900504", size = 2110903, upload-time = "2025-05-14T17:56:03.499Z" },
    { url = "https://files.pythonhosted.org/packages/3e/2a/f1f4e068b371154740dd10fb81afb5240d5af4aa0087b88d8b308b5429c2/sqlalchemy-2.0.41-cp312-cp312-macosx_10_13_x86_64.whl", hash = "sha256:81f413674d85cfd0dfcd6512e10e0f33c19c21860342a4890c3a2b59479929f9", size = 2119645, upload-time = "2025-05-14T17:55:24.854Z" },
    { url = "https://files.pythonhosted.org/packages/9b/e8/c664a7e73d36fbfc4730f8cf2bf930444ea87270f2825efbe17bf808b998/sqlalchemy-2.0.41-cp312-cp312-macosx_11_0_arm64.whl", hash = "sha256:598d9ebc1e796431bbd068e41e4de4dc34312b7aa3292571bb3674a0cb415dd1", size = 2107399, upload-time = "2025-05-14T17:55:28.097Z" },
    { url = "https://files.pythonhosted.org/packages/5c/78/8a9cf6c5e7135540cb682128d091d6afa1b9e48bd049b0d691bf54114f70/sqlalchemy-2.0.41-cp312-cp312-manylinux_2_17_aarch64.manylinux2014_aarch64.whl", hash = "sha256:a104c5694dfd2d864a6f91b0956eb5d5883234119cb40010115fd45a16da5e70", size = 3293269, upload-time = "2025-05-14T17:50:38.227Z" },
    { url = "https://files.pythonhosted.org/packages/3c/35/f74add3978c20de6323fb11cb5162702670cc7a9420033befb43d8d5b7a4/sqlalchemy-2.0.41-cp312-cp312-manylinux_2_17_x86_64.manylinux2014_x86_64.whl", hash = "sha256:6145afea51ff0af7f2564a05fa95eb46f542919e6523729663a5d285ecb3cf5e", size = 3303364, upload-time = "2025-05-14T17:51:49.829Z" },
    { url = "https://files.pythonhosted.org/packages/6a/d4/c990f37f52c3f7748ebe98883e2a0f7d038108c2c5a82468d1ff3eec50b7/sqlalchemy-2.0.41-cp312-cp312-musllinux_1_2_aarch64.whl", hash = "sha256:b46fa6eae1cd1c20e6e6f44e19984d438b6b2d8616d21d783d150df714f44078", size = 3229072, upload-time = "2025-05-14T17:50:39.774Z" },
    { url = "https://files.pythonhosted.org/packages/15/69/cab11fecc7eb64bc561011be2bd03d065b762d87add52a4ca0aca2e12904/sqlalchemy-2.0.41-cp312-cp312-musllinux_1_2_x86_64.whl", hash = "sha256:41836fe661cc98abfae476e14ba1906220f92c4e528771a8a3ae6a151242d2ae", size = 3268074, upload-time = "2025-05-14T17:51:51.736Z" },
    { url = "https://files.pythonhosted.org/packages/5c/ca/0c19ec16858585d37767b167fc9602593f98998a68a798450558239fb04a/sqlalchemy-2.0.41-cp312-cp312-win32.whl", hash = "sha256:a8808d5cf866c781150d36a3c8eb3adccfa41a8105d031bf27e92c251e3969d6", size = 2084514, upload-time = "2025-05-14T17:55:49.915Z" },
    { url = "https://files.pythonhosted.org/packages/7f/23/4c2833d78ff3010a4e17f984c734f52b531a8c9060a50429c9d4b0211be6/sqlalchemy-2.0.41-cp312-cp312-win_amd64.whl", hash = "sha256:5b14e97886199c1f52c14629c11d90c11fbb09e9334fa7bb5f6d068d9ced0ce0", size = 2111557, upload-time = "2025-05-14T17:55:51.349Z" },
    { url = "https://files.pythonhosted.org/packages/d3/ad/2e1c6d4f235a97eeef52d0200d8ddda16f6c4dd70ae5ad88c46963440480/sqlalchemy-2.0.41-cp313-cp313-macosx_10_13_x86_64.whl", hash = "sha256:4eeb195cdedaf17aab6b247894ff2734dcead6c08f748e617bfe05bd5a218443", size = 2115491, upload-time = "2025-05-14T17:55:31.177Z" },
    { url = "https://files.pythonhosted.org/packages/cf/8d/be490e5db8400dacc89056f78a52d44b04fbf75e8439569d5b879623a53b/sqlalchemy-2.0.41-cp313-cp313-macosx_11_0_arm64.whl", hash = "sha256:d4ae769b9c1c7757e4ccce94b0641bc203bbdf43ba7a2413ab2523d8d047d8dc", size = 2102827, upload-time = "2025-05-14T17:55:34.921Z" },
    { url = "https://files.pythonhosted.org/packages/a0/72/c97ad430f0b0e78efaf2791342e13ffeafcbb3c06242f01a3bb8fe44f65d/sqlalchemy-2.0.41-cp313-cp313-manylinux_2_17_aarch64.manylinux2014_aarch64.whl", hash = "sha256:a62448526dd9ed3e3beedc93df9bb6b55a436ed1474db31a2af13b313a70a7e1", size = 3225224, upload-time = "2025-05-14T17:50:41.418Z" },
    { url = "https://files.pythonhosted.org/packages/5e/51/5ba9ea3246ea068630acf35a6ba0d181e99f1af1afd17e159eac7e8bc2b8/sqlalchemy-2.0.41-cp313-cp313-manylinux_2_17_x86_64.manylinux2014_x86_64.whl", hash = "sha256:dc56c9788617b8964ad02e8fcfeed4001c1f8ba91a9e1f31483c0dffb207002a", size = 3230045, upload-time = "2025-05-14T17:51:54.722Z" },
    { url = "https://files.pythonhosted.org/packages/78/2f/8c14443b2acea700c62f9b4a8bad9e49fc1b65cfb260edead71fd38e9f19/sqlalchemy-2.0.41-cp313-cp313-musllinux_1_2_aarch64.whl", hash = "sha256:c153265408d18de4cc5ded1941dcd8315894572cddd3c58df5d5b5705b3fa28d", size = 3159357, upload-time = "2025-05-14T17:50:43.483Z" },
    { url = "https://files.pythonhosted.org/packages/fc/b2/43eacbf6ccc5276d76cea18cb7c3d73e294d6fb21f9ff8b4eef9b42bbfd5/sqlalchemy-2.0.41-cp313-cp313-musllinux_1_2_x86_64.whl", hash = "sha256:4f67766965996e63bb46cfbf2ce5355fc32d9dd3b8ad7e536a920ff9ee422e23", size = 3197511, upload-time = "2025-05-14T17:51:57.308Z" },
    { url = "https://files.pythonhosted.org/packages/fa/2e/677c17c5d6a004c3c45334ab1dbe7b7deb834430b282b8a0f75ae220c8eb/sqlalchemy-2.0.41-cp313-cp313-win32.whl", hash = "sha256:bfc9064f6658a3d1cadeaa0ba07570b83ce6801a1314985bf98ec9b95d74e15f", size = 2082420, upload-time = "2025-05-14T17:55:52.69Z" },
    { url = "https://files.pythonhosted.org/packages/e9/61/e8c1b9b6307c57157d328dd8b8348ddc4c47ffdf1279365a13b2b98b8049/sqlalchemy-2.0.41-cp313-cp313-win_amd64.whl", hash = "sha256:82ca366a844eb551daff9d2e6e7a9e5e76d2612c8564f58db6c19a726869c1df", size = 2108329, upload-time = "2025-05-14T17:55:54.495Z" },
    { url = "https://files.pythonhosted.org/packages/1c/fc/9ba22f01b5cdacc8f5ed0d22304718d2c758fce3fd49a5372b886a86f37c/sqlalchemy-2.0.41-py3-none-any.whl", hash = "sha256:57df5dc6fdb5ed1a88a1ed2195fd31927e705cad62dedd86b46972752a80f576", size = 1911224, upload-time = "2025-05-14T17:39:42.154Z" },
]

[package.optional-dependencies]
asyncio = [
    { name = "greenlet" },
]
mypy = [
    { name = "mypy" },
]

[[package]]
name = "tomli"
version = "2.2.1"
source = { registry = "https://pypi.org/simple" }
sdist = { url = "https://files.pythonhosted.org/packages/18/87/302344fed471e44a87289cf4967697d07e532f2421fdaf868a303cbae4ff/tomli-2.2.1.tar.gz", hash = "sha256:cd45e1dc79c835ce60f7404ec8119f2eb06d38b1deba146f07ced3bbc44505ff", size = 17175, upload-time = "2024-11-27T22:38:36.873Z" }
wheels = [
    { url = "https://files.pythonhosted.org/packages/43/ca/75707e6efa2b37c77dadb324ae7d9571cb424e61ea73fad7c56c2d14527f/tomli-2.2.1-cp311-cp311-macosx_10_9_x86_64.whl", hash = "sha256:678e4fa69e4575eb77d103de3df8a895e1591b48e740211bd1067378c69e8249", size = 131077, upload-time = "2024-11-27T22:37:54.956Z" },
    { url = "https://files.pythonhosted.org/packages/c7/16/51ae563a8615d472fdbffc43a3f3d46588c264ac4f024f63f01283becfbb/tomli-2.2.1-cp311-cp311-macosx_11_0_arm64.whl", hash = "sha256:023aa114dd824ade0100497eb2318602af309e5a55595f76b626d6d9f3b7b0a6", size = 123429, upload-time = "2024-11-27T22:37:56.698Z" },
    { url = "https://files.pythonhosted.org/packages/f1/dd/4f6cd1e7b160041db83c694abc78e100473c15d54620083dbd5aae7b990e/tomli-2.2.1-cp311-cp311-manylinux_2_17_aarch64.manylinux2014_aarch64.whl", hash = "sha256:ece47d672db52ac607a3d9599a9d48dcb2f2f735c6c2d1f34130085bb12b112a", size = 226067, upload-time = "2024-11-27T22:37:57.63Z" },
    { url = "https://files.pythonhosted.org/packages/a9/6b/c54ede5dc70d648cc6361eaf429304b02f2871a345bbdd51e993d6cdf550/tomli-2.2.1-cp311-cp311-manylinux_2_17_x86_64.manylinux2014_x86_64.whl", hash = "sha256:6972ca9c9cc9f0acaa56a8ca1ff51e7af152a9f87fb64623e31d5c83700080ee", size = 236030, upload-time = "2024-11-27T22:37:59.344Z" },
    { url = "https://files.pythonhosted.org/packages/1f/47/999514fa49cfaf7a92c805a86c3c43f4215621855d151b61c602abb38091/tomli-2.2.1-cp311-cp311-manylinux_2_5_i686.manylinux1_i686.manylinux_2_17_i686.manylinux2014_i686.whl", hash = "sha256:c954d2250168d28797dd4e3ac5cf812a406cd5a92674ee4c8f123c889786aa8e", size = 240898, upload-time = "2024-11-27T22:38:00.429Z" },
    { url = "https://files.pythonhosted.org/packages/73/41/0a01279a7ae09ee1573b423318e7934674ce06eb33f50936655071d81a24/tomli-2.2.1-cp311-cp311-musllinux_1_2_aarch64.whl", hash = "sha256:8dd28b3e155b80f4d54beb40a441d366adcfe740969820caf156c019fb5c7ec4", size = 229894, upload-time = "2024-11-27T22:38:02.094Z" },
    { url = "https://files.pythonhosted.org/packages/55/18/5d8bc5b0a0362311ce4d18830a5d28943667599a60d20118074ea1b01bb7/tomli-2.2.1-cp311-cp311-musllinux_1_2_i686.whl", hash = "sha256:e59e304978767a54663af13c07b3d1af22ddee3bb2fb0618ca1593e4f593a106", size = 245319, upload-time = "2024-11-27T22:38:03.206Z" },
    { url = "https://files.pythonhosted.org/packages/92/a3/7ade0576d17f3cdf5ff44d61390d4b3febb8a9fc2b480c75c47ea048c646/tomli-2.2.1-cp311-cp311-musllinux_1_2_x86_64.whl", hash = "sha256:33580bccab0338d00994d7f16f4c4ec25b776af3ffaac1ed74e0b3fc95e885a8", size = 238273, upload-time = "2024-11-27T22:38:04.217Z" },
    { url = "https://files.pythonhosted.org/packages/72/6f/fa64ef058ac1446a1e51110c375339b3ec6be245af9d14c87c4a6412dd32/tomli-2.2.1-cp311-cp311-win32.whl", hash = "sha256:465af0e0875402f1d226519c9904f37254b3045fc5084697cefb9bdde1ff99ff", size = 98310, upload-time = "2024-11-27T22:38:05.908Z" },
    { url = "https://files.pythonhosted.org/packages/6a/1c/4a2dcde4a51b81be3530565e92eda625d94dafb46dbeb15069df4caffc34/tomli-2.2.1-cp311-cp311-win_amd64.whl", hash = "sha256:2d0f2fdd22b02c6d81637a3c95f8cd77f995846af7414c5c4b8d0545afa1bc4b", size = 108309, upload-time = "2024-11-27T22:38:06.812Z" },
    { url = "https://files.pythonhosted.org/packages/52/e1/f8af4c2fcde17500422858155aeb0d7e93477a0d59a98e56cbfe75070fd0/tomli-2.2.1-cp312-cp312-macosx_10_13_x86_64.whl", hash = "sha256:4a8f6e44de52d5e6c657c9fe83b562f5f4256d8ebbfe4ff922c495620a7f6cea", size = 132762, upload-time = "2024-11-27T22:38:07.731Z" },
    { url = "https://files.pythonhosted.org/packages/03/b8/152c68bb84fc00396b83e7bbddd5ec0bd3dd409db4195e2a9b3e398ad2e3/tomli-2.2.1-cp312-cp312-macosx_11_0_arm64.whl", hash = "sha256:8d57ca8095a641b8237d5b079147646153d22552f1c637fd3ba7f4b0b29167a8", size = 123453, upload-time = "2024-11-27T22:38:09.384Z" },
    { url = "https://files.pythonhosted.org/packages/c8/d6/fc9267af9166f79ac528ff7e8c55c8181ded34eb4b0e93daa767b8841573/tomli-2.2.1-cp312-cp312-manylinux_2_17_aarch64.manylinux2014_aarch64.whl", hash = "sha256:4e340144ad7ae1533cb897d406382b4b6fede8890a03738ff1683af800d54192", size = 233486, upload-time = "2024-11-27T22:38:10.329Z" },
    { url = "https://files.pythonhosted.org/packages/5c/51/51c3f2884d7bab89af25f678447ea7d297b53b5a3b5730a7cb2ef6069f07/tomli-2.2.1-cp312-cp312-manylinux_2_17_x86_64.manylinux2014_x86_64.whl", hash = "sha256:db2b95f9de79181805df90bedc5a5ab4c165e6ec3fe99f970d0e302f384ad222", size = 242349, upload-time = "2024-11-27T22:38:11.443Z" },
    { url = "https://files.pythonhosted.org/packages/ab/df/bfa89627d13a5cc22402e441e8a931ef2108403db390ff3345c05253935e/tomli-2.2.1-cp312-cp312-manylinux_2_5_i686.manylinux1_i686.manylinux_2_17_i686.manylinux2014_i686.whl", hash = "sha256:40741994320b232529c802f8bc86da4e1aa9f413db394617b9a256ae0f9a7f77", size = 252159, upload-time = "2024-11-27T22:38:13.099Z" },
    { url = "https://files.pythonhosted.org/packages/9e/6e/fa2b916dced65763a5168c6ccb91066f7639bdc88b48adda990db10c8c0b/tomli-2.2.1-cp312-cp312-musllinux_1_2_aarch64.whl", hash = "sha256:400e720fe168c0f8521520190686ef8ef033fb19fc493da09779e592861b78c6", size = 237243, upload-time = "2024-11-27T22:38:14.766Z" },
    { url = "https://files.pythonhosted.org/packages/b4/04/885d3b1f650e1153cbb93a6a9782c58a972b94ea4483ae4ac5cedd5e4a09/tomli-2.2.1-cp312-cp312-musllinux_1_2_i686.whl", hash = "sha256:02abe224de6ae62c19f090f68da4e27b10af2b93213d36cf44e6e1c5abd19fdd", size = 259645, upload-time = "2024-11-27T22:38:15.843Z" },
    { url = "https://files.pythonhosted.org/packages/9c/de/6b432d66e986e501586da298e28ebeefd3edc2c780f3ad73d22566034239/tomli-2.2.1-cp312-cp312-musllinux_1_2_x86_64.whl", hash = "sha256:b82ebccc8c8a36f2094e969560a1b836758481f3dc360ce9a3277c65f374285e", size = 244584, upload-time = "2024-11-27T22:38:17.645Z" },
    { url = "https://files.pythonhosted.org/packages/1c/9a/47c0449b98e6e7d1be6cbac02f93dd79003234ddc4aaab6ba07a9a7482e2/tomli-2.2.1-cp312-cp312-win32.whl", hash = "sha256:889f80ef92701b9dbb224e49ec87c645ce5df3fa2cc548664eb8a25e03127a98", size = 98875, upload-time = "2024-11-27T22:38:19.159Z" },
    { url = "https://files.pythonhosted.org/packages/ef/60/9b9638f081c6f1261e2688bd487625cd1e660d0a85bd469e91d8db969734/tomli-2.2.1-cp312-cp312-win_amd64.whl", hash = "sha256:7fc04e92e1d624a4a63c76474610238576942d6b8950a2d7f908a340494e67e4", size = 109418, upload-time = "2024-11-27T22:38:20.064Z" },
    { url = "https://files.pythonhosted.org/packages/04/90/2ee5f2e0362cb8a0b6499dc44f4d7d48f8fff06d28ba46e6f1eaa61a1388/tomli-2.2.1-cp313-cp313-macosx_10_13_x86_64.whl", hash = "sha256:f4039b9cbc3048b2416cc57ab3bda989a6fcf9b36cf8937f01a6e731b64f80d7", size = 132708, upload-time = "2024-11-27T22:38:21.659Z" },
    { url = "https://files.pythonhosted.org/packages/c0/ec/46b4108816de6b385141f082ba99e315501ccd0a2ea23db4a100dd3990ea/tomli-2.2.1-cp313-cp313-macosx_11_0_arm64.whl", hash = "sha256:286f0ca2ffeeb5b9bd4fcc8d6c330534323ec51b2f52da063b11c502da16f30c", size = 123582, upload-time = "2024-11-27T22:38:22.693Z" },
    { url = "https://files.pythonhosted.org/packages/a0/bd/b470466d0137b37b68d24556c38a0cc819e8febe392d5b199dcd7f578365/tomli-2.2.1-cp313-cp313-manylinux_2_17_aarch64.manylinux2014_aarch64.whl", hash = "sha256:a92ef1a44547e894e2a17d24e7557a5e85a9e1d0048b0b5e7541f76c5032cb13", size = 232543, upload-time = "2024-11-27T22:38:24.367Z" },
    { url = "https://files.pythonhosted.org/packages/d9/e5/82e80ff3b751373f7cead2815bcbe2d51c895b3c990686741a8e56ec42ab/tomli-2.2.1-cp313-cp313-manylinux_2_17_x86_64.manylinux2014_x86_64.whl", hash = "sha256:9316dc65bed1684c9a98ee68759ceaed29d229e985297003e494aa825ebb0281", size = 241691, upload-time = "2024-11-27T22:38:26.081Z" },
    { url = "https://files.pythonhosted.org/packages/05/7e/2a110bc2713557d6a1bfb06af23dd01e7dde52b6ee7dadc589868f9abfac/tomli-2.2.1-cp313-cp313-manylinux_2_5_i686.manylinux1_i686.manylinux_2_17_i686.manylinux2014_i686.whl", hash = "sha256:e85e99945e688e32d5a35c1ff38ed0b3f41f43fad8df0bdf79f72b2ba7bc5272", size = 251170, upload-time = "2024-11-27T22:38:27.921Z" },
    { url = "https://files.pythonhosted.org/packages/64/7b/22d713946efe00e0adbcdfd6d1aa119ae03fd0b60ebed51ebb3fa9f5a2e5/tomli-2.2.1-cp313-cp313-musllinux_1_2_aarch64.whl", hash = "sha256:ac065718db92ca818f8d6141b5f66369833d4a80a9d74435a268c52bdfa73140", size = 236530, upload-time = "2024-11-27T22:38:29.591Z" },
    { url = "https://files.pythonhosted.org/packages/38/31/3a76f67da4b0cf37b742ca76beaf819dca0ebef26d78fc794a576e08accf/tomli-2.2.1-cp313-cp313-musllinux_1_2_i686.whl", hash = "sha256:d920f33822747519673ee656a4b6ac33e382eca9d331c87770faa3eef562aeb2", size = 258666, upload-time = "2024-11-27T22:38:30.639Z" },
    { url = "https://files.pythonhosted.org/packages/07/10/5af1293da642aded87e8a988753945d0cf7e00a9452d3911dd3bb354c9e2/tomli-2.2.1-cp313-cp313-musllinux_1_2_x86_64.whl", hash = "sha256:a198f10c4d1b1375d7687bc25294306e551bf1abfa4eace6650070a5c1ae2744", size = 243954, upload-time = "2024-11-27T22:38:31.702Z" },
    { url = "https://files.pythonhosted.org/packages/5b/b9/1ed31d167be802da0fc95020d04cd27b7d7065cc6fbefdd2f9186f60d7bd/tomli-2.2.1-cp313-cp313-win32.whl", hash = "sha256:d3f5614314d758649ab2ab3a62d4f2004c825922f9e370b29416484086b264ec", size = 98724, upload-time = "2024-11-27T22:38:32.837Z" },
    { url = "https://files.pythonhosted.org/packages/c7/32/b0963458706accd9afcfeb867c0f9175a741bf7b19cd424230714d722198/tomli-2.2.1-cp313-cp313-win_amd64.whl", hash = "sha256:a38aa0308e754b0e3c67e344754dff64999ff9b513e691d0e786265c93583c69", size = 109383, upload-time = "2024-11-27T22:38:34.455Z" },
    { url = "https://files.pythonhosted.org/packages/6e/c2/61d3e0f47e2b74ef40a68b9e6ad5984f6241a942f7cd3bbfbdbd03861ea9/tomli-2.2.1-py3-none-any.whl", hash = "sha256:cb55c73c5f4408779d0cf3eef9f762b9c9f147a77de7b258bef0a5628adc85cc", size = 14257, upload-time = "2024-11-27T22:38:35.385Z" },
]

[[package]]
name = "tomli-w"
version = "1.2.0"
source = { registry = "https://pypi.org/simple" }
sdist = { url = "https://files.pythonhosted.org/packages/19/75/241269d1da26b624c0d5e110e8149093c759b7a286138f4efd61a60e75fe/tomli_w-1.2.0.tar.gz", hash = "sha256:2dd14fac5a47c27be9cd4c976af5a12d87fb1f0b4512f81d69cce3b35ae25021", size = 7184, upload-time = "2025-01-15T12:07:24.262Z" }
wheels = [
    { url = "https://files.pythonhosted.org/packages/c7/18/c86eb8e0202e32dd3df50d43d7ff9854f8e0603945ff398974c1d91ac1ef/tomli_w-1.2.0-py3-none-any.whl", hash = "sha256:188306098d013b691fcadc011abd66727d3c414c571bb01b1a174ba8c983cf90", size = 6675, upload-time = "2025-01-15T12:07:22.074Z" },
]

[[package]]
name = "tomlkit"
version = "0.13.2"
source = { registry = "https://pypi.org/simple" }
sdist = { url = "https://files.pythonhosted.org/packages/b1/09/a439bec5888f00a54b8b9f05fa94d7f901d6735ef4e55dcec9bc37b5d8fa/tomlkit-0.13.2.tar.gz", hash = "sha256:fff5fe59a87295b278abd31bec92c15d9bc4a06885ab12bcea52c71119392e79", size = 192885, upload-time = "2024-08-14T08:19:41.488Z" }
wheels = [
    { url = "https://files.pythonhosted.org/packages/f9/b6/a447b5e4ec71e13871be01ba81f5dfc9d0af7e473da256ff46bc0e24026f/tomlkit-0.13.2-py3-none-any.whl", hash = "sha256:7a974427f6e119197f670fbbbeae7bef749a6c14e793db934baefc1b5f03efde", size = 37955, upload-time = "2024-08-14T08:19:40.05Z" },
]

[[package]]
name = "transitions"
version = "0.9.2"
source = { registry = "https://pypi.org/simple" }
dependencies = [
    { name = "six" },
]
sdist = { url = "https://files.pythonhosted.org/packages/4a/82/4dfbb3cf62501cb3e8d026cbeb2d5cdeaf5bfe916ea50d3a9435faa2b0e1/transitions-0.9.2.tar.gz", hash = "sha256:2f8490dbdbd419366cef1516032ab06d07ccb5839ef54905e842a472692d4204", size = 1188079, upload-time = "2024-08-06T13:32:49.722Z" }
wheels = [
    { url = "https://files.pythonhosted.org/packages/ec/47/852f96b115425618382472ea06860069da5bb078bdec3e4449f185a40e07/transitions-0.9.2-py2.py3-none-any.whl", hash = "sha256:f7b40c9b4a93869f36c4d1c33809aeb18cdeeb065fd1adba018ee39c3db216f3", size = 111773, upload-time = "2024-08-06T13:32:46.703Z" },
]

[[package]]
name = "trove-classifiers"
version = "2025.5.9.12"
source = { registry = "https://pypi.org/simple" }
sdist = { url = "https://files.pythonhosted.org/packages/38/04/1cd43f72c241fedcf0d9a18d0783953ee301eac9e5d9db1df0f0f089d9af/trove_classifiers-2025.5.9.12.tar.gz", hash = "sha256:7ca7c8a7a76e2cd314468c677c69d12cc2357711fcab4a60f87994c1589e5cb5", size = 16940, upload-time = "2025-05-09T12:04:48.829Z" }
wheels = [
    { url = "https://files.pythonhosted.org/packages/92/ef/c6deb083748be3bcad6f471b6ae983950c161890bf5ae1b2af80cc56c530/trove_classifiers-2025.5.9.12-py3-none-any.whl", hash = "sha256:e381c05537adac78881c8fa345fd0e9970159f4e4a04fcc42cfd3129cca640ce", size = 14119, upload-time = "2025-05-09T12:04:46.38Z" },
]

[[package]]
name = "typer"
version = "0.15.4"
source = { registry = "https://pypi.org/simple" }
dependencies = [
    { name = "click" },
    { name = "rich" },
    { name = "shellingham" },
    { name = "typing-extensions" },
]
sdist = { url = "https://files.pythonhosted.org/packages/6c/89/c527e6c848739be8ceb5c44eb8208c52ea3515c6cf6406aa61932887bf58/typer-0.15.4.tar.gz", hash = "sha256:89507b104f9b6a0730354f27c39fae5b63ccd0c95b1ce1f1a6ba0cfd329997c3", size = 101559, upload-time = "2025-05-14T16:34:57.704Z" }
wheels = [
    { url = "https://files.pythonhosted.org/packages/c9/62/d4ba7afe2096d5659ec3db8b15d8665bdcb92a3c6ff0b95e99895b335a9c/typer-0.15.4-py3-none-any.whl", hash = "sha256:eb0651654dcdea706780c466cf06d8f174405a659ffff8f163cfbfee98c0e173", size = 45258, upload-time = "2025-05-14T16:34:55.583Z" },
]

[[package]]
name = "types-mock"
version = "5.2.0.20250516"
source = { registry = "https://pypi.org/simple" }
sdist = { url = "https://files.pythonhosted.org/packages/17/20/7b9e8068bc2db2432389e40683f5d04c1901f72c150332f6749aa37bc5ef/types_mock-5.2.0.20250516.tar.gz", hash = "sha256:aab7d3d9ad3814f2f8da12cc8e42d9be7d38200c5f214e3c0278c38fa01299d7", size = 11220, upload-time = "2025-05-16T03:08:11.623Z" }
wheels = [
    { url = "https://files.pythonhosted.org/packages/21/80/9e4a5f6dddb4ee046884e06ce6c80bc2266604e3452154a0e383a6f49414/types_mock-5.2.0.20250516-py3-none-any.whl", hash = "sha256:e50fbd0c3be8bcea25c30a47fac0b7a6ca22f630ef2f53416a73b319b39dfde1", size = 10516, upload-time = "2025-05-16T03:08:10.798Z" },
]

[[package]]
name = "types-pyyaml"
version = "6.0.12.20250516"
source = { registry = "https://pypi.org/simple" }
sdist = { url = "https://files.pythonhosted.org/packages/4e/22/59e2aeb48ceeee1f7cd4537db9568df80d62bdb44a7f9e743502ea8aab9c/types_pyyaml-6.0.12.20250516.tar.gz", hash = "sha256:9f21a70216fc0fa1b216a8176db5f9e0af6eb35d2f2932acb87689d03a5bf6ba", size = 17378, upload-time = "2025-05-16T03:08:04.897Z" }
wheels = [
    { url = "https://files.pythonhosted.org/packages/99/5f/e0af6f7f6a260d9af67e1db4f54d732abad514252a7a378a6c4d17dd1036/types_pyyaml-6.0.12.20250516-py3-none-any.whl", hash = "sha256:8478208feaeb53a34cb5d970c56a7cd76b72659442e733e268a94dc72b2d0530", size = 20312, upload-time = "2025-05-16T03:08:04.019Z" },
]

[[package]]
name = "types-setuptools"
version = "80.9.0.20250529"
source = { registry = "https://pypi.org/simple" }
sdist = { url = "https://files.pythonhosted.org/packages/79/66/1b276526aad4696a9519919e637801f2c103419d2c248a6feb2729e034d1/types_setuptools-80.9.0.20250529.tar.gz", hash = "sha256:79e088ba0cba2186c8d6499cbd3e143abb142d28a44b042c28d3148b1e353c91", size = 41337, upload-time = "2025-05-29T03:07:34.487Z" }
wheels = [
    { url = "https://files.pythonhosted.org/packages/1b/d8/83790d67ec771bf029a45ff1bd1aedbb738d8aa58c09dd0cc3033eea0e69/types_setuptools-80.9.0.20250529-py3-none-any.whl", hash = "sha256:00dfcedd73e333a430e10db096e4d46af93faf9314f832f13b6bbe3d6757e95f", size = 63263, upload-time = "2025-05-29T03:07:33.064Z" },
]

[[package]]
name = "typing-extensions"
version = "4.13.2"
source = { registry = "https://pypi.org/simple" }
sdist = { url = "https://files.pythonhosted.org/packages/f6/37/23083fcd6e35492953e8d2aaaa68b860eb422b34627b13f2ce3eb6106061/typing_extensions-4.13.2.tar.gz", hash = "sha256:e6c81219bd689f51865d9e372991c540bda33a0379d5573cddb9a3a23f7caaef", size = 106967, upload-time = "2025-04-10T14:19:05.416Z" }
wheels = [
    { url = "https://files.pythonhosted.org/packages/8b/54/b1ae86c0973cc6f0210b53d508ca3641fb6d0c56823f288d108bc7ab3cc8/typing_extensions-4.13.2-py3-none-any.whl", hash = "sha256:a439e7c04b49fec3e5d3e2beaa21755cadbbdc391694e28ccdd36ca4a1408f8c", size = 45806, upload-time = "2025-04-10T14:19:03.967Z" },
]

[[package]]
name = "typing-inspection"
version = "0.4.1"
source = { registry = "https://pypi.org/simple" }
dependencies = [
    { name = "typing-extensions" },
]
sdist = { url = "https://files.pythonhosted.org/packages/f8/b1/0c11f5058406b3af7609f121aaa6b609744687f1d158b3c3a5bf4cc94238/typing_inspection-0.4.1.tar.gz", hash = "sha256:6ae134cc0203c33377d43188d4064e9b357dba58cff3185f22924610e70a9d28", size = 75726, upload-time = "2025-05-21T18:55:23.885Z" }
wheels = [
    { url = "https://files.pythonhosted.org/packages/17/69/cd203477f944c353c31bade965f880aa1061fd6bf05ded0726ca845b6ff7/typing_inspection-0.4.1-py3-none-any.whl", hash = "sha256:389055682238f53b04f7badcb49b989835495a96700ced5dab2d8feae4b26f51", size = 14552, upload-time = "2025-05-21T18:55:22.152Z" },
]

[[package]]
name = "urllib3"
version = "2.4.0"
source = { registry = "https://pypi.org/simple" }
sdist = { url = "https://files.pythonhosted.org/packages/8a/78/16493d9c386d8e60e442a35feac5e00f0913c0f4b7c217c11e8ec2ff53e0/urllib3-2.4.0.tar.gz", hash = "sha256:414bc6535b787febd7567804cc015fee39daab8ad86268f1310a9250697de466", size = 390672, upload-time = "2025-04-10T15:23:39.232Z" }
wheels = [
    { url = "https://files.pythonhosted.org/packages/6b/11/cc635220681e93a0183390e26485430ca2c7b5f9d33b15c74c2861cb8091/urllib3-2.4.0-py3-none-any.whl", hash = "sha256:4e16665048960a0900c702d4a66415956a584919c03361cac9f1df5c5dd7e813", size = 128680, upload-time = "2025-04-10T15:23:37.377Z" },
]

[[package]]
name = "userpath"
version = "1.9.2"
source = { registry = "https://pypi.org/simple" }
dependencies = [
    { name = "click" },
]
sdist = { url = "https://files.pythonhosted.org/packages/d5/b7/30753098208505d7ff9be5b3a32112fb8a4cb3ddfccbbb7ba9973f2e29ff/userpath-1.9.2.tar.gz", hash = "sha256:6c52288dab069257cc831846d15d48133522455d4677ee69a9781f11dbefd815", size = 11140, upload-time = "2024-02-29T21:39:08.742Z" }
wheels = [
    { url = "https://files.pythonhosted.org/packages/43/99/3ec6335ded5b88c2f7ed25c56ffd952546f7ed007ffb1e1539dc3b57015a/userpath-1.9.2-py3-none-any.whl", hash = "sha256:2cbf01a23d655a1ff8fc166dfb78da1b641d1ceabf0fe5f970767d380b14e89d", size = 9065, upload-time = "2024-02-29T21:39:07.551Z" },
]

[[package]]
name = "uv"
version = "0.7.8"
source = { registry = "https://pypi.org/simple" }
sdist = { url = "https://files.pythonhosted.org/packages/0c/4f/c26b354fc791fb716a990f6b0147c0b5d69351400030654827fb920fd79b/uv-0.7.8.tar.gz", hash = "sha256:a59d6749587946d63d371170d8f69d168ca8f4eade5cf880ad3be2793ea29c77", size = 3258494, upload-time = "2025-05-24T00:28:18.241Z" }
wheels = [
    { url = "https://files.pythonhosted.org/packages/db/48/dd73c6a9b7b18dc1784b243cd5a93c14db34876c5a5cbb215e00be285e05/uv-0.7.8-py3-none-linux_armv6l.whl", hash = "sha256:ff1b7e4bc8a1d260062782ad34d12ce0df068df01d4a0f61d0ddc20aba1a5688", size = 16741809, upload-time = "2025-05-24T00:27:20.873Z" },
    { url = "https://files.pythonhosted.org/packages/b4/bd/0bc26f1f4f476cff93c8ce2d258819b10b9a4e41a9825405788ef25a2300/uv-0.7.8-py3-none-macosx_10_12_x86_64.whl", hash = "sha256:b83866be6a69f680f3d2e36b3befd2661b5596e59e575e266e7446b28efa8319", size = 16836506, upload-time = "2025-05-24T00:27:25.229Z" },
    { url = "https://files.pythonhosted.org/packages/26/28/1573e22b5f109f7779ddf64cb11e8e475ac05cf94e6b79ad3a4494c8c39c/uv-0.7.8-py3-none-macosx_11_0_arm64.whl", hash = "sha256:f749b58a5c348c455083781c92910e49b4ddba85c591eb67e97a8b84db03ef9b", size = 15642479, upload-time = "2025-05-24T00:27:28.866Z" },
    { url = "https://files.pythonhosted.org/packages/ad/f1/3d403896ea1edeea9109cab924e6a724ed7f5fbdabe8e5e9f3e3aa2be95a/uv-0.7.8-py3-none-manylinux_2_17_aarch64.manylinux2014_aarch64.musllinux_1_1_aarch64.whl", hash = "sha256:c058ee0f8c20b0942bd9f5c83a67b46577fa79f5691df8867b8e0f2d74cbadb1", size = 16043352, upload-time = "2025-05-24T00:27:31.911Z" },
    { url = "https://files.pythonhosted.org/packages/c7/2e/a914e491af320be503db26ff57f1b328738d1d7419cdb690e6e31d87ae16/uv-0.7.8-py3-none-manylinux_2_17_armv7l.manylinux2014_armv7l.whl", hash = "sha256:2a07bdf9d6aadef40dd4edbe209bca698a3d3244df5285d40d2125f82455519c", size = 16413446, upload-time = "2025-05-24T00:27:35.363Z" },
    { url = "https://files.pythonhosted.org/packages/c3/cc/a396870530db7661eac080d276eba25df1b6c930f50c721f8402370acd12/uv-0.7.8-py3-none-manylinux_2_17_i686.manylinux2014_i686.whl", hash = "sha256:13af6b94563f25bdca6bb73e294648af9c0b165af5bb60f0c913ab125ec45e06", size = 17188599, upload-time = "2025-05-24T00:27:38.979Z" },
    { url = "https://files.pythonhosted.org/packages/d0/96/299bd3895d630e28593dcc54f4c4dbd72e12b557288c6d153987bbd62f34/uv-0.7.8-py3-none-manylinux_2_17_ppc64.manylinux2014_ppc64.whl", hash = "sha256:4acc09c06d6cf7a27e0f1de4edb8c1698b8a3ffe34f322b10f4c145989e434b9", size = 18105049, upload-time = "2025-05-24T00:27:42.194Z" },
    { url = "https://files.pythonhosted.org/packages/8f/a4/9fa0b6a4540950fe7fa66d37c44228d6ad7bb6d42f66e16f4f96e20fd50c/uv-0.7.8-py3-none-manylinux_2_17_ppc64le.manylinux2014_ppc64le.whl", hash = "sha256:9221a9679f2ffd031b71b735b84f58d5a2f1adf9bfa59c8e82a5201dad7db466", size = 17777603, upload-time = "2025-05-24T00:27:45.695Z" },
    { url = "https://files.pythonhosted.org/packages/d7/62/988cca0f1723406ff22edd6a9fb5e3e1d4dd0af103d8c3a64effadc685fd/uv-0.7.8-py3-none-manylinux_2_17_s390x.manylinux2014_s390x.whl", hash = "sha256:409cee21edcaf4a7c714893656ab4dd0814a15659cb4b81c6929cbb75cd2d378", size = 22222113, upload-time = "2025-05-24T00:27:49.172Z" },
    { url = "https://files.pythonhosted.org/packages/06/36/0e7943d9415560aa9fdd775d0bb4b9c06b69c543f0647210e5b84776658b/uv-0.7.8-py3-none-manylinux_2_17_x86_64.manylinux2014_x86_64.whl", hash = "sha256:81ac0bb371979f48d1293f9c1bee691680ea6a724f16880c8f76718f5ff50049", size = 17454597, upload-time = "2025-05-24T00:27:52.478Z" },
    { url = "https://files.pythonhosted.org/packages/bb/70/666be8dbc6a49e1a096f4577d69c4e6f78b3d9228fa2844d1bece21f5cd0/uv-0.7.8-py3-none-manylinux_2_28_aarch64.whl", hash = "sha256:3c620cecd6f3cdab59b316f41c2b1c4d1b709d9d5226cadeec370cfeed56f80c", size = 16335744, upload-time = "2025-05-24T00:27:55.657Z" },
    { url = "https://files.pythonhosted.org/packages/24/a5/c1fbffc8b62121c0d07aa66e7e5135065ff881ebb85ba307664125f4c51c/uv-0.7.8-py3-none-musllinux_1_1_armv7l.whl", hash = "sha256:0c691090ff631dde788c8f4f1b1ea20f9deb9d805289796dcf10bc4a144a817e", size = 16439468, upload-time = "2025-05-24T00:27:58.599Z" },
    { url = "https://files.pythonhosted.org/packages/65/95/a079658721b88d483c97a1765f9fd4f1b8b4fa601f2889d86824244861f2/uv-0.7.8-py3-none-musllinux_1_1_i686.whl", hash = "sha256:4a117fe3806ba4ebb9c68fdbf91507e515a883dfab73fa863df9bc617d6de7a3", size = 16740156, upload-time = "2025-05-24T00:28:01.657Z" },
    { url = "https://files.pythonhosted.org/packages/14/69/a2d110786c4cf093d788cfcde9e99c634af087555f0bf9ceafc009d051ed/uv-0.7.8-py3-none-musllinux_1_1_x86_64.whl", hash = "sha256:91d022235b39e59bab4bce7c4b634dc67e16fa89725cdfb2149a6ef7eaf6d784", size = 17569652, upload-time = "2025-05-24T00:28:04.903Z" },
    { url = "https://files.pythonhosted.org/packages/6f/56/db6db0dc20114b76eb48dbd5167a26a2ebe51e8b604b4e84c5ef84ef4103/uv-0.7.8-py3-none-win32.whl", hash = "sha256:6ebe252f34c50b09b7f641f8e603d7b627f579c76f181680c757012b808be456", size = 16958006, upload-time = "2025-05-24T00:28:07.996Z" },
    { url = "https://files.pythonhosted.org/packages/4b/80/5c78a9adc50fa3b7cca3a0c1245dff8c74d906ab53c3503b1f8133243930/uv-0.7.8-py3-none-win_amd64.whl", hash = "sha256:b5b62ca8a1bea5fdbf8a6372eabb03376dffddb5d139688bbb488c0719fa52fc", size = 18457129, upload-time = "2025-05-24T00:28:11.844Z" },
    { url = "https://files.pythonhosted.org/packages/15/52/fd76b44942ac308e1dbbebea8b23de67a0f891a54d5e51346c3c3564dd9b/uv-0.7.8-py3-none-win_arm64.whl", hash = "sha256:ad79388b0c6eff5383b963d8d5ddcb7fbb24b0b82bf5d0c8b1bdbfbe445cb868", size = 17177058, upload-time = "2025-05-24T00:28:15.561Z" },
]

[[package]]
name = "virtualenv"
version = "20.31.2"
source = { registry = "https://pypi.org/simple" }
dependencies = [
    { name = "distlib" },
    { name = "filelock" },
    { name = "platformdirs" },
]
sdist = { url = "https://files.pythonhosted.org/packages/56/2c/444f465fb2c65f40c3a104fd0c495184c4f2336d65baf398e3c75d72ea94/virtualenv-20.31.2.tar.gz", hash = "sha256:e10c0a9d02835e592521be48b332b6caee6887f332c111aa79a09b9e79efc2af", size = 6076316, upload-time = "2025-05-08T17:58:23.811Z" }
wheels = [
    { url = "https://files.pythonhosted.org/packages/f3/40/b1c265d4b2b62b58576588510fc4d1fe60a86319c8de99fd8e9fec617d2c/virtualenv-20.31.2-py3-none-any.whl", hash = "sha256:36efd0d9650ee985f0cad72065001e66d49a6f24eb44d98980f630686243cf11", size = 6057982, upload-time = "2025-05-08T17:58:21.15Z" },
]

[[package]]
name = "watchdog"
version = "6.0.0"
source = { registry = "https://pypi.org/simple" }
sdist = { url = "https://files.pythonhosted.org/packages/db/7d/7f3d619e951c88ed75c6037b246ddcf2d322812ee8ea189be89511721d54/watchdog-6.0.0.tar.gz", hash = "sha256:9ddf7c82fda3ae8e24decda1338ede66e1c99883db93711d8fb941eaa2d8c282", size = 131220, upload-time = "2024-11-01T14:07:13.037Z" }
wheels = [
    { url = "https://files.pythonhosted.org/packages/0c/56/90994d789c61df619bfc5ce2ecdabd5eeff564e1eb47512bd01b5e019569/watchdog-6.0.0-cp310-cp310-macosx_10_9_universal2.whl", hash = "sha256:d1cdb490583ebd691c012b3d6dae011000fe42edb7a82ece80965b42abd61f26", size = 96390, upload-time = "2024-11-01T14:06:24.793Z" },
    { url = "https://files.pythonhosted.org/packages/55/46/9a67ee697342ddf3c6daa97e3a587a56d6c4052f881ed926a849fcf7371c/watchdog-6.0.0-cp310-cp310-macosx_10_9_x86_64.whl", hash = "sha256:bc64ab3bdb6a04d69d4023b29422170b74681784ffb9463ed4870cf2f3e66112", size = 88389, upload-time = "2024-11-01T14:06:27.112Z" },
    { url = "https://files.pythonhosted.org/packages/44/65/91b0985747c52064d8701e1075eb96f8c40a79df889e59a399453adfb882/watchdog-6.0.0-cp310-cp310-macosx_11_0_arm64.whl", hash = "sha256:c897ac1b55c5a1461e16dae288d22bb2e412ba9807df8397a635d88f671d36c3", size = 89020, upload-time = "2024-11-01T14:06:29.876Z" },
    { url = "https://files.pythonhosted.org/packages/e0/24/d9be5cd6642a6aa68352ded4b4b10fb0d7889cb7f45814fb92cecd35f101/watchdog-6.0.0-cp311-cp311-macosx_10_9_universal2.whl", hash = "sha256:6eb11feb5a0d452ee41f824e271ca311a09e250441c262ca2fd7ebcf2461a06c", size = 96393, upload-time = "2024-11-01T14:06:31.756Z" },
    { url = "https://files.pythonhosted.org/packages/63/7a/6013b0d8dbc56adca7fdd4f0beed381c59f6752341b12fa0886fa7afc78b/watchdog-6.0.0-cp311-cp311-macosx_10_9_x86_64.whl", hash = "sha256:ef810fbf7b781a5a593894e4f439773830bdecb885e6880d957d5b9382a960d2", size = 88392, upload-time = "2024-11-01T14:06:32.99Z" },
    { url = "https://files.pythonhosted.org/packages/d1/40/b75381494851556de56281e053700e46bff5b37bf4c7267e858640af5a7f/watchdog-6.0.0-cp311-cp311-macosx_11_0_arm64.whl", hash = "sha256:afd0fe1b2270917c5e23c2a65ce50c2a4abb63daafb0d419fde368e272a76b7c", size = 89019, upload-time = "2024-11-01T14:06:34.963Z" },
    { url = "https://files.pythonhosted.org/packages/39/ea/3930d07dafc9e286ed356a679aa02d777c06e9bfd1164fa7c19c288a5483/watchdog-6.0.0-cp312-cp312-macosx_10_13_universal2.whl", hash = "sha256:bdd4e6f14b8b18c334febb9c4425a878a2ac20efd1e0b231978e7b150f92a948", size = 96471, upload-time = "2024-11-01T14:06:37.745Z" },
    { url = "https://files.pythonhosted.org/packages/12/87/48361531f70b1f87928b045df868a9fd4e253d9ae087fa4cf3f7113be363/watchdog-6.0.0-cp312-cp312-macosx_10_13_x86_64.whl", hash = "sha256:c7c15dda13c4eb00d6fb6fc508b3c0ed88b9d5d374056b239c4ad1611125c860", size = 88449, upload-time = "2024-11-01T14:06:39.748Z" },
    { url = "https://files.pythonhosted.org/packages/5b/7e/8f322f5e600812e6f9a31b75d242631068ca8f4ef0582dd3ae6e72daecc8/watchdog-6.0.0-cp312-cp312-macosx_11_0_arm64.whl", hash = "sha256:6f10cb2d5902447c7d0da897e2c6768bca89174d0c6e1e30abec5421af97a5b0", size = 89054, upload-time = "2024-11-01T14:06:41.009Z" },
    { url = "https://files.pythonhosted.org/packages/68/98/b0345cabdce2041a01293ba483333582891a3bd5769b08eceb0d406056ef/watchdog-6.0.0-cp313-cp313-macosx_10_13_universal2.whl", hash = "sha256:490ab2ef84f11129844c23fb14ecf30ef3d8a6abafd3754a6f75ca1e6654136c", size = 96480, upload-time = "2024-11-01T14:06:42.952Z" },
    { url = "https://files.pythonhosted.org/packages/85/83/cdf13902c626b28eedef7ec4f10745c52aad8a8fe7eb04ed7b1f111ca20e/watchdog-6.0.0-cp313-cp313-macosx_10_13_x86_64.whl", hash = "sha256:76aae96b00ae814b181bb25b1b98076d5fc84e8a53cd8885a318b42b6d3a5134", size = 88451, upload-time = "2024-11-01T14:06:45.084Z" },
    { url = "https://files.pythonhosted.org/packages/fe/c4/225c87bae08c8b9ec99030cd48ae9c4eca050a59bf5c2255853e18c87b50/watchdog-6.0.0-cp313-cp313-macosx_11_0_arm64.whl", hash = "sha256:a175f755fc2279e0b7312c0035d52e27211a5bc39719dd529625b1930917345b", size = 89057, upload-time = "2024-11-01T14:06:47.324Z" },
    { url = "https://files.pythonhosted.org/packages/30/ad/d17b5d42e28a8b91f8ed01cb949da092827afb9995d4559fd448d0472763/watchdog-6.0.0-pp310-pypy310_pp73-macosx_10_15_x86_64.whl", hash = "sha256:c7ac31a19f4545dd92fc25d200694098f42c9a8e391bc00bdd362c5736dbf881", size = 87902, upload-time = "2024-11-01T14:06:53.119Z" },
    { url = "https://files.pythonhosted.org/packages/5c/ca/c3649991d140ff6ab67bfc85ab42b165ead119c9e12211e08089d763ece5/watchdog-6.0.0-pp310-pypy310_pp73-macosx_11_0_arm64.whl", hash = "sha256:9513f27a1a582d9808cf21a07dae516f0fab1cf2d7683a742c498b93eedabb11", size = 88380, upload-time = "2024-11-01T14:06:55.19Z" },
    { url = "https://files.pythonhosted.org/packages/a9/c7/ca4bf3e518cb57a686b2feb4f55a1892fd9a3dd13f470fca14e00f80ea36/watchdog-6.0.0-py3-none-manylinux2014_aarch64.whl", hash = "sha256:7607498efa04a3542ae3e05e64da8202e58159aa1fa4acddf7678d34a35d4f13", size = 79079, upload-time = "2024-11-01T14:06:59.472Z" },
    { url = "https://files.pythonhosted.org/packages/5c/51/d46dc9332f9a647593c947b4b88e2381c8dfc0942d15b8edc0310fa4abb1/watchdog-6.0.0-py3-none-manylinux2014_armv7l.whl", hash = "sha256:9041567ee8953024c83343288ccc458fd0a2d811d6a0fd68c4c22609e3490379", size = 79078, upload-time = "2024-11-01T14:07:01.431Z" },
    { url = "https://files.pythonhosted.org/packages/d4/57/04edbf5e169cd318d5f07b4766fee38e825d64b6913ca157ca32d1a42267/watchdog-6.0.0-py3-none-manylinux2014_i686.whl", hash = "sha256:82dc3e3143c7e38ec49d61af98d6558288c415eac98486a5c581726e0737c00e", size = 79076, upload-time = "2024-11-01T14:07:02.568Z" },
    { url = "https://files.pythonhosted.org/packages/ab/cc/da8422b300e13cb187d2203f20b9253e91058aaf7db65b74142013478e66/watchdog-6.0.0-py3-none-manylinux2014_ppc64.whl", hash = "sha256:212ac9b8bf1161dc91bd09c048048a95ca3a4c4f5e5d4a7d1b1a7d5752a7f96f", size = 79077, upload-time = "2024-11-01T14:07:03.893Z" },
    { url = "https://files.pythonhosted.org/packages/2c/3b/b8964e04ae1a025c44ba8e4291f86e97fac443bca31de8bd98d3263d2fcf/watchdog-6.0.0-py3-none-manylinux2014_ppc64le.whl", hash = "sha256:e3df4cbb9a450c6d49318f6d14f4bbc80d763fa587ba46ec86f99f9e6876bb26", size = 79078, upload-time = "2024-11-01T14:07:05.189Z" },
    { url = "https://files.pythonhosted.org/packages/62/ae/a696eb424bedff7407801c257d4b1afda455fe40821a2be430e173660e81/watchdog-6.0.0-py3-none-manylinux2014_s390x.whl", hash = "sha256:2cce7cfc2008eb51feb6aab51251fd79b85d9894e98ba847408f662b3395ca3c", size = 79077, upload-time = "2024-11-01T14:07:06.376Z" },
    { url = "https://files.pythonhosted.org/packages/b5/e8/dbf020b4d98251a9860752a094d09a65e1b436ad181faf929983f697048f/watchdog-6.0.0-py3-none-manylinux2014_x86_64.whl", hash = "sha256:20ffe5b202af80ab4266dcd3e91aae72bf2da48c0d33bdb15c66658e685e94e2", size = 79078, upload-time = "2024-11-01T14:07:07.547Z" },
    { url = "https://files.pythonhosted.org/packages/07/f6/d0e5b343768e8bcb4cda79f0f2f55051bf26177ecd5651f84c07567461cf/watchdog-6.0.0-py3-none-win32.whl", hash = "sha256:07df1fdd701c5d4c8e55ef6cf55b8f0120fe1aef7ef39a1c6fc6bc2e606d517a", size = 79065, upload-time = "2024-11-01T14:07:09.525Z" },
    { url = "https://files.pythonhosted.org/packages/db/d9/c495884c6e548fce18a8f40568ff120bc3a4b7b99813081c8ac0c936fa64/watchdog-6.0.0-py3-none-win_amd64.whl", hash = "sha256:cbafb470cf848d93b5d013e2ecb245d4aa1c8fd0504e863ccefa32445359d680", size = 79070, upload-time = "2024-11-01T14:07:10.686Z" },
    { url = "https://files.pythonhosted.org/packages/33/e8/e40370e6d74ddba47f002a32919d91310d6074130fe4e17dabcafc15cbf1/watchdog-6.0.0-py3-none-win_ia64.whl", hash = "sha256:a1914259fa9e1454315171103c6a30961236f508b9b623eae470268bbcc6a22f", size = 79067, upload-time = "2024-11-01T14:07:11.845Z" },
]

[[package]]
name = "websockets"
version = "15.0.1"
source = { registry = "https://pypi.org/simple" }
sdist = { url = "https://files.pythonhosted.org/packages/21/e6/26d09fab466b7ca9c7737474c52be4f76a40301b08362eb2dbc19dcc16c1/websockets-15.0.1.tar.gz", hash = "sha256:82544de02076bafba038ce055ee6412d68da13ab47f0c60cab827346de828dee", size = 177016, upload-time = "2025-03-05T20:03:41.606Z" }
wheels = [
    { url = "https://files.pythonhosted.org/packages/1e/da/6462a9f510c0c49837bbc9345aca92d767a56c1fb2939e1579df1e1cdcf7/websockets-15.0.1-cp310-cp310-macosx_10_9_universal2.whl", hash = "sha256:d63efaa0cd96cf0c5fe4d581521d9fa87744540d4bc999ae6e08595a1014b45b", size = 175423, upload-time = "2025-03-05T20:01:35.363Z" },
    { url = "https://files.pythonhosted.org/packages/1c/9f/9d11c1a4eb046a9e106483b9ff69bce7ac880443f00e5ce64261b47b07e7/websockets-15.0.1-cp310-cp310-macosx_10_9_x86_64.whl", hash = "sha256:ac60e3b188ec7574cb761b08d50fcedf9d77f1530352db4eef1707fe9dee7205", size = 173080, upload-time = "2025-03-05T20:01:37.304Z" },
    { url = "https://files.pythonhosted.org/packages/d5/4f/b462242432d93ea45f297b6179c7333dd0402b855a912a04e7fc61c0d71f/websockets-15.0.1-cp310-cp310-macosx_11_0_arm64.whl", hash = "sha256:5756779642579d902eed757b21b0164cd6fe338506a8083eb58af5c372e39d9a", size = 173329, upload-time = "2025-03-05T20:01:39.668Z" },
    { url = "https://files.pythonhosted.org/packages/6e/0c/6afa1f4644d7ed50284ac59cc70ef8abd44ccf7d45850d989ea7310538d0/websockets-15.0.1-cp310-cp310-manylinux_2_17_aarch64.manylinux2014_aarch64.whl", hash = "sha256:0fdfe3e2a29e4db3659dbd5bbf04560cea53dd9610273917799f1cde46aa725e", size = 182312, upload-time = "2025-03-05T20:01:41.815Z" },
    { url = "https://files.pythonhosted.org/packages/dd/d4/ffc8bd1350b229ca7a4db2a3e1c482cf87cea1baccd0ef3e72bc720caeec/websockets-15.0.1-cp310-cp310-manylinux_2_5_i686.manylinux1_i686.manylinux_2_17_i686.manylinux2014_i686.whl", hash = "sha256:4c2529b320eb9e35af0fa3016c187dffb84a3ecc572bcee7c3ce302bfeba52bf", size = 181319, upload-time = "2025-03-05T20:01:43.967Z" },
    { url = "https://files.pythonhosted.org/packages/97/3a/5323a6bb94917af13bbb34009fac01e55c51dfde354f63692bf2533ffbc2/websockets-15.0.1-cp310-cp310-manylinux_2_5_x86_64.manylinux1_x86_64.manylinux_2_17_x86_64.manylinux2014_x86_64.whl", hash = "sha256:ac1e5c9054fe23226fb11e05a6e630837f074174c4c2f0fe442996112a6de4fb", size = 181631, upload-time = "2025-03-05T20:01:46.104Z" },
    { url = "https://files.pythonhosted.org/packages/a6/cc/1aeb0f7cee59ef065724041bb7ed667b6ab1eeffe5141696cccec2687b66/websockets-15.0.1-cp310-cp310-musllinux_1_2_aarch64.whl", hash = "sha256:5df592cd503496351d6dc14f7cdad49f268d8e618f80dce0cd5a36b93c3fc08d", size = 182016, upload-time = "2025-03-05T20:01:47.603Z" },
    { url = "https://files.pythonhosted.org/packages/79/f9/c86f8f7af208e4161a7f7e02774e9d0a81c632ae76db2ff22549e1718a51/websockets-15.0.1-cp310-cp310-musllinux_1_2_i686.whl", hash = "sha256:0a34631031a8f05657e8e90903e656959234f3a04552259458aac0b0f9ae6fd9", size = 181426, upload-time = "2025-03-05T20:01:48.949Z" },
    { url = "https://files.pythonhosted.org/packages/c7/b9/828b0bc6753db905b91df6ae477c0b14a141090df64fb17f8a9d7e3516cf/websockets-15.0.1-cp310-cp310-musllinux_1_2_x86_64.whl", hash = "sha256:3d00075aa65772e7ce9e990cab3ff1de702aa09be3940d1dc88d5abf1ab8a09c", size = 181360, upload-time = "2025-03-05T20:01:50.938Z" },
    { url = "https://files.pythonhosted.org/packages/89/fb/250f5533ec468ba6327055b7d98b9df056fb1ce623b8b6aaafb30b55d02e/websockets-15.0.1-cp310-cp310-win32.whl", hash = "sha256:1234d4ef35db82f5446dca8e35a7da7964d02c127b095e172e54397fb6a6c256", size = 176388, upload-time = "2025-03-05T20:01:52.213Z" },
    { url = "https://files.pythonhosted.org/packages/1c/46/aca7082012768bb98e5608f01658ff3ac8437e563eca41cf068bd5849a5e/websockets-15.0.1-cp310-cp310-win_amd64.whl", hash = "sha256:39c1fec2c11dc8d89bba6b2bf1556af381611a173ac2b511cf7231622058af41", size = 176830, upload-time = "2025-03-05T20:01:53.922Z" },
    { url = "https://files.pythonhosted.org/packages/9f/32/18fcd5919c293a398db67443acd33fde142f283853076049824fc58e6f75/websockets-15.0.1-cp311-cp311-macosx_10_9_universal2.whl", hash = "sha256:823c248b690b2fd9303ba00c4f66cd5e2d8c3ba4aa968b2779be9532a4dad431", size = 175423, upload-time = "2025-03-05T20:01:56.276Z" },
    { url = "https://files.pythonhosted.org/packages/76/70/ba1ad96b07869275ef42e2ce21f07a5b0148936688c2baf7e4a1f60d5058/websockets-15.0.1-cp311-cp311-macosx_10_9_x86_64.whl", hash = "sha256:678999709e68425ae2593acf2e3ebcbcf2e69885a5ee78f9eb80e6e371f1bf57", size = 173082, upload-time = "2025-03-05T20:01:57.563Z" },
    { url = "https://files.pythonhosted.org/packages/86/f2/10b55821dd40eb696ce4704a87d57774696f9451108cff0d2824c97e0f97/websockets-15.0.1-cp311-cp311-macosx_11_0_arm64.whl", hash = "sha256:d50fd1ee42388dcfb2b3676132c78116490976f1300da28eb629272d5d93e905", size = 173330, upload-time = "2025-03-05T20:01:59.063Z" },
    { url = "https://files.pythonhosted.org/packages/a5/90/1c37ae8b8a113d3daf1065222b6af61cc44102da95388ac0018fcb7d93d9/websockets-15.0.1-cp311-cp311-manylinux_2_17_aarch64.manylinux2014_aarch64.whl", hash = "sha256:d99e5546bf73dbad5bf3547174cd6cb8ba7273062a23808ffea025ecb1cf8562", size = 182878, upload-time = "2025-03-05T20:02:00.305Z" },
    { url = "https://files.pythonhosted.org/packages/8e/8d/96e8e288b2a41dffafb78e8904ea7367ee4f891dafc2ab8d87e2124cb3d3/websockets-15.0.1-cp311-cp311-manylinux_2_5_i686.manylinux1_i686.manylinux_2_17_i686.manylinux2014_i686.whl", hash = "sha256:66dd88c918e3287efc22409d426c8f729688d89a0c587c88971a0faa2c2f3792", size = 181883, upload-time = "2025-03-05T20:02:03.148Z" },
    { url = "https://files.pythonhosted.org/packages/93/1f/5d6dbf551766308f6f50f8baf8e9860be6182911e8106da7a7f73785f4c4/websockets-15.0.1-cp311-cp311-manylinux_2_5_x86_64.manylinux1_x86_64.manylinux_2_17_x86_64.manylinux2014_x86_64.whl", hash = "sha256:8dd8327c795b3e3f219760fa603dcae1dcc148172290a8ab15158cf85a953413", size = 182252, upload-time = "2025-03-05T20:02:05.29Z" },
    { url = "https://files.pythonhosted.org/packages/d4/78/2d4fed9123e6620cbf1706c0de8a1632e1a28e7774d94346d7de1bba2ca3/websockets-15.0.1-cp311-cp311-musllinux_1_2_aarch64.whl", hash = "sha256:8fdc51055e6ff4adeb88d58a11042ec9a5eae317a0a53d12c062c8a8865909e8", size = 182521, upload-time = "2025-03-05T20:02:07.458Z" },
    { url = "https://files.pythonhosted.org/packages/e7/3b/66d4c1b444dd1a9823c4a81f50231b921bab54eee2f69e70319b4e21f1ca/websockets-15.0.1-cp311-cp311-musllinux_1_2_i686.whl", hash = "sha256:693f0192126df6c2327cce3baa7c06f2a117575e32ab2308f7f8216c29d9e2e3", size = 181958, upload-time = "2025-03-05T20:02:09.842Z" },
    { url = "https://files.pythonhosted.org/packages/08/ff/e9eed2ee5fed6f76fdd6032ca5cd38c57ca9661430bb3d5fb2872dc8703c/websockets-15.0.1-cp311-cp311-musllinux_1_2_x86_64.whl", hash = "sha256:54479983bd5fb469c38f2f5c7e3a24f9a4e70594cd68cd1fa6b9340dadaff7cf", size = 181918, upload-time = "2025-03-05T20:02:11.968Z" },
    { url = "https://files.pythonhosted.org/packages/d8/75/994634a49b7e12532be6a42103597b71098fd25900f7437d6055ed39930a/websockets-15.0.1-cp311-cp311-win32.whl", hash = "sha256:16b6c1b3e57799b9d38427dda63edcbe4926352c47cf88588c0be4ace18dac85", size = 176388, upload-time = "2025-03-05T20:02:13.32Z" },
    { url = "https://files.pythonhosted.org/packages/98/93/e36c73f78400a65f5e236cd376713c34182e6663f6889cd45a4a04d8f203/websockets-15.0.1-cp311-cp311-win_amd64.whl", hash = "sha256:27ccee0071a0e75d22cb35849b1db43f2ecd3e161041ac1ee9d2352ddf72f065", size = 176828, upload-time = "2025-03-05T20:02:14.585Z" },
    { url = "https://files.pythonhosted.org/packages/51/6b/4545a0d843594f5d0771e86463606a3988b5a09ca5123136f8a76580dd63/websockets-15.0.1-cp312-cp312-macosx_10_13_universal2.whl", hash = "sha256:3e90baa811a5d73f3ca0bcbf32064d663ed81318ab225ee4f427ad4e26e5aff3", size = 175437, upload-time = "2025-03-05T20:02:16.706Z" },
    { url = "https://files.pythonhosted.org/packages/f4/71/809a0f5f6a06522af902e0f2ea2757f71ead94610010cf570ab5c98e99ed/websockets-15.0.1-cp312-cp312-macosx_10_13_x86_64.whl", hash = "sha256:592f1a9fe869c778694f0aa806ba0374e97648ab57936f092fd9d87f8bc03665", size = 173096, upload-time = "2025-03-05T20:02:18.832Z" },
    { url = "https://files.pythonhosted.org/packages/3d/69/1a681dd6f02180916f116894181eab8b2e25b31e484c5d0eae637ec01f7c/websockets-15.0.1-cp312-cp312-macosx_11_0_arm64.whl", hash = "sha256:0701bc3cfcb9164d04a14b149fd74be7347a530ad3bbf15ab2c678a2cd3dd9a2", size = 173332, upload-time = "2025-03-05T20:02:20.187Z" },
    { url = "https://files.pythonhosted.org/packages/a6/02/0073b3952f5bce97eafbb35757f8d0d54812b6174ed8dd952aa08429bcc3/websockets-15.0.1-cp312-cp312-manylinux_2_17_aarch64.manylinux2014_aarch64.whl", hash = "sha256:e8b56bdcdb4505c8078cb6c7157d9811a85790f2f2b3632c7d1462ab5783d215", size = 183152, upload-time = "2025-03-05T20:02:22.286Z" },
    { url = "https://files.pythonhosted.org/packages/74/45/c205c8480eafd114b428284840da0b1be9ffd0e4f87338dc95dc6ff961a1/websockets-15.0.1-cp312-cp312-manylinux_2_5_i686.manylinux1_i686.manylinux_2_17_i686.manylinux2014_i686.whl", hash = "sha256:0af68c55afbd5f07986df82831c7bff04846928ea8d1fd7f30052638788bc9b5", size = 182096, upload-time = "2025-03-05T20:02:24.368Z" },
    { url = "https://files.pythonhosted.org/packages/14/8f/aa61f528fba38578ec553c145857a181384c72b98156f858ca5c8e82d9d3/websockets-15.0.1-cp312-cp312-manylinux_2_5_x86_64.manylinux1_x86_64.manylinux_2_17_x86_64.manylinux2014_x86_64.whl", hash = "sha256:64dee438fed052b52e4f98f76c5790513235efaa1ef7f3f2192c392cd7c91b65", size = 182523, upload-time = "2025-03-05T20:02:25.669Z" },
    { url = "https://files.pythonhosted.org/packages/ec/6d/0267396610add5bc0d0d3e77f546d4cd287200804fe02323797de77dbce9/websockets-15.0.1-cp312-cp312-musllinux_1_2_aarch64.whl", hash = "sha256:d5f6b181bb38171a8ad1d6aa58a67a6aa9d4b38d0f8c5f496b9e42561dfc62fe", size = 182790, upload-time = "2025-03-05T20:02:26.99Z" },
    { url = "https://files.pythonhosted.org/packages/02/05/c68c5adbf679cf610ae2f74a9b871ae84564462955d991178f95a1ddb7dd/websockets-15.0.1-cp312-cp312-musllinux_1_2_i686.whl", hash = "sha256:5d54b09eba2bada6011aea5375542a157637b91029687eb4fdb2dab11059c1b4", size = 182165, upload-time = "2025-03-05T20:02:30.291Z" },
    { url = "https://files.pythonhosted.org/packages/29/93/bb672df7b2f5faac89761cb5fa34f5cec45a4026c383a4b5761c6cea5c16/websockets-15.0.1-cp312-cp312-musllinux_1_2_x86_64.whl", hash = "sha256:3be571a8b5afed347da347bfcf27ba12b069d9d7f42cb8c7028b5e98bbb12597", size = 182160, upload-time = "2025-03-05T20:02:31.634Z" },
    { url = "https://files.pythonhosted.org/packages/ff/83/de1f7709376dc3ca9b7eeb4b9a07b4526b14876b6d372a4dc62312bebee0/websockets-15.0.1-cp312-cp312-win32.whl", hash = "sha256:c338ffa0520bdb12fbc527265235639fb76e7bc7faafbb93f6ba80d9c06578a9", size = 176395, upload-time = "2025-03-05T20:02:33.017Z" },
    { url = "https://files.pythonhosted.org/packages/7d/71/abf2ebc3bbfa40f391ce1428c7168fb20582d0ff57019b69ea20fa698043/websockets-15.0.1-cp312-cp312-win_amd64.whl", hash = "sha256:fcd5cf9e305d7b8338754470cf69cf81f420459dbae8a3b40cee57417f4614a7", size = 176841, upload-time = "2025-03-05T20:02:34.498Z" },
    { url = "https://files.pythonhosted.org/packages/cb/9f/51f0cf64471a9d2b4d0fc6c534f323b664e7095640c34562f5182e5a7195/websockets-15.0.1-cp313-cp313-macosx_10_13_universal2.whl", hash = "sha256:ee443ef070bb3b6ed74514f5efaa37a252af57c90eb33b956d35c8e9c10a1931", size = 175440, upload-time = "2025-03-05T20:02:36.695Z" },
    { url = "https://files.pythonhosted.org/packages/8a/05/aa116ec9943c718905997412c5989f7ed671bc0188ee2ba89520e8765d7b/websockets-15.0.1-cp313-cp313-macosx_10_13_x86_64.whl", hash = "sha256:5a939de6b7b4e18ca683218320fc67ea886038265fd1ed30173f5ce3f8e85675", size = 173098, upload-time = "2025-03-05T20:02:37.985Z" },
    { url = "https://files.pythonhosted.org/packages/ff/0b/33cef55ff24f2d92924923c99926dcce78e7bd922d649467f0eda8368923/websockets-15.0.1-cp313-cp313-macosx_11_0_arm64.whl", hash = "sha256:746ee8dba912cd6fc889a8147168991d50ed70447bf18bcda7039f7d2e3d9151", size = 173329, upload-time = "2025-03-05T20:02:39.298Z" },
    { url = "https://files.pythonhosted.org/packages/31/1d/063b25dcc01faa8fada1469bdf769de3768b7044eac9d41f734fd7b6ad6d/websockets-15.0.1-cp313-cp313-manylinux_2_17_aarch64.manylinux2014_aarch64.whl", hash = "sha256:595b6c3969023ecf9041b2936ac3827e4623bfa3ccf007575f04c5a6aa318c22", size = 183111, upload-time = "2025-03-05T20:02:40.595Z" },
    { url = "https://files.pythonhosted.org/packages/93/53/9a87ee494a51bf63e4ec9241c1ccc4f7c2f45fff85d5bde2ff74fcb68b9e/websockets-15.0.1-cp313-cp313-manylinux_2_5_i686.manylinux1_i686.manylinux_2_17_i686.manylinux2014_i686.whl", hash = "sha256:3c714d2fc58b5ca3e285461a4cc0c9a66bd0e24c5da9911e30158286c9b5be7f", size = 182054, upload-time = "2025-03-05T20:02:41.926Z" },
    { url = "https://files.pythonhosted.org/packages/ff/b2/83a6ddf56cdcbad4e3d841fcc55d6ba7d19aeb89c50f24dd7e859ec0805f/websockets-15.0.1-cp313-cp313-manylinux_2_5_x86_64.manylinux1_x86_64.manylinux_2_17_x86_64.manylinux2014_x86_64.whl", hash = "sha256:0f3c1e2ab208db911594ae5b4f79addeb3501604a165019dd221c0bdcabe4db8", size = 182496, upload-time = "2025-03-05T20:02:43.304Z" },
    { url = "https://files.pythonhosted.org/packages/98/41/e7038944ed0abf34c45aa4635ba28136f06052e08fc2168520bb8b25149f/websockets-15.0.1-cp313-cp313-musllinux_1_2_aarch64.whl", hash = "sha256:229cf1d3ca6c1804400b0a9790dc66528e08a6a1feec0d5040e8b9eb14422375", size = 182829, upload-time = "2025-03-05T20:02:48.812Z" },
    { url = "https://files.pythonhosted.org/packages/e0/17/de15b6158680c7623c6ef0db361da965ab25d813ae54fcfeae2e5b9ef910/websockets-15.0.1-cp313-cp313-musllinux_1_2_i686.whl", hash = "sha256:756c56e867a90fb00177d530dca4b097dd753cde348448a1012ed6c5131f8b7d", size = 182217, upload-time = "2025-03-05T20:02:50.14Z" },
    { url = "https://files.pythonhosted.org/packages/33/2b/1f168cb6041853eef0362fb9554c3824367c5560cbdaad89ac40f8c2edfc/websockets-15.0.1-cp313-cp313-musllinux_1_2_x86_64.whl", hash = "sha256:558d023b3df0bffe50a04e710bc87742de35060580a293c2a984299ed83bc4e4", size = 182195, upload-time = "2025-03-05T20:02:51.561Z" },
    { url = "https://files.pythonhosted.org/packages/86/eb/20b6cdf273913d0ad05a6a14aed4b9a85591c18a987a3d47f20fa13dcc47/websockets-15.0.1-cp313-cp313-win32.whl", hash = "sha256:ba9e56e8ceeeedb2e080147ba85ffcd5cd0711b89576b83784d8605a7df455fa", size = 176393, upload-time = "2025-03-05T20:02:53.814Z" },
    { url = "https://files.pythonhosted.org/packages/1b/6c/c65773d6cab416a64d191d6ee8a8b1c68a09970ea6909d16965d26bfed1e/websockets-15.0.1-cp313-cp313-win_amd64.whl", hash = "sha256:e09473f095a819042ecb2ab9465aee615bd9c2028e4ef7d933600a8401c79561", size = 176837, upload-time = "2025-03-05T20:02:55.237Z" },
    { url = "https://files.pythonhosted.org/packages/02/9e/d40f779fa16f74d3468357197af8d6ad07e7c5a27ea1ca74ceb38986f77a/websockets-15.0.1-pp310-pypy310_pp73-macosx_10_15_x86_64.whl", hash = "sha256:0c9e74d766f2818bb95f84c25be4dea09841ac0f734d1966f415e4edfc4ef1c3", size = 173109, upload-time = "2025-03-05T20:03:17.769Z" },
    { url = "https://files.pythonhosted.org/packages/bc/cd/5b887b8585a593073fd92f7c23ecd3985cd2c3175025a91b0d69b0551372/websockets-15.0.1-pp310-pypy310_pp73-macosx_11_0_arm64.whl", hash = "sha256:1009ee0c7739c08a0cd59de430d6de452a55e42d6b522de7aa15e6f67db0b8e1", size = 173343, upload-time = "2025-03-05T20:03:19.094Z" },
    { url = "https://files.pythonhosted.org/packages/fe/ae/d34f7556890341e900a95acf4886833646306269f899d58ad62f588bf410/websockets-15.0.1-pp310-pypy310_pp73-manylinux_2_17_aarch64.manylinux2014_aarch64.whl", hash = "sha256:76d1f20b1c7a2fa82367e04982e708723ba0e7b8d43aa643d3dcd404d74f1475", size = 174599, upload-time = "2025-03-05T20:03:21.1Z" },
    { url = "https://files.pythonhosted.org/packages/71/e6/5fd43993a87db364ec60fc1d608273a1a465c0caba69176dd160e197ce42/websockets-15.0.1-pp310-pypy310_pp73-manylinux_2_5_i686.manylinux1_i686.manylinux_2_17_i686.manylinux2014_i686.whl", hash = "sha256:f29d80eb9a9263b8d109135351caf568cc3f80b9928bccde535c235de55c22d9", size = 174207, upload-time = "2025-03-05T20:03:23.221Z" },
    { url = "https://files.pythonhosted.org/packages/2b/fb/c492d6daa5ec067c2988ac80c61359ace5c4c674c532985ac5a123436cec/websockets-15.0.1-pp310-pypy310_pp73-manylinux_2_5_x86_64.manylinux1_x86_64.manylinux_2_17_x86_64.manylinux2014_x86_64.whl", hash = "sha256:b359ed09954d7c18bbc1680f380c7301f92c60bf924171629c5db97febb12f04", size = 174155, upload-time = "2025-03-05T20:03:25.321Z" },
    { url = "https://files.pythonhosted.org/packages/68/a1/dcb68430b1d00b698ae7a7e0194433bce4f07ded185f0ee5fb21e2a2e91e/websockets-15.0.1-pp310-pypy310_pp73-win_amd64.whl", hash = "sha256:cad21560da69f4ce7658ca2cb83138fb4cf695a2ba3e475e0559e05991aa8122", size = 176884, upload-time = "2025-03-05T20:03:27.934Z" },
    { url = "https://files.pythonhosted.org/packages/fa/a8/5b41e0da817d64113292ab1f8247140aac61cbf6cfd085d6a0fa77f4984f/websockets-15.0.1-py3-none-any.whl", hash = "sha256:f7a866fbc1e97b5c617ee4116daaa09b722101d4a3c170c787450ba409f9736f", size = 169743, upload-time = "2025-03-05T20:03:39.41Z" },
]

[[package]]
name = "yarl"
version = "1.20.1"
source = { registry = "https://pypi.org/simple" }
dependencies = [
    { name = "idna" },
    { name = "multidict" },
    { name = "propcache" },
]
sdist = { url = "https://files.pythonhosted.org/packages/3c/fb/efaa23fa4e45537b827620f04cf8f3cd658b76642205162e072703a5b963/yarl-1.20.1.tar.gz", hash = "sha256:d017a4997ee50c91fd5466cef416231bb82177b93b029906cefc542ce14c35ac", size = 186428, upload-time = "2025-06-10T00:46:09.923Z" }
wheels = [
    { url = "https://files.pythonhosted.org/packages/cb/65/7fed0d774abf47487c64be14e9223749468922817b5e8792b8a64792a1bb/yarl-1.20.1-cp310-cp310-macosx_10_9_universal2.whl", hash = "sha256:6032e6da6abd41e4acda34d75a816012717000fa6839f37124a47fcefc49bec4", size = 132910, upload-time = "2025-06-10T00:42:31.108Z" },
    { url = "https://files.pythonhosted.org/packages/8a/7b/988f55a52da99df9e56dc733b8e4e5a6ae2090081dc2754fc8fd34e60aa0/yarl-1.20.1-cp310-cp310-macosx_10_9_x86_64.whl", hash = "sha256:2c7b34d804b8cf9b214f05015c4fee2ebe7ed05cf581e7192c06555c71f4446a", size = 90644, upload-time = "2025-06-10T00:42:33.851Z" },
    { url = "https://files.pythonhosted.org/packages/f7/de/30d98f03e95d30c7e3cc093759982d038c8833ec2451001d45ef4854edc1/yarl-1.20.1-cp310-cp310-macosx_11_0_arm64.whl", hash = "sha256:0c869f2651cc77465f6cd01d938d91a11d9ea5d798738c1dc077f3de0b5e5fed", size = 89322, upload-time = "2025-06-10T00:42:35.688Z" },
    { url = "https://files.pythonhosted.org/packages/e0/7a/f2f314f5ebfe9200724b0b748de2186b927acb334cf964fd312eb86fc286/yarl-1.20.1-cp310-cp310-manylinux_2_17_aarch64.manylinux2014_aarch64.whl", hash = "sha256:62915e6688eb4d180d93840cda4110995ad50c459bf931b8b3775b37c264af1e", size = 323786, upload-time = "2025-06-10T00:42:37.817Z" },
    { url = "https://files.pythonhosted.org/packages/15/3f/718d26f189db96d993d14b984ce91de52e76309d0fd1d4296f34039856aa/yarl-1.20.1-cp310-cp310-manylinux_2_17_armv7l.manylinux2014_armv7l.manylinux_2_31_armv7l.whl", hash = "sha256:41ebd28167bc6af8abb97fec1a399f412eec5fd61a3ccbe2305a18b84fb4ca73", size = 319627, upload-time = "2025-06-10T00:42:39.937Z" },
    { url = "https://files.pythonhosted.org/packages/a5/76/8fcfbf5fa2369157b9898962a4a7d96764b287b085b5b3d9ffae69cdefd1/yarl-1.20.1-cp310-cp310-manylinux_2_17_ppc64le.manylinux2014_ppc64le.whl", hash = "sha256:21242b4288a6d56f04ea193adde174b7e347ac46ce6bc84989ff7c1b1ecea84e", size = 339149, upload-time = "2025-06-10T00:42:42.627Z" },
    { url = "https://files.pythonhosted.org/packages/3c/95/d7fc301cc4661785967acc04f54a4a42d5124905e27db27bb578aac49b5c/yarl-1.20.1-cp310-cp310-manylinux_2_17_s390x.manylinux2014_s390x.whl", hash = "sha256:bea21cdae6c7eb02ba02a475f37463abfe0a01f5d7200121b03e605d6a0439f8", size = 333327, upload-time = "2025-06-10T00:42:44.842Z" },
    { url = "https://files.pythonhosted.org/packages/65/94/e21269718349582eee81efc5c1c08ee71c816bfc1585b77d0ec3f58089eb/yarl-1.20.1-cp310-cp310-manylinux_2_17_x86_64.manylinux2014_x86_64.whl", hash = "sha256:1f8a891e4a22a89f5dde7862994485e19db246b70bb288d3ce73a34422e55b23", size = 326054, upload-time = "2025-06-10T00:42:47.149Z" },
    { url = "https://files.pythonhosted.org/packages/32/ae/8616d1f07853704523519f6131d21f092e567c5af93de7e3e94b38d7f065/yarl-1.20.1-cp310-cp310-manylinux_2_5_i686.manylinux1_i686.manylinux_2_17_i686.manylinux2014_i686.whl", hash = "sha256:dd803820d44c8853a109a34e3660e5a61beae12970da479cf44aa2954019bf70", size = 315035, upload-time = "2025-06-10T00:42:48.852Z" },
    { url = "https://files.pythonhosted.org/packages/48/aa/0ace06280861ef055855333707db5e49c6e3a08840a7ce62682259d0a6c0/yarl-1.20.1-cp310-cp310-musllinux_1_2_aarch64.whl", hash = "sha256:b982fa7f74c80d5c0c7b5b38f908971e513380a10fecea528091405f519b9ebb", size = 338962, upload-time = "2025-06-10T00:42:51.024Z" },
    { url = "https://files.pythonhosted.org/packages/20/52/1e9d0e6916f45a8fb50e6844f01cb34692455f1acd548606cbda8134cd1e/yarl-1.20.1-cp310-cp310-musllinux_1_2_armv7l.whl", hash = "sha256:33f29ecfe0330c570d997bcf1afd304377f2e48f61447f37e846a6058a4d33b2", size = 335399, upload-time = "2025-06-10T00:42:53.007Z" },
    { url = "https://files.pythonhosted.org/packages/f2/65/60452df742952c630e82f394cd409de10610481d9043aa14c61bf846b7b1/yarl-1.20.1-cp310-cp310-musllinux_1_2_i686.whl", hash = "sha256:835ab2cfc74d5eb4a6a528c57f05688099da41cf4957cf08cad38647e4a83b30", size = 338649, upload-time = "2025-06-10T00:42:54.964Z" },
    { url = "https://files.pythonhosted.org/packages/7b/f5/6cd4ff38dcde57a70f23719a838665ee17079640c77087404c3d34da6727/yarl-1.20.1-cp310-cp310-musllinux_1_2_ppc64le.whl", hash = "sha256:46b5e0ccf1943a9a6e766b2c2b8c732c55b34e28be57d8daa2b3c1d1d4009309", size = 358563, upload-time = "2025-06-10T00:42:57.28Z" },
    { url = "https://files.pythonhosted.org/packages/d1/90/c42eefd79d0d8222cb3227bdd51b640c0c1d0aa33fe4cc86c36eccba77d3/yarl-1.20.1-cp310-cp310-musllinux_1_2_s390x.whl", hash = "sha256:df47c55f7d74127d1b11251fe6397d84afdde0d53b90bedb46a23c0e534f9d24", size = 357609, upload-time = "2025-06-10T00:42:59.055Z" },
    { url = "https://files.pythonhosted.org/packages/03/c8/cea6b232cb4617514232e0f8a718153a95b5d82b5290711b201545825532/yarl-1.20.1-cp310-cp310-musllinux_1_2_x86_64.whl", hash = "sha256:76d12524d05841276b0e22573f28d5fbcb67589836772ae9244d90dd7d66aa13", size = 350224, upload-time = "2025-06-10T00:43:01.248Z" },
    { url = "https://files.pythonhosted.org/packages/ce/a3/eaa0ab9712f1f3d01faf43cf6f1f7210ce4ea4a7e9b28b489a2261ca8db9/yarl-1.20.1-cp310-cp310-win32.whl", hash = "sha256:6c4fbf6b02d70e512d7ade4b1f998f237137f1417ab07ec06358ea04f69134f8", size = 81753, upload-time = "2025-06-10T00:43:03.486Z" },
    { url = "https://files.pythonhosted.org/packages/8f/34/e4abde70a9256465fe31c88ed02c3f8502b7b5dead693a4f350a06413f28/yarl-1.20.1-cp310-cp310-win_amd64.whl", hash = "sha256:aef6c4d69554d44b7f9d923245f8ad9a707d971e6209d51279196d8e8fe1ae16", size = 86817, upload-time = "2025-06-10T00:43:05.231Z" },
    { url = "https://files.pythonhosted.org/packages/b1/18/893b50efc2350e47a874c5c2d67e55a0ea5df91186b2a6f5ac52eff887cd/yarl-1.20.1-cp311-cp311-macosx_10_9_universal2.whl", hash = "sha256:47ee6188fea634bdfaeb2cc420f5b3b17332e6225ce88149a17c413c77ff269e", size = 133833, upload-time = "2025-06-10T00:43:07.393Z" },
    { url = "https://files.pythonhosted.org/packages/89/ed/b8773448030e6fc47fa797f099ab9eab151a43a25717f9ac043844ad5ea3/yarl-1.20.1-cp311-cp311-macosx_10_9_x86_64.whl", hash = "sha256:d0f6500f69e8402d513e5eedb77a4e1818691e8f45e6b687147963514d84b44b", size = 91070, upload-time = "2025-06-10T00:43:09.538Z" },
    { url = "https://files.pythonhosted.org/packages/e3/e3/409bd17b1e42619bf69f60e4f031ce1ccb29bd7380117a55529e76933464/yarl-1.20.1-cp311-cp311-macosx_11_0_arm64.whl", hash = "sha256:7a8900a42fcdaad568de58887c7b2f602962356908eedb7628eaf6021a6e435b", size = 89818, upload-time = "2025-06-10T00:43:11.575Z" },
    { url = "https://files.pythonhosted.org/packages/f8/77/64d8431a4d77c856eb2d82aa3de2ad6741365245a29b3a9543cd598ed8c5/yarl-1.20.1-cp311-cp311-manylinux_2_17_aarch64.manylinux2014_aarch64.whl", hash = "sha256:bad6d131fda8ef508b36be3ece16d0902e80b88ea7200f030a0f6c11d9e508d4", size = 347003, upload-time = "2025-06-10T00:43:14.088Z" },
    { url = "https://files.pythonhosted.org/packages/8d/d2/0c7e4def093dcef0bd9fa22d4d24b023788b0a33b8d0088b51aa51e21e99/yarl-1.20.1-cp311-cp311-manylinux_2_17_armv7l.manylinux2014_armv7l.manylinux_2_31_armv7l.whl", hash = "sha256:df018d92fe22aaebb679a7f89fe0c0f368ec497e3dda6cb81a567610f04501f1", size = 336537, upload-time = "2025-06-10T00:43:16.431Z" },
    { url = "https://files.pythonhosted.org/packages/f0/f3/fc514f4b2cf02cb59d10cbfe228691d25929ce8f72a38db07d3febc3f706/yarl-1.20.1-cp311-cp311-manylinux_2_17_ppc64le.manylinux2014_ppc64le.whl", hash = "sha256:8f969afbb0a9b63c18d0feecf0db09d164b7a44a053e78a7d05f5df163e43833", size = 362358, upload-time = "2025-06-10T00:43:18.704Z" },
    { url = "https://files.pythonhosted.org/packages/ea/6d/a313ac8d8391381ff9006ac05f1d4331cee3b1efaa833a53d12253733255/yarl-1.20.1-cp311-cp311-manylinux_2_17_s390x.manylinux2014_s390x.whl", hash = "sha256:812303eb4aa98e302886ccda58d6b099e3576b1b9276161469c25803a8db277d", size = 357362, upload-time = "2025-06-10T00:43:20.888Z" },
    { url = "https://files.pythonhosted.org/packages/00/70/8f78a95d6935a70263d46caa3dd18e1f223cf2f2ff2037baa01a22bc5b22/yarl-1.20.1-cp311-cp311-manylinux_2_17_x86_64.manylinux2014_x86_64.whl", hash = "sha256:98c4a7d166635147924aa0bf9bfe8d8abad6fffa6102de9c99ea04a1376f91e8", size = 348979, upload-time = "2025-06-10T00:43:23.169Z" },
    { url = "https://files.pythonhosted.org/packages/cb/05/42773027968968f4f15143553970ee36ead27038d627f457cc44bbbeecf3/yarl-1.20.1-cp311-cp311-manylinux_2_5_i686.manylinux1_i686.manylinux_2_17_i686.manylinux2014_i686.whl", hash = "sha256:12e768f966538e81e6e7550f9086a6236b16e26cd964cf4df35349970f3551cf", size = 337274, upload-time = "2025-06-10T00:43:27.111Z" },
    { url = "https://files.pythonhosted.org/packages/05/be/665634aa196954156741ea591d2f946f1b78ceee8bb8f28488bf28c0dd62/yarl-1.20.1-cp311-cp311-musllinux_1_2_aarch64.whl", hash = "sha256:fe41919b9d899661c5c28a8b4b0acf704510b88f27f0934ac7a7bebdd8938d5e", size = 363294, upload-time = "2025-06-10T00:43:28.96Z" },
    { url = "https://files.pythonhosted.org/packages/eb/90/73448401d36fa4e210ece5579895731f190d5119c4b66b43b52182e88cd5/yarl-1.20.1-cp311-cp311-musllinux_1_2_armv7l.whl", hash = "sha256:8601bc010d1d7780592f3fc1bdc6c72e2b6466ea34569778422943e1a1f3c389", size = 358169, upload-time = "2025-06-10T00:43:30.701Z" },
    { url = "https://files.pythonhosted.org/packages/c3/b0/fce922d46dc1eb43c811f1889f7daa6001b27a4005587e94878570300881/yarl-1.20.1-cp311-cp311-musllinux_1_2_i686.whl", hash = "sha256:daadbdc1f2a9033a2399c42646fbd46da7992e868a5fe9513860122d7fe7a73f", size = 362776, upload-time = "2025-06-10T00:43:32.51Z" },
    { url = "https://files.pythonhosted.org/packages/f1/0d/b172628fce039dae8977fd22caeff3eeebffd52e86060413f5673767c427/yarl-1.20.1-cp311-cp311-musllinux_1_2_ppc64le.whl", hash = "sha256:03aa1e041727cb438ca762628109ef1333498b122e4c76dd858d186a37cec845", size = 381341, upload-time = "2025-06-10T00:43:34.543Z" },
    { url = "https://files.pythonhosted.org/packages/6b/9b/5b886d7671f4580209e855974fe1cecec409aa4a89ea58b8f0560dc529b1/yarl-1.20.1-cp311-cp311-musllinux_1_2_s390x.whl", hash = "sha256:642980ef5e0fa1de5fa96d905c7e00cb2c47cb468bfcac5a18c58e27dbf8d8d1", size = 379988, upload-time = "2025-06-10T00:43:36.489Z" },
    { url = "https://files.pythonhosted.org/packages/73/be/75ef5fd0fcd8f083a5d13f78fd3f009528132a1f2a1d7c925c39fa20aa79/yarl-1.20.1-cp311-cp311-musllinux_1_2_x86_64.whl", hash = "sha256:86971e2795584fe8c002356d3b97ef6c61862720eeff03db2a7c86b678d85b3e", size = 371113, upload-time = "2025-06-10T00:43:38.592Z" },
    { url = "https://files.pythonhosted.org/packages/50/4f/62faab3b479dfdcb741fe9e3f0323e2a7d5cd1ab2edc73221d57ad4834b2/yarl-1.20.1-cp311-cp311-win32.whl", hash = "sha256:597f40615b8d25812f14562699e287f0dcc035d25eb74da72cae043bb884d773", size = 81485, upload-time = "2025-06-10T00:43:41.038Z" },
    { url = "https://files.pythonhosted.org/packages/f0/09/d9c7942f8f05c32ec72cd5c8e041c8b29b5807328b68b4801ff2511d4d5e/yarl-1.20.1-cp311-cp311-win_amd64.whl", hash = "sha256:26ef53a9e726e61e9cd1cda6b478f17e350fb5800b4bd1cd9fe81c4d91cfeb2e", size = 86686, upload-time = "2025-06-10T00:43:42.692Z" },
    { url = "https://files.pythonhosted.org/packages/5f/9a/cb7fad7d73c69f296eda6815e4a2c7ed53fc70c2f136479a91c8e5fbdb6d/yarl-1.20.1-cp312-cp312-macosx_10_13_universal2.whl", hash = "sha256:bdcc4cd244e58593a4379fe60fdee5ac0331f8eb70320a24d591a3be197b94a9", size = 133667, upload-time = "2025-06-10T00:43:44.369Z" },
    { url = "https://files.pythonhosted.org/packages/67/38/688577a1cb1e656e3971fb66a3492501c5a5df56d99722e57c98249e5b8a/yarl-1.20.1-cp312-cp312-macosx_10_13_x86_64.whl", hash = "sha256:b29a2c385a5f5b9c7d9347e5812b6f7ab267193c62d282a540b4fc528c8a9d2a", size = 91025, upload-time = "2025-06-10T00:43:46.295Z" },
    { url = "https://files.pythonhosted.org/packages/50/ec/72991ae51febeb11a42813fc259f0d4c8e0507f2b74b5514618d8b640365/yarl-1.20.1-cp312-cp312-macosx_11_0_arm64.whl", hash = "sha256:1112ae8154186dfe2de4732197f59c05a83dc814849a5ced892b708033f40dc2", size = 89709, upload-time = "2025-06-10T00:43:48.22Z" },
    { url = "https://files.pythonhosted.org/packages/99/da/4d798025490e89426e9f976702e5f9482005c548c579bdae792a4c37769e/yarl-1.20.1-cp312-cp312-manylinux_2_17_aarch64.manylinux2014_aarch64.whl", hash = "sha256:90bbd29c4fe234233f7fa2b9b121fb63c321830e5d05b45153a2ca68f7d310ee", size = 352287, upload-time = "2025-06-10T00:43:49.924Z" },
    { url = "https://files.pythonhosted.org/packages/1a/26/54a15c6a567aac1c61b18aa0f4b8aa2e285a52d547d1be8bf48abe2b3991/yarl-1.20.1-cp312-cp312-manylinux_2_17_armv7l.manylinux2014_armv7l.manylinux_2_31_armv7l.whl", hash = "sha256:680e19c7ce3710ac4cd964e90dad99bf9b5029372ba0c7cbfcd55e54d90ea819", size = 345429, upload-time = "2025-06-10T00:43:51.7Z" },
    { url = "https://files.pythonhosted.org/packages/d6/95/9dcf2386cb875b234353b93ec43e40219e14900e046bf6ac118f94b1e353/yarl-1.20.1-cp312-cp312-manylinux_2_17_ppc64le.manylinux2014_ppc64le.whl", hash = "sha256:4a979218c1fdb4246a05efc2cc23859d47c89af463a90b99b7c56094daf25a16", size = 365429, upload-time = "2025-06-10T00:43:53.494Z" },
    { url = "https://files.pythonhosted.org/packages/91/b2/33a8750f6a4bc224242a635f5f2cff6d6ad5ba651f6edcccf721992c21a0/yarl-1.20.1-cp312-cp312-manylinux_2_17_s390x.manylinux2014_s390x.whl", hash = "sha256:255b468adf57b4a7b65d8aad5b5138dce6a0752c139965711bdcb81bc370e1b6", size = 363862, upload-time = "2025-06-10T00:43:55.766Z" },
    { url = "https://files.pythonhosted.org/packages/98/28/3ab7acc5b51f4434b181b0cee8f1f4b77a65919700a355fb3617f9488874/yarl-1.20.1-cp312-cp312-manylinux_2_17_x86_64.manylinux2014_x86_64.whl", hash = "sha256:a97d67108e79cfe22e2b430d80d7571ae57d19f17cda8bb967057ca8a7bf5bfd", size = 355616, upload-time = "2025-06-10T00:43:58.056Z" },
    { url = "https://files.pythonhosted.org/packages/36/a3/f666894aa947a371724ec7cd2e5daa78ee8a777b21509b4252dd7bd15e29/yarl-1.20.1-cp312-cp312-manylinux_2_5_i686.manylinux1_i686.manylinux_2_17_i686.manylinux2014_i686.whl", hash = "sha256:8570d998db4ddbfb9a590b185a0a33dbf8aafb831d07a5257b4ec9948df9cb0a", size = 339954, upload-time = "2025-06-10T00:43:59.773Z" },
    { url = "https://files.pythonhosted.org/packages/f1/81/5f466427e09773c04219d3450d7a1256138a010b6c9f0af2d48565e9ad13/yarl-1.20.1-cp312-cp312-musllinux_1_2_aarch64.whl", hash = "sha256:97c75596019baae7c71ccf1d8cc4738bc08134060d0adfcbe5642f778d1dca38", size = 365575, upload-time = "2025-06-10T00:44:02.051Z" },
    { url = "https://files.pythonhosted.org/packages/2e/e3/e4b0ad8403e97e6c9972dd587388940a032f030ebec196ab81a3b8e94d31/yarl-1.20.1-cp312-cp312-musllinux_1_2_armv7l.whl", hash = "sha256:1c48912653e63aef91ff988c5432832692ac5a1d8f0fb8a33091520b5bbe19ef", size = 365061, upload-time = "2025-06-10T00:44:04.196Z" },
    { url = "https://files.pythonhosted.org/packages/ac/99/b8a142e79eb86c926f9f06452eb13ecb1bb5713bd01dc0038faf5452e544/yarl-1.20.1-cp312-cp312-musllinux_1_2_i686.whl", hash = "sha256:4c3ae28f3ae1563c50f3d37f064ddb1511ecc1d5584e88c6b7c63cf7702a6d5f", size = 364142, upload-time = "2025-06-10T00:44:06.527Z" },
    { url = "https://files.pythonhosted.org/packages/34/f2/08ed34a4a506d82a1a3e5bab99ccd930a040f9b6449e9fd050320e45845c/yarl-1.20.1-cp312-cp312-musllinux_1_2_ppc64le.whl", hash = "sha256:c5e9642f27036283550f5f57dc6156c51084b458570b9d0d96100c8bebb186a8", size = 381894, upload-time = "2025-06-10T00:44:08.379Z" },
    { url = "https://files.pythonhosted.org/packages/92/f8/9a3fbf0968eac704f681726eff595dce9b49c8a25cd92bf83df209668285/yarl-1.20.1-cp312-cp312-musllinux_1_2_s390x.whl", hash = "sha256:2c26b0c49220d5799f7b22c6838409ee9bc58ee5c95361a4d7831f03cc225b5a", size = 383378, upload-time = "2025-06-10T00:44:10.51Z" },
    { url = "https://files.pythonhosted.org/packages/af/85/9363f77bdfa1e4d690957cd39d192c4cacd1c58965df0470a4905253b54f/yarl-1.20.1-cp312-cp312-musllinux_1_2_x86_64.whl", hash = "sha256:564ab3d517e3d01c408c67f2e5247aad4019dcf1969982aba3974b4093279004", size = 374069, upload-time = "2025-06-10T00:44:12.834Z" },
    { url = "https://files.pythonhosted.org/packages/35/99/9918c8739ba271dcd935400cff8b32e3cd319eaf02fcd023d5dcd487a7c8/yarl-1.20.1-cp312-cp312-win32.whl", hash = "sha256:daea0d313868da1cf2fac6b2d3a25c6e3a9e879483244be38c8e6a41f1d876a5", size = 81249, upload-time = "2025-06-10T00:44:14.731Z" },
    { url = "https://files.pythonhosted.org/packages/eb/83/5d9092950565481b413b31a23e75dd3418ff0a277d6e0abf3729d4d1ce25/yarl-1.20.1-cp312-cp312-win_amd64.whl", hash = "sha256:48ea7d7f9be0487339828a4de0360d7ce0efc06524a48e1810f945c45b813698", size = 86710, upload-time = "2025-06-10T00:44:16.716Z" },
    { url = "https://files.pythonhosted.org/packages/8a/e1/2411b6d7f769a07687acee88a062af5833cf1966b7266f3d8dfb3d3dc7d3/yarl-1.20.1-cp313-cp313-macosx_10_13_universal2.whl", hash = "sha256:0b5ff0fbb7c9f1b1b5ab53330acbfc5247893069e7716840c8e7d5bb7355038a", size = 131811, upload-time = "2025-06-10T00:44:18.933Z" },
    { url = "https://files.pythonhosted.org/packages/b2/27/584394e1cb76fb771371770eccad35de400e7b434ce3142c2dd27392c968/yarl-1.20.1-cp313-cp313-macosx_10_13_x86_64.whl", hash = "sha256:14f326acd845c2b2e2eb38fb1346c94f7f3b01a4f5c788f8144f9b630bfff9a3", size = 90078, upload-time = "2025-06-10T00:44:20.635Z" },
    { url = "https://files.pythonhosted.org/packages/bf/9a/3246ae92d4049099f52d9b0fe3486e3b500e29b7ea872d0f152966fc209d/yarl-1.20.1-cp313-cp313-macosx_11_0_arm64.whl", hash = "sha256:f60e4ad5db23f0b96e49c018596707c3ae89f5d0bd97f0ad3684bcbad899f1e7", size = 88748, upload-time = "2025-06-10T00:44:22.34Z" },
    { url = "https://files.pythonhosted.org/packages/a3/25/35afe384e31115a1a801fbcf84012d7a066d89035befae7c5d4284df1e03/yarl-1.20.1-cp313-cp313-manylinux_2_17_aarch64.manylinux2014_aarch64.whl", hash = "sha256:49bdd1b8e00ce57e68ba51916e4bb04461746e794e7c4d4bbc42ba2f18297691", size = 349595, upload-time = "2025-06-10T00:44:24.314Z" },
    { url = "https://files.pythonhosted.org/packages/28/2d/8aca6cb2cabc8f12efcb82749b9cefecbccfc7b0384e56cd71058ccee433/yarl-1.20.1-cp313-cp313-manylinux_2_17_armv7l.manylinux2014_armv7l.manylinux_2_31_armv7l.whl", hash = "sha256:66252d780b45189975abfed839616e8fd2dbacbdc262105ad7742c6ae58f3e31", size = 342616, upload-time = "2025-06-10T00:44:26.167Z" },
    { url = "https://files.pythonhosted.org/packages/0b/e9/1312633d16b31acf0098d30440ca855e3492d66623dafb8e25b03d00c3da/yarl-1.20.1-cp313-cp313-manylinux_2_17_ppc64le.manylinux2014_ppc64le.whl", hash = "sha256:59174e7332f5d153d8f7452a102b103e2e74035ad085f404df2e40e663a22b28", size = 361324, upload-time = "2025-06-10T00:44:27.915Z" },
    { url = "https://files.pythonhosted.org/packages/bc/a0/688cc99463f12f7669eec7c8acc71ef56a1521b99eab7cd3abb75af887b0/yarl-1.20.1-cp313-cp313-manylinux_2_17_s390x.manylinux2014_s390x.whl", hash = "sha256:e3968ec7d92a0c0f9ac34d5ecfd03869ec0cab0697c91a45db3fbbd95fe1b653", size = 359676, upload-time = "2025-06-10T00:44:30.041Z" },
    { url = "https://files.pythonhosted.org/packages/af/44/46407d7f7a56e9a85a4c207724c9f2c545c060380718eea9088f222ba697/yarl-1.20.1-cp313-cp313-manylinux_2_17_x86_64.manylinux2014_x86_64.whl", hash = "sha256:d1a4fbb50e14396ba3d375f68bfe02215d8e7bc3ec49da8341fe3157f59d2ff5", size = 352614, upload-time = "2025-06-10T00:44:32.171Z" },
    { url = "https://files.pythonhosted.org/packages/b1/91/31163295e82b8d5485d31d9cf7754d973d41915cadce070491778d9c9825/yarl-1.20.1-cp313-cp313-manylinux_2_5_i686.manylinux1_i686.manylinux_2_17_i686.manylinux2014_i686.whl", hash = "sha256:11a62c839c3a8eac2410e951301309426f368388ff2f33799052787035793b02", size = 336766, upload-time = "2025-06-10T00:44:34.494Z" },
    { url = "https://files.pythonhosted.org/packages/b4/8e/c41a5bc482121f51c083c4c2bcd16b9e01e1cf8729e380273a952513a21f/yarl-1.20.1-cp313-cp313-musllinux_1_2_aarch64.whl", hash = "sha256:041eaa14f73ff5a8986b4388ac6bb43a77f2ea09bf1913df7a35d4646db69e53", size = 364615, upload-time = "2025-06-10T00:44:36.856Z" },
    { url = "https://files.pythonhosted.org/packages/e3/5b/61a3b054238d33d70ea06ebba7e58597891b71c699e247df35cc984ab393/yarl-1.20.1-cp313-cp313-musllinux_1_2_armv7l.whl", hash = "sha256:377fae2fef158e8fd9d60b4c8751387b8d1fb121d3d0b8e9b0be07d1b41e83dc", size = 360982, upload-time = "2025-06-10T00:44:39.141Z" },
    { url = "https://files.pythonhosted.org/packages/df/a3/6a72fb83f8d478cb201d14927bc8040af901811a88e0ff2da7842dd0ed19/yarl-1.20.1-cp313-cp313-musllinux_1_2_i686.whl", hash = "sha256:1c92f4390e407513f619d49319023664643d3339bd5e5a56a3bebe01bc67ec04", size = 369792, upload-time = "2025-06-10T00:44:40.934Z" },
    { url = "https://files.pythonhosted.org/packages/7c/af/4cc3c36dfc7c077f8dedb561eb21f69e1e9f2456b91b593882b0b18c19dc/yarl-1.20.1-cp313-cp313-musllinux_1_2_ppc64le.whl", hash = "sha256:d25ddcf954df1754ab0f86bb696af765c5bfaba39b74095f27eececa049ef9a4", size = 382049, upload-time = "2025-06-10T00:44:42.854Z" },
    { url = "https://files.pythonhosted.org/packages/19/3a/e54e2c4752160115183a66dc9ee75a153f81f3ab2ba4bf79c3c53b33de34/yarl-1.20.1-cp313-cp313-musllinux_1_2_s390x.whl", hash = "sha256:909313577e9619dcff8c31a0ea2aa0a2a828341d92673015456b3ae492e7317b", size = 384774, upload-time = "2025-06-10T00:44:45.275Z" },
    { url = "https://files.pythonhosted.org/packages/9c/20/200ae86dabfca89060ec6447649f219b4cbd94531e425e50d57e5f5ac330/yarl-1.20.1-cp313-cp313-musllinux_1_2_x86_64.whl", hash = "sha256:793fd0580cb9664548c6b83c63b43c477212c0260891ddf86809e1c06c8b08f1", size = 374252, upload-time = "2025-06-10T00:44:47.31Z" },
    { url = "https://files.pythonhosted.org/packages/83/75/11ee332f2f516b3d094e89448da73d557687f7d137d5a0f48c40ff211487/yarl-1.20.1-cp313-cp313-win32.whl", hash = "sha256:468f6e40285de5a5b3c44981ca3a319a4b208ccc07d526b20b12aeedcfa654b7", size = 81198, upload-time = "2025-06-10T00:44:49.164Z" },
    { url = "https://files.pythonhosted.org/packages/ba/ba/39b1ecbf51620b40ab402b0fc817f0ff750f6d92712b44689c2c215be89d/yarl-1.20.1-cp313-cp313-win_amd64.whl", hash = "sha256:495b4ef2fea40596bfc0affe3837411d6aa3371abcf31aac0ccc4bdd64d4ef5c", size = 86346, upload-time = "2025-06-10T00:44:51.182Z" },
    { url = "https://files.pythonhosted.org/packages/43/c7/669c52519dca4c95153c8ad96dd123c79f354a376346b198f438e56ffeb4/yarl-1.20.1-cp313-cp313t-macosx_10_13_universal2.whl", hash = "sha256:f60233b98423aab21d249a30eb27c389c14929f47be8430efa7dbd91493a729d", size = 138826, upload-time = "2025-06-10T00:44:52.883Z" },
    { url = "https://files.pythonhosted.org/packages/6a/42/fc0053719b44f6ad04a75d7f05e0e9674d45ef62f2d9ad2c1163e5c05827/yarl-1.20.1-cp313-cp313t-macosx_10_13_x86_64.whl", hash = "sha256:6f3eff4cc3f03d650d8755c6eefc844edde99d641d0dcf4da3ab27141a5f8ddf", size = 93217, upload-time = "2025-06-10T00:44:54.658Z" },
    { url = "https://files.pythonhosted.org/packages/4f/7f/fa59c4c27e2a076bba0d959386e26eba77eb52ea4a0aac48e3515c186b4c/yarl-1.20.1-cp313-cp313t-macosx_11_0_arm64.whl", hash = "sha256:69ff8439d8ba832d6bed88af2c2b3445977eba9a4588b787b32945871c2444e3", size = 92700, upload-time = "2025-06-10T00:44:56.784Z" },
    { url = "https://files.pythonhosted.org/packages/2f/d4/062b2f48e7c93481e88eff97a6312dca15ea200e959f23e96d8ab898c5b8/yarl-1.20.1-cp313-cp313t-manylinux_2_17_aarch64.manylinux2014_aarch64.whl", hash = "sha256:3cf34efa60eb81dd2645a2e13e00bb98b76c35ab5061a3989c7a70f78c85006d", size = 347644, upload-time = "2025-06-10T00:44:59.071Z" },
    { url = "https://files.pythonhosted.org/packages/89/47/78b7f40d13c8f62b499cc702fdf69e090455518ae544c00a3bf4afc9fc77/yarl-1.20.1-cp313-cp313t-manylinux_2_17_armv7l.manylinux2014_armv7l.manylinux_2_31_armv7l.whl", hash = "sha256:8e0fe9364ad0fddab2688ce72cb7a8e61ea42eff3c7caeeb83874a5d479c896c", size = 323452, upload-time = "2025-06-10T00:45:01.605Z" },
    { url = "https://files.pythonhosted.org/packages/eb/2b/490d3b2dc66f52987d4ee0d3090a147ea67732ce6b4d61e362c1846d0d32/yarl-1.20.1-cp313-cp313t-manylinux_2_17_ppc64le.manylinux2014_ppc64le.whl", hash = "sha256:8f64fbf81878ba914562c672024089e3401974a39767747691c65080a67b18c1", size = 346378, upload-time = "2025-06-10T00:45:03.946Z" },
    { url = "https://files.pythonhosted.org/packages/66/ad/775da9c8a94ce925d1537f939a4f17d782efef1f973039d821cbe4bcc211/yarl-1.20.1-cp313-cp313t-manylinux_2_17_s390x.manylinux2014_s390x.whl", hash = "sha256:f6342d643bf9a1de97e512e45e4b9560a043347e779a173250824f8b254bd5ce", size = 353261, upload-time = "2025-06-10T00:45:05.992Z" },
    { url = "https://files.pythonhosted.org/packages/4b/23/0ed0922b47a4f5c6eb9065d5ff1e459747226ddce5c6a4c111e728c9f701/yarl-1.20.1-cp313-cp313t-manylinux_2_17_x86_64.manylinux2014_x86_64.whl", hash = "sha256:56dac5f452ed25eef0f6e3c6a066c6ab68971d96a9fb441791cad0efba6140d3", size = 335987, upload-time = "2025-06-10T00:45:08.227Z" },
    { url = "https://files.pythonhosted.org/packages/3e/49/bc728a7fe7d0e9336e2b78f0958a2d6b288ba89f25a1762407a222bf53c3/yarl-1.20.1-cp313-cp313t-manylinux_2_5_i686.manylinux1_i686.manylinux_2_17_i686.manylinux2014_i686.whl", hash = "sha256:c7d7f497126d65e2cad8dc5f97d34c27b19199b6414a40cb36b52f41b79014be", size = 329361, upload-time = "2025-06-10T00:45:10.11Z" },
    { url = "https://files.pythonhosted.org/packages/93/8f/b811b9d1f617c83c907e7082a76e2b92b655400e61730cd61a1f67178393/yarl-1.20.1-cp313-cp313t-musllinux_1_2_aarch64.whl", hash = "sha256:67e708dfb8e78d8a19169818eeb5c7a80717562de9051bf2413aca8e3696bf16", size = 346460, upload-time = "2025-06-10T00:45:12.055Z" },
    { url = "https://files.pythonhosted.org/packages/70/fd/af94f04f275f95da2c3b8b5e1d49e3e79f1ed8b6ceb0f1664cbd902773ff/yarl-1.20.1-cp313-cp313t-musllinux_1_2_armv7l.whl", hash = "sha256:595c07bc79af2494365cc96ddeb772f76272364ef7c80fb892ef9d0649586513", size = 334486, upload-time = "2025-06-10T00:45:13.995Z" },
    { url = "https://files.pythonhosted.org/packages/84/65/04c62e82704e7dd0a9b3f61dbaa8447f8507655fd16c51da0637b39b2910/yarl-1.20.1-cp313-cp313t-musllinux_1_2_i686.whl", hash = "sha256:7bdd2f80f4a7df852ab9ab49484a4dee8030023aa536df41f2d922fd57bf023f", size = 342219, upload-time = "2025-06-10T00:45:16.479Z" },
    { url = "https://files.pythonhosted.org/packages/91/95/459ca62eb958381b342d94ab9a4b6aec1ddec1f7057c487e926f03c06d30/yarl-1.20.1-cp313-cp313t-musllinux_1_2_ppc64le.whl", hash = "sha256:c03bfebc4ae8d862f853a9757199677ab74ec25424d0ebd68a0027e9c639a390", size = 350693, upload-time = "2025-06-10T00:45:18.399Z" },
    { url = "https://files.pythonhosted.org/packages/a6/00/d393e82dd955ad20617abc546a8f1aee40534d599ff555ea053d0ec9bf03/yarl-1.20.1-cp313-cp313t-musllinux_1_2_s390x.whl", hash = "sha256:344d1103e9c1523f32a5ed704d576172d2cabed3122ea90b1d4e11fe17c66458", size = 355803, upload-time = "2025-06-10T00:45:20.677Z" },
    { url = "https://files.pythonhosted.org/packages/9e/ed/c5fb04869b99b717985e244fd93029c7a8e8febdfcffa06093e32d7d44e7/yarl-1.20.1-cp313-cp313t-musllinux_1_2_x86_64.whl", hash = "sha256:88cab98aa4e13e1ade8c141daeedd300a4603b7132819c484841bb7af3edce9e", size = 341709, upload-time = "2025-06-10T00:45:23.221Z" },
    { url = "https://files.pythonhosted.org/packages/24/fd/725b8e73ac2a50e78a4534ac43c6addf5c1c2d65380dd48a9169cc6739a9/yarl-1.20.1-cp313-cp313t-win32.whl", hash = "sha256:b121ff6a7cbd4abc28985b6028235491941b9fe8fe226e6fdc539c977ea1739d", size = 86591, upload-time = "2025-06-10T00:45:25.793Z" },
    { url = "https://files.pythonhosted.org/packages/94/c3/b2e9f38bc3e11191981d57ea08cab2166e74ea770024a646617c9cddd9f6/yarl-1.20.1-cp313-cp313t-win_amd64.whl", hash = "sha256:541d050a355bbbc27e55d906bc91cb6fe42f96c01413dd0f4ed5a5240513874f", size = 93003, upload-time = "2025-06-10T00:45:27.752Z" },
    { url = "https://files.pythonhosted.org/packages/b4/2d/2345fce04cfd4bee161bf1e7d9cdc702e3e16109021035dbb24db654a622/yarl-1.20.1-py3-none-any.whl", hash = "sha256:83b8eb083fe4683c6115795d9fc1cfaf2cbbefb19b3a1cb68f6527460f483a77", size = 46542, upload-time = "2025-06-10T00:46:07.521Z" },
]

[[package]]
name = "zipp"
version = "3.22.0"
source = { registry = "https://pypi.org/simple" }
sdist = { url = "https://files.pythonhosted.org/packages/12/b6/7b3d16792fdf94f146bed92be90b4eb4563569eca91513c8609aebf0c167/zipp-3.22.0.tar.gz", hash = "sha256:dd2f28c3ce4bc67507bfd3781d21b7bb2be31103b51a4553ad7d90b84e57ace5", size = 25257, upload-time = "2025-05-26T14:46:32.217Z" }
wheels = [
    { url = "https://files.pythonhosted.org/packages/ad/da/f64669af4cae46f17b90798a827519ce3737d31dbafad65d391e49643dc4/zipp-3.22.0-py3-none-any.whl", hash = "sha256:fe208f65f2aca48b81f9e6fd8cf7b8b32c26375266b009b413d45306b6148343", size = 9796, upload-time = "2025-05-26T14:46:30.775Z" },
]

[[package]]
name = "zstandard"
version = "0.23.0"
source = { registry = "https://pypi.org/simple" }
dependencies = [
    { name = "cffi", marker = "platform_python_implementation == 'PyPy'" },
]
sdist = { url = "https://files.pythonhosted.org/packages/ed/f6/2ac0287b442160a89d726b17a9184a4c615bb5237db763791a7fd16d9df1/zstandard-0.23.0.tar.gz", hash = "sha256:b2d8c62d08e7255f68f7a740bae85b3c9b8e5466baa9cbf7f57f1cde0ac6bc09", size = 681701, upload-time = "2024-07-15T00:18:06.141Z" }
wheels = [
    { url = "https://files.pythonhosted.org/packages/2a/55/bd0487e86679db1823fc9ee0d8c9c78ae2413d34c0b461193b5f4c31d22f/zstandard-0.23.0-cp310-cp310-macosx_10_9_x86_64.whl", hash = "sha256:bf0a05b6059c0528477fba9054d09179beb63744355cab9f38059548fedd46a9", size = 788701, upload-time = "2024-07-15T00:13:27.351Z" },
    { url = "https://files.pythonhosted.org/packages/e1/8a/ccb516b684f3ad987dfee27570d635822e3038645b1a950c5e8022df1145/zstandard-0.23.0-cp310-cp310-macosx_11_0_arm64.whl", hash = "sha256:fc9ca1c9718cb3b06634c7c8dec57d24e9438b2aa9a0f02b8bb36bf478538880", size = 633678, upload-time = "2024-07-15T00:13:30.24Z" },
    { url = "https://files.pythonhosted.org/packages/12/89/75e633d0611c028e0d9af6df199423bf43f54bea5007e6718ab7132e234c/zstandard-0.23.0-cp310-cp310-manylinux_2_17_aarch64.manylinux2014_aarch64.whl", hash = "sha256:77da4c6bfa20dd5ea25cbf12c76f181a8e8cd7ea231c673828d0386b1740b8dc", size = 4941098, upload-time = "2024-07-15T00:13:32.526Z" },
    { url = "https://files.pythonhosted.org/packages/4a/7a/bd7f6a21802de358b63f1ee636ab823711c25ce043a3e9f043b4fcb5ba32/zstandard-0.23.0-cp310-cp310-manylinux_2_17_ppc64le.manylinux2014_ppc64le.whl", hash = "sha256:b2170c7e0367dde86a2647ed5b6f57394ea7f53545746104c6b09fc1f4223573", size = 5308798, upload-time = "2024-07-15T00:13:34.925Z" },
    { url = "https://files.pythonhosted.org/packages/79/3b/775f851a4a65013e88ca559c8ae42ac1352db6fcd96b028d0df4d7d1d7b4/zstandard-0.23.0-cp310-cp310-manylinux_2_17_s390x.manylinux2014_s390x.whl", hash = "sha256:c16842b846a8d2a145223f520b7e18b57c8f476924bda92aeee3a88d11cfc391", size = 5341840, upload-time = "2024-07-15T00:13:37.376Z" },
    { url = "https://files.pythonhosted.org/packages/09/4f/0cc49570141dd72d4d95dd6fcf09328d1b702c47a6ec12fbed3b8aed18a5/zstandard-0.23.0-cp310-cp310-manylinux_2_17_x86_64.manylinux2014_x86_64.whl", hash = "sha256:157e89ceb4054029a289fb504c98c6a9fe8010f1680de0201b3eb5dc20aa6d9e", size = 5440337, upload-time = "2024-07-15T00:13:39.772Z" },
    { url = "https://files.pythonhosted.org/packages/e7/7c/aaa7cd27148bae2dc095191529c0570d16058c54c4597a7d118de4b21676/zstandard-0.23.0-cp310-cp310-manylinux_2_5_i686.manylinux1_i686.manylinux_2_17_i686.manylinux2014_i686.whl", hash = "sha256:203d236f4c94cd8379d1ea61db2fce20730b4c38d7f1c34506a31b34edc87bdd", size = 4861182, upload-time = "2024-07-15T00:13:42.495Z" },
    { url = "https://files.pythonhosted.org/packages/ac/eb/4b58b5c071d177f7dc027129d20bd2a44161faca6592a67f8fcb0b88b3ae/zstandard-0.23.0-cp310-cp310-musllinux_1_1_aarch64.whl", hash = "sha256:dc5d1a49d3f8262be192589a4b72f0d03b72dcf46c51ad5852a4fdc67be7b9e4", size = 4932936, upload-time = "2024-07-15T00:13:44.234Z" },
    { url = "https://files.pythonhosted.org/packages/44/f9/21a5fb9bb7c9a274b05ad700a82ad22ce82f7ef0f485980a1e98ed6e8c5f/zstandard-0.23.0-cp310-cp310-musllinux_1_1_x86_64.whl", hash = "sha256:752bf8a74412b9892f4e5b58f2f890a039f57037f52c89a740757ebd807f33ea", size = 5464705, upload-time = "2024-07-15T00:13:46.822Z" },
    { url = "https://files.pythonhosted.org/packages/49/74/b7b3e61db3f88632776b78b1db597af3f44c91ce17d533e14a25ce6a2816/zstandard-0.23.0-cp310-cp310-musllinux_1_2_aarch64.whl", hash = "sha256:80080816b4f52a9d886e67f1f96912891074903238fe54f2de8b786f86baded2", size = 4857882, upload-time = "2024-07-15T00:13:49.297Z" },
    { url = "https://files.pythonhosted.org/packages/4a/7f/d8eb1cb123d8e4c541d4465167080bec88481ab54cd0b31eb4013ba04b95/zstandard-0.23.0-cp310-cp310-musllinux_1_2_i686.whl", hash = "sha256:84433dddea68571a6d6bd4fbf8ff398236031149116a7fff6f777ff95cad3df9", size = 4697672, upload-time = "2024-07-15T00:13:51.447Z" },
    { url = "https://files.pythonhosted.org/packages/5e/05/f7dccdf3d121309b60342da454d3e706453a31073e2c4dac8e1581861e44/zstandard-0.23.0-cp310-cp310-musllinux_1_2_ppc64le.whl", hash = "sha256:ab19a2d91963ed9e42b4e8d77cd847ae8381576585bad79dbd0a8837a9f6620a", size = 5206043, upload-time = "2024-07-15T00:13:53.587Z" },
    { url = "https://files.pythonhosted.org/packages/86/9d/3677a02e172dccd8dd3a941307621c0cbd7691d77cb435ac3c75ab6a3105/zstandard-0.23.0-cp310-cp310-musllinux_1_2_s390x.whl", hash = "sha256:59556bf80a7094d0cfb9f5e50bb2db27fefb75d5138bb16fb052b61b0e0eeeb0", size = 5667390, upload-time = "2024-07-15T00:13:56.137Z" },
    { url = "https://files.pythonhosted.org/packages/41/7e/0012a02458e74a7ba122cd9cafe491facc602c9a17f590367da369929498/zstandard-0.23.0-cp310-cp310-musllinux_1_2_x86_64.whl", hash = "sha256:27d3ef2252d2e62476389ca8f9b0cf2bbafb082a3b6bfe9d90cbcbb5529ecf7c", size = 5198901, upload-time = "2024-07-15T00:13:58.584Z" },
    { url = "https://files.pythonhosted.org/packages/65/3a/8f715b97bd7bcfc7342d8adcd99a026cb2fb550e44866a3b6c348e1b0f02/zstandard-0.23.0-cp310-cp310-win32.whl", hash = "sha256:5d41d5e025f1e0bccae4928981e71b2334c60f580bdc8345f824e7c0a4c2a813", size = 430596, upload-time = "2024-07-15T00:14:00.693Z" },
    { url = "https://files.pythonhosted.org/packages/19/b7/b2b9eca5e5a01111e4fe8a8ffb56bdcdf56b12448a24effe6cfe4a252034/zstandard-0.23.0-cp310-cp310-win_amd64.whl", hash = "sha256:519fbf169dfac1222a76ba8861ef4ac7f0530c35dd79ba5727014613f91613d4", size = 495498, upload-time = "2024-07-15T00:14:02.741Z" },
    { url = "https://files.pythonhosted.org/packages/9e/40/f67e7d2c25a0e2dc1744dd781110b0b60306657f8696cafb7ad7579469bd/zstandard-0.23.0-cp311-cp311-macosx_10_9_x86_64.whl", hash = "sha256:34895a41273ad33347b2fc70e1bff4240556de3c46c6ea430a7ed91f9042aa4e", size = 788699, upload-time = "2024-07-15T00:14:04.909Z" },
    { url = "https://files.pythonhosted.org/packages/e8/46/66d5b55f4d737dd6ab75851b224abf0afe5774976fe511a54d2eb9063a41/zstandard-0.23.0-cp311-cp311-macosx_11_0_arm64.whl", hash = "sha256:77ea385f7dd5b5676d7fd943292ffa18fbf5c72ba98f7d09fc1fb9e819b34c23", size = 633681, upload-time = "2024-07-15T00:14:13.99Z" },
    { url = "https://files.pythonhosted.org/packages/63/b6/677e65c095d8e12b66b8f862b069bcf1f1d781b9c9c6f12eb55000d57583/zstandard-0.23.0-cp311-cp311-manylinux_2_17_aarch64.manylinux2014_aarch64.whl", hash = "sha256:983b6efd649723474f29ed42e1467f90a35a74793437d0bc64a5bf482bedfa0a", size = 4944328, upload-time = "2024-07-15T00:14:16.588Z" },
    { url = "https://files.pythonhosted.org/packages/59/cc/e76acb4c42afa05a9d20827116d1f9287e9c32b7ad58cc3af0721ce2b481/zstandard-0.23.0-cp311-cp311-manylinux_2_17_ppc64le.manylinux2014_ppc64le.whl", hash = "sha256:80a539906390591dd39ebb8d773771dc4db82ace6372c4d41e2d293f8e32b8db", size = 5311955, upload-time = "2024-07-15T00:14:19.389Z" },
    { url = "https://files.pythonhosted.org/packages/78/e4/644b8075f18fc7f632130c32e8f36f6dc1b93065bf2dd87f03223b187f26/zstandard-0.23.0-cp311-cp311-manylinux_2_17_s390x.manylinux2014_s390x.whl", hash = "sha256:445e4cb5048b04e90ce96a79b4b63140e3f4ab5f662321975679b5f6360b90e2", size = 5344944, upload-time = "2024-07-15T00:14:22.173Z" },
    { url = "https://files.pythonhosted.org/packages/76/3f/dbafccf19cfeca25bbabf6f2dd81796b7218f768ec400f043edc767015a6/zstandard-0.23.0-cp311-cp311-manylinux_2_17_x86_64.manylinux2014_x86_64.whl", hash = "sha256:fd30d9c67d13d891f2360b2a120186729c111238ac63b43dbd37a5a40670b8ca", size = 5442927, upload-time = "2024-07-15T00:14:24.825Z" },
    { url = "https://files.pythonhosted.org/packages/0c/c3/d24a01a19b6733b9f218e94d1a87c477d523237e07f94899e1c10f6fd06c/zstandard-0.23.0-cp311-cp311-manylinux_2_5_i686.manylinux1_i686.manylinux_2_17_i686.manylinux2014_i686.whl", hash = "sha256:d20fd853fbb5807c8e84c136c278827b6167ded66c72ec6f9a14b863d809211c", size = 4864910, upload-time = "2024-07-15T00:14:26.982Z" },
    { url = "https://files.pythonhosted.org/packages/1c/a9/cf8f78ead4597264f7618d0875be01f9bc23c9d1d11afb6d225b867cb423/zstandard-0.23.0-cp311-cp311-musllinux_1_1_aarch64.whl", hash = "sha256:ed1708dbf4d2e3a1c5c69110ba2b4eb6678262028afd6c6fbcc5a8dac9cda68e", size = 4935544, upload-time = "2024-07-15T00:14:29.582Z" },
    { url = "https://files.pythonhosted.org/packages/2c/96/8af1e3731b67965fb995a940c04a2c20997a7b3b14826b9d1301cf160879/zstandard-0.23.0-cp311-cp311-musllinux_1_1_x86_64.whl", hash = "sha256:be9b5b8659dff1f913039c2feee1aca499cfbc19e98fa12bc85e037c17ec6ca5", size = 5467094, upload-time = "2024-07-15T00:14:40.126Z" },
    { url = "https://files.pythonhosted.org/packages/ff/57/43ea9df642c636cb79f88a13ab07d92d88d3bfe3e550b55a25a07a26d878/zstandard-0.23.0-cp311-cp311-musllinux_1_2_aarch64.whl", hash = "sha256:65308f4b4890aa12d9b6ad9f2844b7ee42c7f7a4fd3390425b242ffc57498f48", size = 4860440, upload-time = "2024-07-15T00:14:42.786Z" },
    { url = "https://files.pythonhosted.org/packages/46/37/edb78f33c7f44f806525f27baa300341918fd4c4af9472fbc2c3094be2e8/zstandard-0.23.0-cp311-cp311-musllinux_1_2_i686.whl", hash = "sha256:98da17ce9cbf3bfe4617e836d561e433f871129e3a7ac16d6ef4c680f13a839c", size = 4700091, upload-time = "2024-07-15T00:14:45.184Z" },
    { url = "https://files.pythonhosted.org/packages/c1/f1/454ac3962671a754f3cb49242472df5c2cced4eb959ae203a377b45b1a3c/zstandard-0.23.0-cp311-cp311-musllinux_1_2_ppc64le.whl", hash = "sha256:8ed7d27cb56b3e058d3cf684d7200703bcae623e1dcc06ed1e18ecda39fee003", size = 5208682, upload-time = "2024-07-15T00:14:47.407Z" },
    { url = "https://files.pythonhosted.org/packages/85/b2/1734b0fff1634390b1b887202d557d2dd542de84a4c155c258cf75da4773/zstandard-0.23.0-cp311-cp311-musllinux_1_2_s390x.whl", hash = "sha256:b69bb4f51daf461b15e7b3db033160937d3ff88303a7bc808c67bbc1eaf98c78", size = 5669707, upload-time = "2024-07-15T00:15:03.529Z" },
    { url = "https://files.pythonhosted.org/packages/52/5a/87d6971f0997c4b9b09c495bf92189fb63de86a83cadc4977dc19735f652/zstandard-0.23.0-cp311-cp311-musllinux_1_2_x86_64.whl", hash = "sha256:034b88913ecc1b097f528e42b539453fa82c3557e414b3de9d5632c80439a473", size = 5201792, upload-time = "2024-07-15T00:15:28.372Z" },
    { url = "https://files.pythonhosted.org/packages/79/02/6f6a42cc84459d399bd1a4e1adfc78d4dfe45e56d05b072008d10040e13b/zstandard-0.23.0-cp311-cp311-win32.whl", hash = "sha256:f2d4380bf5f62daabd7b751ea2339c1a21d1c9463f1feb7fc2bdcea2c29c3160", size = 430586, upload-time = "2024-07-15T00:15:32.26Z" },
    { url = "https://files.pythonhosted.org/packages/be/a2/4272175d47c623ff78196f3c10e9dc7045c1b9caf3735bf041e65271eca4/zstandard-0.23.0-cp311-cp311-win_amd64.whl", hash = "sha256:62136da96a973bd2557f06ddd4e8e807f9e13cbb0bfb9cc06cfe6d98ea90dfe0", size = 495420, upload-time = "2024-07-15T00:15:34.004Z" },
    { url = "https://files.pythonhosted.org/packages/7b/83/f23338c963bd9de687d47bf32efe9fd30164e722ba27fb59df33e6b1719b/zstandard-0.23.0-cp312-cp312-macosx_10_9_x86_64.whl", hash = "sha256:b4567955a6bc1b20e9c31612e615af6b53733491aeaa19a6b3b37f3b65477094", size = 788713, upload-time = "2024-07-15T00:15:35.815Z" },
    { url = "https://files.pythonhosted.org/packages/5b/b3/1a028f6750fd9227ee0b937a278a434ab7f7fdc3066c3173f64366fe2466/zstandard-0.23.0-cp312-cp312-macosx_11_0_arm64.whl", hash = "sha256:1e172f57cd78c20f13a3415cc8dfe24bf388614324d25539146594c16d78fcc8", size = 633459, upload-time = "2024-07-15T00:15:37.995Z" },
    { url = "https://files.pythonhosted.org/packages/26/af/36d89aae0c1f95a0a98e50711bc5d92c144939efc1f81a2fcd3e78d7f4c1/zstandard-0.23.0-cp312-cp312-manylinux_2_17_aarch64.manylinux2014_aarch64.whl", hash = "sha256:b0e166f698c5a3e914947388c162be2583e0c638a4703fc6a543e23a88dea3c1", size = 4945707, upload-time = "2024-07-15T00:15:39.872Z" },
    { url = "https://files.pythonhosted.org/packages/cd/2e/2051f5c772f4dfc0aae3741d5fc72c3dcfe3aaeb461cc231668a4db1ce14/zstandard-0.23.0-cp312-cp312-manylinux_2_17_ppc64le.manylinux2014_ppc64le.whl", hash = "sha256:12a289832e520c6bd4dcaad68e944b86da3bad0d339ef7989fb7e88f92e96072", size = 5306545, upload-time = "2024-07-15T00:15:41.75Z" },
    { url = "https://files.pythonhosted.org/packages/0a/9e/a11c97b087f89cab030fa71206963090d2fecd8eb83e67bb8f3ffb84c024/zstandard-0.23.0-cp312-cp312-manylinux_2_17_s390x.manylinux2014_s390x.whl", hash = "sha256:d50d31bfedd53a928fed6707b15a8dbeef011bb6366297cc435accc888b27c20", size = 5337533, upload-time = "2024-07-15T00:15:44.114Z" },
    { url = "https://files.pythonhosted.org/packages/fc/79/edeb217c57fe1bf16d890aa91a1c2c96b28c07b46afed54a5dcf310c3f6f/zstandard-0.23.0-cp312-cp312-manylinux_2_17_x86_64.manylinux2014_x86_64.whl", hash = "sha256:72c68dda124a1a138340fb62fa21b9bf4848437d9ca60bd35db36f2d3345f373", size = 5436510, upload-time = "2024-07-15T00:15:46.509Z" },
    { url = "https://files.pythonhosted.org/packages/81/4f/c21383d97cb7a422ddf1ae824b53ce4b51063d0eeb2afa757eb40804a8ef/zstandard-0.23.0-cp312-cp312-manylinux_2_5_i686.manylinux1_i686.manylinux_2_17_i686.manylinux2014_i686.whl", hash = "sha256:53dd9d5e3d29f95acd5de6802e909ada8d8d8cfa37a3ac64836f3bc4bc5512db", size = 4859973, upload-time = "2024-07-15T00:15:49.939Z" },
    { url = "https://files.pythonhosted.org/packages/ab/15/08d22e87753304405ccac8be2493a495f529edd81d39a0870621462276ef/zstandard-0.23.0-cp312-cp312-musllinux_1_1_aarch64.whl", hash = "sha256:6a41c120c3dbc0d81a8e8adc73312d668cd34acd7725f036992b1b72d22c1772", size = 4936968, upload-time = "2024-07-15T00:15:52.025Z" },
    { url = "https://files.pythonhosted.org/packages/eb/fa/f3670a597949fe7dcf38119a39f7da49a8a84a6f0b1a2e46b2f71a0ab83f/zstandard-0.23.0-cp312-cp312-musllinux_1_1_x86_64.whl", hash = "sha256:40b33d93c6eddf02d2c19f5773196068d875c41ca25730e8288e9b672897c105", size = 5467179, upload-time = "2024-07-15T00:15:54.971Z" },
    { url = "https://files.pythonhosted.org/packages/4e/a9/dad2ab22020211e380adc477a1dbf9f109b1f8d94c614944843e20dc2a99/zstandard-0.23.0-cp312-cp312-musllinux_1_2_aarch64.whl", hash = "sha256:9206649ec587e6b02bd124fb7799b86cddec350f6f6c14bc82a2b70183e708ba", size = 4848577, upload-time = "2024-07-15T00:15:57.634Z" },
    { url = "https://files.pythonhosted.org/packages/08/03/dd28b4484b0770f1e23478413e01bee476ae8227bbc81561f9c329e12564/zstandard-0.23.0-cp312-cp312-musllinux_1_2_i686.whl", hash = "sha256:76e79bc28a65f467e0409098fa2c4376931fd3207fbeb6b956c7c476d53746dd", size = 4693899, upload-time = "2024-07-15T00:16:00.811Z" },
    { url = "https://files.pythonhosted.org/packages/2b/64/3da7497eb635d025841e958bcd66a86117ae320c3b14b0ae86e9e8627518/zstandard-0.23.0-cp312-cp312-musllinux_1_2_ppc64le.whl", hash = "sha256:66b689c107857eceabf2cf3d3fc699c3c0fe8ccd18df2219d978c0283e4c508a", size = 5199964, upload-time = "2024-07-15T00:16:03.669Z" },
    { url = "https://files.pythonhosted.org/packages/43/a4/d82decbab158a0e8a6ebb7fc98bc4d903266bce85b6e9aaedea1d288338c/zstandard-0.23.0-cp312-cp312-musllinux_1_2_s390x.whl", hash = "sha256:9c236e635582742fee16603042553d276cca506e824fa2e6489db04039521e90", size = 5655398, upload-time = "2024-07-15T00:16:06.694Z" },
    { url = "https://files.pythonhosted.org/packages/f2/61/ac78a1263bc83a5cf29e7458b77a568eda5a8f81980691bbc6eb6a0d45cc/zstandard-0.23.0-cp312-cp312-musllinux_1_2_x86_64.whl", hash = "sha256:a8fffdbd9d1408006baaf02f1068d7dd1f016c6bcb7538682622c556e7b68e35", size = 5191313, upload-time = "2024-07-15T00:16:09.758Z" },
    { url = "https://files.pythonhosted.org/packages/e7/54/967c478314e16af5baf849b6ee9d6ea724ae5b100eb506011f045d3d4e16/zstandard-0.23.0-cp312-cp312-win32.whl", hash = "sha256:dc1d33abb8a0d754ea4763bad944fd965d3d95b5baef6b121c0c9013eaf1907d", size = 430877, upload-time = "2024-07-15T00:16:11.758Z" },
    { url = "https://files.pythonhosted.org/packages/75/37/872d74bd7739639c4553bf94c84af7d54d8211b626b352bc57f0fd8d1e3f/zstandard-0.23.0-cp312-cp312-win_amd64.whl", hash = "sha256:64585e1dba664dc67c7cdabd56c1e5685233fbb1fc1966cfba2a340ec0dfff7b", size = 495595, upload-time = "2024-07-15T00:16:13.731Z" },
    { url = "https://files.pythonhosted.org/packages/80/f1/8386f3f7c10261fe85fbc2c012fdb3d4db793b921c9abcc995d8da1b7a80/zstandard-0.23.0-cp313-cp313-macosx_10_13_x86_64.whl", hash = "sha256:576856e8594e6649aee06ddbfc738fec6a834f7c85bf7cadd1c53d4a58186ef9", size = 788975, upload-time = "2024-07-15T00:16:16.005Z" },
    { url = "https://files.pythonhosted.org/packages/16/e8/cbf01077550b3e5dc86089035ff8f6fbbb312bc0983757c2d1117ebba242/zstandard-0.23.0-cp313-cp313-macosx_11_0_arm64.whl", hash = "sha256:38302b78a850ff82656beaddeb0bb989a0322a8bbb1bf1ab10c17506681d772a", size = 633448, upload-time = "2024-07-15T00:16:17.897Z" },
    { url = "https://files.pythonhosted.org/packages/06/27/4a1b4c267c29a464a161aeb2589aff212b4db653a1d96bffe3598f3f0d22/zstandard-0.23.0-cp313-cp313-manylinux_2_17_aarch64.manylinux2014_aarch64.whl", hash = "sha256:d2240ddc86b74966c34554c49d00eaafa8200a18d3a5b6ffbf7da63b11d74ee2", size = 4945269, upload-time = "2024-07-15T00:16:20.136Z" },
    { url = "https://files.pythonhosted.org/packages/7c/64/d99261cc57afd9ae65b707e38045ed8269fbdae73544fd2e4a4d50d0ed83/zstandard-0.23.0-cp313-cp313-manylinux_2_17_ppc64le.manylinux2014_ppc64le.whl", hash = "sha256:2ef230a8fd217a2015bc91b74f6b3b7d6522ba48be29ad4ea0ca3a3775bf7dd5", size = 5306228, upload-time = "2024-07-15T00:16:23.398Z" },
    { url = "https://files.pythonhosted.org/packages/7a/cf/27b74c6f22541f0263016a0fd6369b1b7818941de639215c84e4e94b2a1c/zstandard-0.23.0-cp313-cp313-manylinux_2_17_s390x.manylinux2014_s390x.whl", hash = "sha256:774d45b1fac1461f48698a9d4b5fa19a69d47ece02fa469825b442263f04021f", size = 5336891, upload-time = "2024-07-15T00:16:26.391Z" },
    { url = "https://files.pythonhosted.org/packages/fa/18/89ac62eac46b69948bf35fcd90d37103f38722968e2981f752d69081ec4d/zstandard-0.23.0-cp313-cp313-manylinux_2_17_x86_64.manylinux2014_x86_64.whl", hash = "sha256:6f77fa49079891a4aab203d0b1744acc85577ed16d767b52fc089d83faf8d8ed", size = 5436310, upload-time = "2024-07-15T00:16:29.018Z" },
    { url = "https://files.pythonhosted.org/packages/a8/a8/5ca5328ee568a873f5118d5b5f70d1f36c6387716efe2e369010289a5738/zstandard-0.23.0-cp313-cp313-manylinux_2_5_i686.manylinux1_i686.manylinux_2_17_i686.manylinux2014_i686.whl", hash = "sha256:ac184f87ff521f4840e6ea0b10c0ec90c6b1dcd0bad2f1e4a9a1b4fa177982ea", size = 4859912, upload-time = "2024-07-15T00:16:31.871Z" },
    { url = "https://files.pythonhosted.org/packages/ea/ca/3781059c95fd0868658b1cf0440edd832b942f84ae60685d0cfdb808bca1/zstandard-0.23.0-cp313-cp313-musllinux_1_1_aarch64.whl", hash = "sha256:c363b53e257246a954ebc7c488304b5592b9c53fbe74d03bc1c64dda153fb847", size = 4936946, upload-time = "2024-07-15T00:16:34.593Z" },
    { url = "https://files.pythonhosted.org/packages/ce/11/41a58986f809532742c2b832c53b74ba0e0a5dae7e8ab4642bf5876f35de/zstandard-0.23.0-cp313-cp313-musllinux_1_1_x86_64.whl", hash = "sha256:e7792606d606c8df5277c32ccb58f29b9b8603bf83b48639b7aedf6df4fe8171", size = 5466994, upload-time = "2024-07-15T00:16:36.887Z" },
    { url = "https://files.pythonhosted.org/packages/83/e3/97d84fe95edd38d7053af05159465d298c8b20cebe9ccb3d26783faa9094/zstandard-0.23.0-cp313-cp313-musllinux_1_2_aarch64.whl", hash = "sha256:a0817825b900fcd43ac5d05b8b3079937073d2b1ff9cf89427590718b70dd840", size = 4848681, upload-time = "2024-07-15T00:16:39.709Z" },
    { url = "https://files.pythonhosted.org/packages/6e/99/cb1e63e931de15c88af26085e3f2d9af9ce53ccafac73b6e48418fd5a6e6/zstandard-0.23.0-cp313-cp313-musllinux_1_2_i686.whl", hash = "sha256:9da6bc32faac9a293ddfdcb9108d4b20416219461e4ec64dfea8383cac186690", size = 4694239, upload-time = "2024-07-15T00:16:41.83Z" },
    { url = "https://files.pythonhosted.org/packages/ab/50/b1e703016eebbc6501fc92f34db7b1c68e54e567ef39e6e59cf5fb6f2ec0/zstandard-0.23.0-cp313-cp313-musllinux_1_2_ppc64le.whl", hash = "sha256:fd7699e8fd9969f455ef2926221e0233f81a2542921471382e77a9e2f2b57f4b", size = 5200149, upload-time = "2024-07-15T00:16:44.287Z" },
    { url = "https://files.pythonhosted.org/packages/aa/e0/932388630aaba70197c78bdb10cce2c91fae01a7e553b76ce85471aec690/zstandard-0.23.0-cp313-cp313-musllinux_1_2_s390x.whl", hash = "sha256:d477ed829077cd945b01fc3115edd132c47e6540ddcd96ca169facff28173057", size = 5655392, upload-time = "2024-07-15T00:16:46.423Z" },
    { url = "https://files.pythonhosted.org/packages/02/90/2633473864f67a15526324b007a9f96c96f56d5f32ef2a56cc12f9548723/zstandard-0.23.0-cp313-cp313-musllinux_1_2_x86_64.whl", hash = "sha256:fa6ce8b52c5987b3e34d5674b0ab529a4602b632ebab0a93b07bfb4dfc8f8a33", size = 5191299, upload-time = "2024-07-15T00:16:49.053Z" },
    { url = "https://files.pythonhosted.org/packages/b0/4c/315ca5c32da7e2dc3455f3b2caee5c8c2246074a61aac6ec3378a97b7136/zstandard-0.23.0-cp313-cp313-win32.whl", hash = "sha256:a9b07268d0c3ca5c170a385a0ab9fb7fdd9f5fd866be004c4ea39e44edce47dd", size = 430862, upload-time = "2024-07-15T00:16:51.003Z" },
    { url = "https://files.pythonhosted.org/packages/a2/bf/c6aaba098e2d04781e8f4f7c0ba3c7aa73d00e4c436bcc0cf059a66691d1/zstandard-0.23.0-cp313-cp313-win_amd64.whl", hash = "sha256:f3513916e8c645d0610815c257cbfd3242adfd5c4cfa78be514e5a3ebb42a41b", size = 495578, upload-time = "2024-07-15T00:16:53.135Z" },
]<|MERGE_RESOLUTION|>--- conflicted
+++ resolved
@@ -150,13 +150,9 @@
     { name = "aiohttp" },
     { name = "aiosqlite" },
     { name = "argon2-cffi" },
-<<<<<<< HEAD
+    { name = "greenlet" },
     { name = "python-ldap" },
-    { name = "sqlalchemy" },
-=======
-    { name = "greenlet" },
     { name = "sqlalchemy", extra = ["asyncio"] },
->>>>>>> de40ca51
 ]
 
 [package.dev-dependencies]
