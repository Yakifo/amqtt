--- conflicted
+++ resolved
@@ -12,11 +12,6 @@
 version = "0.11.0rc1"
 source = { editable = "." }
 dependencies = [
-<<<<<<< HEAD
-    { name = "docopt" },
-    { name = "mkdocs-exclude" },
-=======
->>>>>>> 76661e46
     { name = "passlib" },
     { name = "pyyaml" },
     { name = "transitions" },
@@ -69,11 +64,6 @@
 [package.metadata]
 requires-dist = [
     { name = "coveralls", marker = "extra == 'ci'", specifier = "==4.0.1" },
-<<<<<<< HEAD
-    { name = "docopt", specifier = "==0.6.2" },
-    { name = "mkdocs-exclude", specifier = ">=1.0.2" },
-=======
->>>>>>> 76661e46
     { name = "passlib", specifier = "==1.7.4" },
     { name = "pyyaml", specifier = "==6.0.2" },
     { name = "transitions", specifier = "==0.9.2" },
@@ -1032,15 +1022,6 @@
 wheels = [
     { url = "https://files.pythonhosted.org/packages/eb/f0/96851f1d9809e1cbd1f1545948d3c4bde7abfa3af5965b7ba8d88ec37c11/mkdocs_coverage-1.1.0-py3-none-any.whl", hash = "sha256:168ca4ebc35ba48309c1f734d0cab0359cd95b205d0d18030d27e73b6a4590d9", size = 6853, upload-time = "2024-06-11T18:47:20.649Z" },
 ]
-
-[[package]]
-name = "mkdocs-exclude"
-version = "1.0.2"
-source = { registry = "https://pypi.org/simple" }
-dependencies = [
-    { name = "mkdocs" },
-]
-sdist = { url = "https://files.pythonhosted.org/packages/54/b5/3a8e289282c9e8d7003f8a2f53d673d4fdaa81d493dc6966092d9985b6fc/mkdocs-exclude-1.0.2.tar.gz", hash = "sha256:ba6fab3c80ddbe3fd31d3e579861fd3124513708271180a5f81846da8c7e2a51", size = 6751, upload-time = "2019-02-20T23:34:12.81Z" }
 
 [[package]]
 name = "mkdocs-get-deps"
